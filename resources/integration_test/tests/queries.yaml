--- conflicted
+++ resolved
@@ -12,15 +12,10 @@
     expected_column_name: ["_id", "b"]
     expected_display_size: [ 4, 0 ]
     expected_length: [ 4, 0 ]
-<<<<<<< HEAD
-    expected_is_searchable: [ 1, 1 ]
-    expected_is_unsigned: [ 0, 0 ]
-    expected_sql_type: [4, -9]
-=======
     expected_is_searchable: [ 2, 3 ]
     expected_is_unsigned: [ 0, 1 ]
     expected_sql_type: [4, 12]
->>>>>>> e105df17
+    expected_sql_type: [4, -9]
     expected_precision: [10, 0]
     expected_scale: [0, 0]
-    expected_nullability: [1, 1]
+    expected_nullability: [1, 1]