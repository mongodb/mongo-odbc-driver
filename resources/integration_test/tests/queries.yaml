tests:
  - description: simple query test
    test_definition: "select * from example"
    db: integration_test
    expected_result:
      - ["0", "a"]
      - [1, "b"]
      - ["2", "c"]
    expected_bson_type: ["int", "string"]
    expected_case_sensitive: ["", ""]
    expected_catalog_name: ["", ""]
    expected_column_name: ["_id", "b"]
    expected_display_size: [4, 0]
    expected_length: [4, 0]
    expected_is_searchable: [2, 3]
    expected_is_unsigned: [0, 1]
    expected_sql_type: [4, -9]
    expected_precision: [10, 65535]
    expected_scale: [0, 0]
    expected_nullability: [1, 1]

  - description: select_star_ordered
    test_definition: SELECT * FROM grades ORDER BY _id
    db: integration_test
    expected_result:
      - [0, 84.5, 303, 3]
      - [1, 97.4, 10329, 3]
      - [2, 89.3, 342, 3]
      - [3, 91.9, 204323, 3]
      - [4, 87.5, 303, 5]
      - [5, 74.4, 10329, 5]
      - [6, 80.1, 342, 5]
      - [7, 83.3, 204323, 5]
      - [8, 78.5, 200, 5]
    expected_bson_type: ["int", "double", "int", "int"]
    expected_case_sensitive: ["", "", "", ""]
    expected_catalog_name: ["", "", "", ""]
    expected_column_label: ["_id", "score", "studentid", "testid"]
    expected_display_size: [4, 8, 4, 4]
    expected_length: [4, 8, 4, 4]
    expected_is_searchable: [2, 2, 2, 2]
    expected_is_unsigned: [0, 0, 0, 0]
    expected_sql_type: [4, 8, 4, 4]
    expected_precision: [10, 15, 10, 10]
    expected_scale: [0, 15, 0, 0]
    expected_is_nullable: [1, 1, 1, 1]

  - description: select_star_unordered
    test_definition: SELECT * FROM class
    db: integration_test
    expected_result:
      - [ 0, true, John, 2000-01-01, 10329 ]
      - [ 1, false, Jane, 2000-02-01, 342 ]
      - [ 2, true, Mike, 2000-01-01, 303 ]
      - [ 3, false, Mary, 2000-03-01, 204323 ]
      - [ 4, false, Pete, 2000-01-01, 10 ]
    expected_bson_type: ["int", "bool", "string", "date", "int"]
    expected_case_sensitive: ["", "", "", "", ""]
    expected_catalog_name: ["", "", "", "", ""]
    expected_column_label: [ "_id", "enrolled", "name", "startdate", "studentid" ]
    expected_display_size: [ 4, 1, 0, 16, 4 ]
    expected_length: [ 4, 1, 0, 16, 4 ]
    expected_is_searchable: [ 2, 2, 3, 2, 2 ]
    expected_is_unsigned: [0, 1, 1, 1, 0]
    expected_sql_type: [ 4, -7, -9, 93, 4 ]
    expected_precision: [ 10, 1, 65535, 23, 10 ]
    expected_scale: [ 0, 0, 0, 3, 0 ]
    expected_is_nullable: [ 1, 1, 1, 1, 1 ]

  - description: select_star_unordered_using_simple_types_only_mode
    test_definition: SELECT * FROM class
    is_simple_type: true
    db: integration_test
    expected_display_size: [ 4, 1, 0, 16, 4 ]
    expected_length: [ 4, 1, 0, 16, 4 ]
    expected_sql_type: [ 4, -7, -9, 93, 4 ]
    expected_precision: [ 10, 1, 65535, 23, 10 ]

  - description: select_as_confirm_column_label
    test_definition: SELECT enrolled AS e, studentid AS s, name AS n FROM class
    db: integration_test
    expected_result:
      - [ true, 10329, John ]
      - [ false, 342, Jane  ]
      - [ true, 303, Mike ]
      - [ false, 204323, Mary ]
      - [ false, 10, Pete ]
    expected_bson_type: ["bool", "int", "string"]
    expected_case_sensitive: ["", "", ""]
    expected_catalog_name: ["", "", ""]
<<<<<<< HEAD
    expected_column_label: [ "e", "n", "s" ]
=======
    expected_column_label: [ "e", "s", "n" ]
>>>>>>> d9361828
    expected_display_size: [1, 4, 0]
    expected_length: [1, 4, 0]
    expected_is_searchable: [2, 2, 3]
    expected_is_unsigned: [1, 0, 1]
    expected_sql_type: [-7, 4, -9]
<<<<<<< HEAD
    expected_precision: [ 1, 10, 65535 ]
=======
    expected_precision: [ 1, 10, 0 ]
>>>>>>> d9361828
    expected_scale: [ 0, 0, 0 ]
    expected_is_nullable: [1, 1, 1]

  - description: inner_join
    test_definition: "SELECT class.name, grades.testid, grades.score FROM grades INNER JOIN class ON grades.studentid\
      = class.studentid"
    db: integration_test
    expected_result:
      - [Mike, 3, 84.5]
      - [John, 3, 97.4]
      - [Jane, 3, 89.3]
      - [Mary, 3, 91.9]
      - [Mike, 5, 87.5]
      - [John, 5, 74.4]
      - [Jane, 5, 80.1]
      - [Mary, 5, 83.3]
    expected_bson_type: ["string", "int", "double"]
    expected_case_sensitive: ["", "", ""]
    expected_catalog_name: ["", "", ""]
<<<<<<< HEAD
    expected_column_label: ["name", "score", "testid"]
=======
    expected_column_label: ["name", "testid", "score"]
>>>>>>> d9361828
    expected_display_size: [0, 4, 8]
    expected_length: [0, 4, 8]
    expected_is_searchable: [3, 2, 2]
    expected_is_unsigned: [1, 0, 0]
    expected_sql_type: [-9, 4, 8]
<<<<<<< HEAD
    expected_precision: [65535, 10, 15]
=======
    expected_precision: [0, 10, 15]
>>>>>>> d9361828
    expected_scale: [0, 0, 15]
    expected_is_nullable: [1, 1, 1]

  - description: driver_does_not_alter_result_set_row_order
    test_definition: SELECT grades.score AS score FROM grades ORDER BY score DESC
    db: integration_test
    expected_result:
      - [97.4]
      - [91.9]
      - [89.3]
      - [87.5]
      - [84.5]
      - [83.3]
      - [80.1]
      - [78.5]
      - [74.4]
    expected_bson_type: ["double"]
    expected_case_sensitive: [""]
    expected_catalog_name: [""]
    expected_column_label: [ "score" ]
    expected_display_size: [8]
    expected_length: [8]
    expected_is_searchable: [2]
    expected_is_unsigned: [0]
    expected_sql_type: [8]
    expected_precision: [15]
    expected_scale: [15]
    expected_is_nullable: [1]

  - description: select_star_from_anyof
    test_definition: SELECT * FROM anyof_collection
    db: integration_test
    expected_result:
      - [ 0, "3" ]
      - [ 1, "3000000000" ]
      - [ 2, "4.5" ]
    expected_bson_type: ["int", "bson"]
    expected_case_sensitive: ["", ""]
    expected_catalog_name: ["", ""]
    expected_column_label: [ "_id", "a" ]
    expected_display_size: [4, 0]
    expected_length: [4, 0]
    expected_is_searchable: [2, 0]
    expected_is_unsigned: [0, 1]
    expected_sql_type: [4, 0]
    expected_precision: [ 10, 0 ]
    expected_scale: [ 0, 0 ]
    expected_is_nullable: [1, 1]

  - description: select_polymorphic_field
    test_definition: SELECT b from any_collection
    db: integration_test
    expected_result:
      - [ "3" ]
      - [ "b" ]
      - [ "4.5" ]
    expected_bson_type: ["bson"]
    expected_case_sensitive: [""]
    expected_catalog_name: [""]
    expected_column_label: [ "b" ]
    expected_display_size: [0]
    expected_length: [0]
    expected_is_searchable: [0]
    expected_is_unsigned: [1]
    expected_sql_type: [0]
    expected_precision: [0]
    expected_scale: [0]
    expected_is_nullable: [1]

  - description: lexicographical_column_ordering
    test_definition: select * from b_non_lexicographic_field_order inner join a_non_lexicographic_field_order
    db: integration_test
    expected_result:
      - [1, 2, 3, 4, 5, 6, 7, 8, 9]
    expected_bson_type: ["int", "int", "int", "int", "int", "int", "int", "int", "int"]
    expected_case_sensitive: ["", "", "", "", "", "", "", "", ""]
    expected_catalog_name: ["", "", "", "", "", "", "", "", ""]
    expected_column_label: ["A", "B", "C", "_id", "a", "b", "c", "_id", "a"]
    expected_display_size: [4, 4, 4, 4, 4, 4, 4, 4, 4]
    expected_length: [4, 4, 4, 4, 4, 4, 4, 4, 4]
    expected_is_searchable: [2, 2, 2, 2, 2, 2, 2, 2, 2]
    expected_is_unsigned: [0, 0, 0, 0, 0, 0, 0, 0, 0]
    expected_sql_type: [4, 4, 4, 4, 4, 4, 4, 4, 4]
    expected_precision: [10, 10, 10, 10, 10, 10, 10, 10, 10]
    expected_scale: [0, 0, 0, 0, 0, 0, 0, 0, 0]
    expected_is_nullable: [1, 1, 1, 1, 1, 1, 1, 1, 1]

  - description: select_star_from_any
    db: integration_test
    test_definition: SELECT * from any_collection
    expected_result:
      - [0]
      - [1]
      - [2]

  - description: query_types_other
    test_definition: SELECT * FROM types_other
    db: integration_test
    expected_sql_type: [4, 0, 0, 0, 0, 0, 0, 0, 0, 0, 0, 0]
    expected_precision: [10, 0, 0, 0, 0, 0 ,0, 0, 24, 0, 0, 0]
    expected_display_size: [4, 0, 0, 0, 0, 0, 0, 0, 24, 0, 0, 0]
    expected_length: [4, 0, 0, 0, 0, 0, 0, 0, 24, 0, 0, 0]
    expected_result:
      - [
        "0", '[1,2,3,{"$oid":"000000000000000000000003"},{"$timestamp":{"t":200,"i":0}}]',
        '{"$dbPointer":{"$ref":"namespace","$id":{"$oid":"000000000000000000000001"}}}',
        '{"$code":"function(){ }"}',
        '{"$code":"function(){ }","$scope":{"foo":"bar"}}',
        '{"$maxKey":1}',
        '{"$minKey":1}',
        '{"foo":"bar","objId":{"$oid":"000000000000000000000002"},"value":3,"time":{"$timestamp":{"t":200,"i":0}}}',
        '{"$oid":"000000000000000000000001"}',
        '{"$regularExpression":{"pattern":"a(bc)*","options":""}}',
        '{"$symbol":"symbol"}',
        '{"$timestamp":{"t":100,"i":0}}'
          # Skip reason: SQL-395
          # 11: {"$undefined":true},
      ]

  - description: query_types_other_using_simple_types_only_mode
    test_definition: SELECT * FROM types_other
    db: integration_test
    is_simple_type: true
    expected_sql_type: [4, -9, -9, -9, -9, -9, -9, -9, -9, -9, -9, -9]
    expected_precision: [10, 0, 0, 0, 0, 14 ,14, 0, 34, 0, 0, 68]
    expected_display_size: [4, 0, 0, 0, 0, 14, 14, 0, 34, 0, 0, 68]
    expected_length: [4, 0, 0, 0, 0, 14, 14, 0, 34, 0, 0, 68]

  - description: query_array_and_document_as_string
    test_definition: SELECT `array`, `object` FROM types_other
    db: integration_test
    expected_result:
      - ['[1,2,3,{"$oid":"000000000000000000000003"},{"$timestamp":{"t":200,"i":0}}]',
         '{"foo":"bar","objId":{"$oid":"000000000000000000000002"},"value":3,"time":{"$timestamp":{"t":200,"i":0}}}']

  - description: select_null_and_missing_field
    test_definition: SELECT a FROM null_and_missing
    db: integration_test
    expected_result:
      - [ "1" ]
      - [ null ]
      - [ null ]
    expected_bson_type: ["int"]
    expected_case_sensitive: [""]
    expected_catalog_name: [""]
    expected_column_label: [ "a" ]
    expected_display_size: [4]
    expected_length: [4]
    expected_is_searchable: [2]
    expected_is_unsigned: [0]
    expected_sql_type: [4]
    expected_precision: [10]
    expected_scale: [0]
    expected_is_nullable: [1]<|MERGE_RESOLUTION|>--- conflicted
+++ resolved
@@ -88,21 +88,13 @@
     expected_bson_type: ["bool", "int", "string"]
     expected_case_sensitive: ["", "", ""]
     expected_catalog_name: ["", "", ""]
-<<<<<<< HEAD
-    expected_column_label: [ "e", "n", "s" ]
-=======
     expected_column_label: [ "e", "s", "n" ]
->>>>>>> d9361828
     expected_display_size: [1, 4, 0]
     expected_length: [1, 4, 0]
     expected_is_searchable: [2, 2, 3]
     expected_is_unsigned: [1, 0, 1]
     expected_sql_type: [-7, 4, -9]
-<<<<<<< HEAD
-    expected_precision: [ 1, 10, 65535 ]
-=======
     expected_precision: [ 1, 10, 0 ]
->>>>>>> d9361828
     expected_scale: [ 0, 0, 0 ]
     expected_is_nullable: [1, 1, 1]
 
@@ -122,21 +114,13 @@
     expected_bson_type: ["string", "int", "double"]
     expected_case_sensitive: ["", "", ""]
     expected_catalog_name: ["", "", ""]
-<<<<<<< HEAD
-    expected_column_label: ["name", "score", "testid"]
-=======
     expected_column_label: ["name", "testid", "score"]
->>>>>>> d9361828
     expected_display_size: [0, 4, 8]
     expected_length: [0, 4, 8]
     expected_is_searchable: [3, 2, 2]
     expected_is_unsigned: [1, 0, 0]
     expected_sql_type: [-9, 4, 8]
-<<<<<<< HEAD
-    expected_precision: [65535, 10, 15]
-=======
     expected_precision: [0, 10, 15]
->>>>>>> d9361828
     expected_scale: [0, 0, 15]
     expected_is_nullable: [1, 1, 1]
 
