--- conflicted
+++ resolved
@@ -2,16 +2,8 @@
     errors::ODBCError,
     handles::definitions::{CachedData, MongoHandle},
 };
-<<<<<<< HEAD
-use bson::Bson;
+use bson::{spec::BinarySubtype, Bson};
 use chrono::{offset::Utc, DateTime, Datelike, NaiveDate, NaiveDateTime, NaiveTime, Timelike};
-=======
-use bson::{spec::BinarySubtype, Bson};
-use chrono::{
-    offset::{TimeZone, Utc},
-    DateTime, Datelike, Timelike,
-};
->>>>>>> 1f738bbd
 use mongo_odbc_core::util::Decimal128Plus;
 use odbc_sys::{CDataType, Date, Len, Pointer, Time, Timestamp, USmallInt};
 use odbc_sys::{Char, Integer, SmallInt, SqlReturn, WChar};
