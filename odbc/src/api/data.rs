--- conflicted
+++ resolved
@@ -106,14 +106,6 @@
 
     fn to_i64(&self) -> Result<(i64, Option<ODBCError>)> {
         match self {
-<<<<<<< HEAD
-            Bson::DateTime(d) => d.timestamp_millis(),
-            Bson::Double(f) => f as i64,
-            Bson::String(s) => i64::from_str(&s).unwrap_or(0),
-            Bson::Boolean(b) => i64::from(b),
-            Bson::Int32(i) => i as i64,
-            Bson::Int64(i) => i,
-=======
             Bson::Double(f) => Ok((
                 *f as i64,
                 if f.floor() != *f {
@@ -129,7 +121,6 @@
             Bson::Boolean(b) => Ok((i64::from(*b), None)),
             Bson::Int32(i) => Ok((*i as i64, None)),
             Bson::Int64(i) => Ok((*i, None)),
->>>>>>> aabfbd77
             // Note that this isn't perfect because there are some 64bit integer values that are
             // not representable as doubles. There *could* be a specific value where we will get a
             // different result here than if we had a conversion from Decimal128 to i64 directly.
