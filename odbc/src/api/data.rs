use crate::{
    errors::ODBCError,
    handles::definitions::{CachedData, MongoHandle, Statement},
};
use bson::{spec::BinarySubtype, Bson};
use chrono::{offset::Utc, DateTime, Datelike, NaiveDate, NaiveDateTime, NaiveTime, Timelike};
use mongo_odbc_core::util::Decimal128Plus;
use odbc_sys::{CDataType, Date, Len, Pointer, Time, Timestamp, USmallInt};
use odbc_sys::{Char, Integer, SmallInt, SqlReturn, WChar};
<<<<<<< HEAD
use regex::Regex;
use std::{cmp::min, collections::HashMap, mem::size_of, ptr::copy_nonoverlapping, str::FromStr};
=======
use std::{cmp::min, mem::size_of, ptr::copy_nonoverlapping, str::FromStr};
>>>>>>> c0f7dc68

const BINARY: &str = "Binary";
const DOUBLE: &str = "Double";
const INT32: &str = "Int32";
const INT64: &str = "Int64";
const UINT32: &str = "UInt32";
const UINT64: &str = "UInt64";
const BIT: &str = "Bit";
const DATETIME: &str = "DateTime";
const GUID: &str = "GUID";

type Result<T> = std::result::Result<T, ODBCError>;

/// IntoCData is just used for adding methods to bson::Bson.
trait IntoCData {
    fn to_json(self) -> String;
    fn to_binary(self) -> Result<Vec<u8>>;
    fn to_guid(self) -> Result<Vec<u8>>;
    fn to_f64(&self) -> Result<(f64, Option<ODBCError>)>;
    fn to_f32(&self) -> Result<(f32, Option<ODBCError>)>;
    fn to_i64(&self) -> Result<(i64, Option<ODBCError>)>;
    fn to_i32(&self) -> Result<(i32, Option<ODBCError>)>;
    fn to_u64(&self) -> Result<(u64, Option<ODBCError>)>;
    fn to_u32(&self) -> Result<(u32, Option<ODBCError>)>;
    fn to_bit(&self) -> Result<(u8, Option<ODBCError>)>;
    fn to_datetime(&self) -> Result<(DateTime<Utc>, Option<ODBCError>)>;
    fn to_date(&self) -> Result<(NaiveDate, Option<ODBCError>)>;
    fn to_time(&self) -> Result<(NaiveTime, Option<ODBCError>)>;
    fn to_type_str(&self) -> &'static str;
}

fn f64_to_bit(f: f64) -> Result<(u8, Option<ODBCError>)> {
    if f == 0.0 {
        Ok((0u8, None))
    } else if f == 1.0 {
        Ok((1u8, None))
    } else if f > 0.0 && f < 1.0 {
        Ok((0u8, Some(ODBCError::FractionalTruncation(f.to_string()))))
    } else if f > 1.0 && f < 2.0 {
        Ok((1u8, Some(ODBCError::FractionalTruncation(f.to_string()))))
    } else {
        Err(ODBCError::IntegralTruncation(f.to_string()))
    }
}

fn i64_to_bit(i: i64) -> Result<(u8, Option<ODBCError>)> {
    match i {
        0 => Ok((0u8, None)),
        1 => Ok((1u8, None)),
        _ => Err(ODBCError::IntegralTruncation(i.to_string())),
    }
}

fn string_contains_fractional_precision_micros(s: &str) -> bool {
    // pull out microseconds by splitting on decimal place (only one in valid time[stamp])
    // use regex to separate fractional seconds from any timezone formatting
    Regex::new(r"(\.\d+)")
        .unwrap()
        .find(s)
        .map_or(false, |mat| mat.as_str().len() > 10) // 9 digits plus a '.'
}

fn from_string(s: &str, conversion_error_type: &'static str) -> Result<f64> {
    f64::from_str(s)
        .map_err(|_| ODBCError::InvalidCharacterValue(s.to_string(), conversion_error_type))
}

impl IntoCData for Bson {
    fn to_json(self) -> String {
        match self {
            Bson::String(s) => s,
            // TODO SQL-1068 :we will have to test this manually because there is no way to create a Decimal128
            // in a unit test at this time. We could load a bson file, but since Decimal128 support
            // will be added soon, it's fine to wait on full support.
            Bson::Decimal128(d) => {
                format!("{{$numberDecimal: \"{}\"}}", d.to_formatted_string())
            }
            _ => self.into_canonical_extjson().to_string(),
        }
    }

    fn to_binary(self) -> Result<Vec<u8>> {
        match self {
            Bson::Double(f) => Ok(f.to_le_bytes().to_vec()),
            Bson::String(s) => Ok(s.into_bytes()),
            Bson::Boolean(b) => Ok(if b { vec![1u8] } else { vec![0u8] }),
            Bson::DateTime(d) => {
                let dt: DateTime<Utc> = d.into();
                let mut ret = Vec::with_capacity(16usize);
                ret.extend(dt.year().to_le_bytes());
                ret.extend(dt.month().to_le_bytes());
                ret.extend(dt.day().to_le_bytes());
                ret.extend(dt.hour().to_le_bytes());
                ret.extend(dt.minute().to_le_bytes());
                ret.extend(dt.second().to_le_bytes());
                let fraction = (dt.nanosecond() as f32 * 0.000001) as u32;
                ret.extend(fraction.to_le_bytes());
                Ok(ret)
            }
            Bson::Int32(i) => Ok(i.to_le_bytes().to_vec()),
            Bson::Int64(i) => Ok(i.to_le_bytes().to_vec()),
            Bson::Binary(b) => Ok(b.bytes),
            Bson::Decimal128(d) => Ok(d.bytes().to_vec()),
            o => Err(ODBCError::RestrictedDataType(o.to_type_str(), BINARY)),
        }
    }

    fn to_guid(self) -> Result<Vec<u8>> {
        match self {
            Bson::Binary(b) => {
                if b.subtype != BinarySubtype::Uuid {
                    Err(ODBCError::RestrictedDataType(
                        "binary with non-uuid subtype",
                        GUID,
                    ))
                } else {
                    Ok(b.bytes)
                }
            }
            o => Err(ODBCError::RestrictedDataType(o.to_type_str(), GUID)),
        }
    }

    fn to_f64(&self) -> Result<(f64, Option<ODBCError>)> {
        match self {
            Bson::Double(f) => Ok((*f, None)),
            Bson::String(s) => Bson::Double(from_string(s, DOUBLE)?).to_f64(),
            Bson::Boolean(b) => Ok((if *b { 1.0 } else { 0.0 }, None)),
            Bson::Int32(i) => Ok((*i as f64, None)),
            Bson::Int64(i) => Ok((*i as f64, None)),
            Bson::Decimal128(d) => {
                let d_str = d.to_formatted_string();
                Bson::Double(from_string(&d_str, DOUBLE)?).to_f64()
            }
            o => Err(ODBCError::RestrictedDataType(o.to_type_str(), DOUBLE)),
        }
    }

    fn to_f32(&self) -> Result<(f32, Option<ODBCError>)> {
        match self {
            Bson::Double(f) => {
                if *f > f32::MAX as f64 || *f < f32::MIN as f64 {
                    Err(ODBCError::IntegralTruncation(f.to_string()))
                } else {
                    Ok((*f as f32, None))
                }
            }
            Bson::String(s) => Bson::Double(from_string(s, DOUBLE)?).to_f32(),

            Bson::Boolean(b) => Ok((if *b { 1.0 } else { 0.0 }, None)),
            Bson::Int32(i) => Ok((*i as f32, None)),
            Bson::Int64(i) => Ok((*i as f32, None)),
            Bson::Decimal128(d) => {
                let d_str = d.to_formatted_string();
                Bson::Double(from_string(&d_str, DOUBLE)?).to_f32()
            }
            o => Err(ODBCError::RestrictedDataType(o.to_type_str(), DOUBLE)),
        }
    }

    fn to_i64(&self) -> Result<(i64, Option<ODBCError>)> {
        match self {
            Bson::Double(f) => {
                if *f > i64::MAX as f64 || *f < i64::MIN as f64 {
                    Err(ODBCError::IntegralTruncation(f.to_string()))
                } else {
                    let info = if f.fract() != 0f64 {
                        Some(ODBCError::FractionalTruncation(f.to_string()))
                    } else {
                        None
                    };
                    Ok((*f as i64, info))
                }
            }
            Bson::String(s) => Bson::Double(
                f64::from_str(s).map_err(|_| ODBCError::InvalidCharacterValue(s.clone(), INT64))?,
            )
            .to_i64(),
            Bson::Boolean(b) => Ok((i64::from(*b), None)),
            Bson::Int32(i) => Ok((*i as i64, None)),
            Bson::Int64(i) => Ok((*i, None)),
            // Note that this isn't perfect because there are some 64bit integer values that are
            // not representable as doubles. There *could* be a specific value where we will get a
            // different result here than if we had a conversion from Decimal128 to i64 directly.
            // We should update this when the bson crate supports Decimal128 entirely.
            Bson::Decimal128(_) => {
                let (out, _) = self.to_f64()?;
                if out > i64::MAX as f64 || out < i64::MIN as f64 {
                    Err(ODBCError::IntegralTruncation(out.to_string()))
                } else {
                    Ok((
                        out as i64,
                        if out.floor() != out {
                            Some(ODBCError::FractionalTruncation(out.to_string()))
                        } else {
                            None
                        },
                    ))
                }
            }
            o => Err(ODBCError::RestrictedDataType(o.to_type_str(), INT64)),
        }
    }

    fn to_i32(&self) -> Result<(i32, Option<ODBCError>)> {
        match self {
            Bson::Double(f) if *f > i32::MAX as f64 || *f < i32::MIN as f64 => {
                Err(ODBCError::IntegralTruncation(f.to_string()))
            }
            Bson::Int64(i) if *i > i32::MAX as i64 || *i < i32::MIN as i64 => {
                Err(ODBCError::IntegralTruncation(i.to_string()))
            }
            Bson::Decimal128(_) => {
                let (out, _) = self.to_f64()?;
                if out > i32::MAX as f64 || out < i32::MIN as f64 {
                    Err(ODBCError::IntegralTruncation(out.to_string()))
                } else {
                    Ok((
                        out as i32,
                        if out.floor() != out {
                            Some(ODBCError::FractionalTruncation(out.to_string()))
                        } else {
                            None
                        },
                    ))
                }
            }
            Bson::String(s) => Bson::Double(
                f64::from_str(s).map_err(|_| ODBCError::InvalidCharacterValue(s.clone(), INT32))?,
            )
            .to_i32(),
            _ => self.to_i64().map_or_else(
                |e| {
                    Err(match e {
                        ODBCError::RestrictedDataType(s, _) => {
                            ODBCError::RestrictedDataType(s, INT32)
                        }
                        ODBCError::InvalidCharacterValue(s, _) => {
                            ODBCError::InvalidCharacterValue(s, INT32)
                        }
                        _ => e,
                    })
                },
                |(u, w)| Ok((u as i32, w)),
            ),
        }
    }

    fn to_u64(&self) -> Result<(u64, Option<ODBCError>)> {
        match self {
            Bson::Double(f) => {
                if *f < 0f64 || *f > u64::MAX as f64 {
                    Err(ODBCError::IntegralTruncation(f.to_string()))
                } else {
                    Ok((
                        *f as u64,
                        if f.fract() != 0f64 {
                            Some(ODBCError::FractionalTruncation(f.to_string()))
                        } else {
                            None
                        },
                    ))
                }
            }
            Bson::String(s) => Bson::Double(
                f64::from_str(s)
                    .map_err(|_| ODBCError::InvalidCharacterValue(s.clone(), UINT64))?,
            )
            .to_u64(),
            Bson::Boolean(b) => Ok((u64::from(*b), None)),
            Bson::Int32(i) => {
                if *i < 0i32 {
                    Err(ODBCError::IntegralTruncation(i.to_string()))
                } else {
                    Ok((*i as u64, None))
                }
            }
            Bson::Int64(i) => {
                if *i < 0i64 {
                    Err(ODBCError::IntegralTruncation(i.to_string()))
                } else {
                    Ok((*i as u64, None))
                }
            }
            // Note that this isn't perfect because there are some 64bit integer values that are
            // not representable as doubles. There *could* be a specific value where we will get a
            // different result here than if we had a conversion from Decimal128 to i64 directly.
            // We should update this when the bson crate supports Decimal128 entirely.
            Bson::Decimal128(_) => {
                let (out, _) = self.to_f64()?;
                if out > u64::MAX as f64 || out < u64::MIN as f64 {
                    Err(ODBCError::IntegralTruncation(out.to_string()))
                } else {
                    Ok((
                        out as u64,
                        if out.floor() != out {
                            Some(ODBCError::FractionalTruncation(out.to_string()))
                        } else {
                            None
                        },
                    ))
                }
            }
            o => Err(ODBCError::RestrictedDataType(o.to_type_str(), UINT64)),
        }
    }

    fn to_u32(&self) -> Result<(u32, Option<ODBCError>)> {
        match self {
            Bson::Double(f) if *f > u32::MAX as f64 || *f < 0f64 => {
                Err(ODBCError::IntegralTruncation(f.to_string()))
            }
            Bson::Int64(i) if *i > u32::MAX as i64 || *i < 0i64 => {
                Err(ODBCError::IntegralTruncation(i.to_string()))
            }
            Bson::Decimal128(_) => {
                let (out, _) = self.to_f64()?;
                if out > u32::MAX as f64 || out < u32::MIN as f64 {
                    Err(ODBCError::IntegralTruncation(out.to_string()))
                } else {
                    Ok((
                        out as u32,
                        if out.floor() != out {
                            Some(ODBCError::FractionalTruncation(out.to_string()))
                        } else {
                            None
                        },
                    ))
                }
            }
            Bson::Int32(i) if *i < 0i32 => Err(ODBCError::IntegralTruncation(i.to_string())),
            Bson::String(s) => Bson::Double(
                f64::from_str(s)
                    .map_err(|_| ODBCError::InvalidCharacterValue(s.clone(), UINT32))?,
            )
            .to_u32(),
            _ => self.to_i64().map_or_else(
                |e| {
                    Err(match e {
                        ODBCError::RestrictedDataType(s, _) => {
                            ODBCError::RestrictedDataType(s, UINT32)
                        }
                        ODBCError::InvalidCharacterValue(s, _) => {
                            ODBCError::InvalidCharacterValue(s, UINT32)
                        }
                        _ => e,
                    })
                },
                |(u, w)| Ok((u as u32, w)),
            ),
        }
    }

    fn to_bit(&self) -> Result<(u8, Option<ODBCError>)> {
        match self {
            Bson::Double(f) => f64_to_bit(*f),
            Bson::String(s) => Bson::Double(
                f64::from_str(s).map_err(|_| ODBCError::InvalidCharacterValue(s.clone(), BIT))?,
            )
            .to_bit(),
            Bson::Boolean(b) => Ok((u8::from(*b), None)),
            Bson::Int32(i) => i64_to_bit(*i as i64),
            Bson::Int64(i) => i64_to_bit(*i),
            Bson::Decimal128(_) => {
                let (f, _) = self.to_f64()?;
                f64_to_bit(f)
            }
            o => Err(ODBCError::RestrictedDataType(o.to_type_str(), BIT)),
        }
    }

    fn to_datetime(&self) -> Result<(DateTime<Utc>, Option<ODBCError>)> {
        match self {
            Bson::DateTime(d) => Ok(((*d).into(), None)),
            Bson::String(s) => {
                // using '-' to check if input string contains a date and ':' to check if input string contains a time
                // parse (or set defaults) for date and time depending on contents of string
                let (date, time) = if s.contains('-') && s.contains(':') {
                    let dt = NaiveDateTime::parse_from_str(s, "%F %T%.f")
                        .or_else(|_| NaiveDateTime::parse_from_str(s, "%+"))
                        .map_err(|_| ODBCError::InvalidDatetimeFormat(s.clone()))?;
                    (dt.date(), dt.time())
                } else if s.contains('-') {
                    (
                        NaiveDate::parse_from_str(s, "%F")
                            .map_err(|_| ODBCError::InvalidDatetimeFormat(s.clone()))?,
                        NaiveTime::from_hms(0, 0, 0),
                    )
                } else {
                    let time = NaiveTime::parse_from_str(s, "%T%.f")
                        .map_err(|_| ODBCError::InvalidDatetimeFormat(s.clone()))?;
                    (Utc::today().naive_utc(), time)
                };
                Ok((
                    DateTime::<Utc>::from_utc(NaiveDateTime::new(date, time), Utc),
                    string_contains_fractional_precision_micros(s)
                        .then_some(ODBCError::FractionalSecondsTruncation(s.clone())),
                ))
            }
            o => Err(ODBCError::RestrictedDataType(o.to_type_str(), DATETIME)),
        }
    }

    fn to_date(&self) -> Result<(NaiveDate, Option<ODBCError>)> {
        match self {
            Bson::DateTime(d) => {
                let chrono_datetime = (*d).to_chrono();
                Ok((
                    chrono_datetime.date_naive(),
                    (chrono_datetime.time() != NaiveTime::from_hms_nano(0, 0, 0, 0))
                        .then_some(ODBCError::TimeTruncation(d.to_string())),
                ))
            }
            Bson::String(s) => {
                let dt = if s.contains(':') {
                    NaiveDateTime::parse_from_str(s, "%F %T%.f")
                        .or_else(|_| NaiveDateTime::parse_from_str(s, "%+"))
                        .map_err(|_| ODBCError::InvalidDatetimeFormat(s.clone()))?
                } else {
                    NaiveDate::parse_from_str(s, "%F")
                        .map_err(|_| ODBCError::InvalidDatetimeFormat(s.clone()))?
                        .and_hms(0, 0, 0)
                };
                Ok((
                    dt.date(),
                    (dt.time() != NaiveTime::from_hms_nano(0, 0, 0, 0))
                        .then_some(ODBCError::TimeTruncation(s.clone())),
                ))
            }
            o => Err(ODBCError::RestrictedDataType(o.to_type_str(), DATETIME)),
        }
    }

    fn to_time(&self) -> Result<(NaiveTime, Option<ODBCError>)> {
        match self {
            Bson::DateTime(d) => {
                let dt_chrono = (*d).to_chrono();
                Ok((
                    dt_chrono.time().with_nanosecond(0).unwrap(),
                    (dt_chrono.nanosecond() > 0)
                        .then_some(ODBCError::SecondsTruncation(d.to_string())),
                ))
            }
            Bson::String(s) => {
                let time = if s.contains('-') {
                    NaiveDateTime::parse_from_str(s, "%F %T%.f")
                        .or_else(|_| NaiveDateTime::parse_from_str(s, "%+"))
                        .map_err(|_| ODBCError::InvalidDatetimeFormat(s.clone()))?
                        .time()
                } else {
                    NaiveTime::parse_from_str(s, "%T%.f")
                        .map_err(|_| ODBCError::InvalidDatetimeFormat(s.clone()))?
                };

                // time strings with fractional seconds are invalid; timestamps with fractional seconds yield truncation
                if time.nanosecond() > 0 && !s.contains('-') {
                    Err(ODBCError::InvalidDatetimeFormat(s.clone()))
                } else {
                    Ok((
                        time.with_nanosecond(0).unwrap(),
                        (time.nanosecond() > 0).then_some(ODBCError::SecondsTruncation(s.clone())),
                    ))
                }
            }
            o => Err(ODBCError::RestrictedDataType(o.to_type_str(), DATETIME)),
        }
    }

    fn to_type_str(&self) -> &'static str {
        match self {
            Bson::Double(_) => "double",
            Bson::String(_) => "string",
            Bson::Document(_) => "object",
            Bson::Array(_) => "array",
            Bson::Binary(_) => "binData",
            Bson::Undefined => "undefined",
            Bson::ObjectId(_) => "objectId",
            Bson::Boolean(_) => "bool",
            Bson::DateTime(_) => "date",
            Bson::Null => "null",
            Bson::RegularExpression(_) => "regex",
            Bson::DbPointer(_) => "dbPointer",
            Bson::JavaScriptCode(_) => "javascript",
            Bson::JavaScriptCodeWithScope(_) => "javascriptWithScope",
            Bson::Symbol(_) => "symbol",
            Bson::Int32(_) => "int",
            Bson::Timestamp(_) => "timestamp",
            Bson::Int64(_) => "long",
            Bson::Decimal128(_) => "decimal",
            Bson::MinKey => "minKey",
            Bson::MaxKey => "maxKey",
        }
    }
}

pub unsafe fn format_binary(
    mongo_handle: &mut MongoHandle,
    col_num: USmallInt,
    index: usize,
    target_value_ptr: Pointer,
    buffer_len: Len,
    str_len_or_ind_ptr: *mut Len,
    data: Vec<u8>,
) -> SqlReturn {
    let sql_return = {
        let stmt = (*mongo_handle).as_statement().unwrap();
        isize_len::set_output_binary(
            stmt,
            data,
            col_num,
            index,
            target_value_ptr as *mut _,
            buffer_len as usize,
            str_len_or_ind_ptr,
        )
    };
    if sql_return == SqlReturn::SUCCESS_WITH_INFO {
        mongo_handle.add_diag_info(ODBCError::OutStringTruncated(buffer_len as usize));
    }
    sql_return
}

macro_rules! char_data {
    ($mongo_handle:expr, $col_num:expr, $index:expr, $target_value_ptr:expr, $buffer_len:expr, $str_len_or_ind_ptr:expr, $data:expr, $func:path) => {{
        // force expressions used more than once.
        let (mongo_handle, buffer_len) = ($mongo_handle, $buffer_len);
        let sql_return = {
            let stmt = (*mongo_handle).as_statement().unwrap();
            $func(
                stmt,
                $data,
                $col_num,
                $index,
                $target_value_ptr as *mut _,
                $buffer_len as usize,
                $str_len_or_ind_ptr,
            )
        };
        if sql_return == SqlReturn::SUCCESS_WITH_INFO {
            mongo_handle.add_diag_info(ODBCError::OutStringTruncated(buffer_len as usize));
        }
        sql_return
    }};
}

macro_rules! fixed_data_with_warnings {
    ($mongo_handle:expr, $col_num:expr, $data:expr, $target_value_ptr:expr, $str_len_or_ind_ptr:expr) => {{
        let stmt = (*$mongo_handle).as_statement().unwrap();
        stmt.insert_var_data_cache($col_num, CachedData::Fixed);
        match $data {
            Ok((u, warning)) => {
                let sqlreturn =
                    isize_len::set_output_fixed_data(&u, $target_value_ptr, $str_len_or_ind_ptr);
                if let Some(warning) = warning {
                    stmt.errors.write().unwrap().push(warning);
                    return SqlReturn::SUCCESS_WITH_INFO;
                }
                sqlreturn
            }
            Err(e) => {
                stmt.errors.write().unwrap().push(e);
                SqlReturn::ERROR
            }
        }
    }};
}

pub unsafe fn format_datetime(
    mongo_handle: &mut MongoHandle,
    col_num: USmallInt,
    target_value_ptr: Pointer,
    str_len_or_ind_ptr: *mut Len,
    data: Bson,
) -> SqlReturn {
    let stmt = (*mongo_handle).as_statement().unwrap();
    stmt.insert_var_data_cache(col_num, CachedData::Fixed);
    let dt = data.to_datetime();
    match dt {
        Ok((dt, warning)) => {
            let data = Timestamp {
                year: dt.year() as i16,
                month: dt.month() as u16,
                day: dt.day() as u16,
                hour: dt.hour() as u16,
                minute: dt.minute() as u16,
                second: dt.second() as u16,
                fraction: dt.nanosecond(),
            };
            let sqlreturn =
                isize_len::set_output_fixed_data(&data, target_value_ptr, str_len_or_ind_ptr);
            if let Some(warning) = warning {
                guard.errors.push(warning);
                return SqlReturn::SUCCESS_WITH_INFO;
            }
            sqlreturn
        }
        Err(e) => {
            stmt.errors.write().unwrap().push(e);
            SqlReturn::ERROR
        }
    }
}

pub unsafe fn format_time(
    mongo_handle: &mut MongoHandle,
    col_num: USmallInt,
    target_value_ptr: Pointer,
    str_len_or_ind_ptr: *mut Len,
    data: Bson,
) -> SqlReturn {
    let stmt = (*mongo_handle).as_statement().unwrap();
<<<<<<< HEAD
    let mut guard = stmt.write().unwrap();
    let time = data.to_time();
    let indices = guard.var_data_cache.as_mut().unwrap();
    indices.insert(col_num, CachedData::Fixed);
    match time {
        Ok((time, warning)) => {
=======
    let dt = data.to_datetime();
    stmt.insert_var_data_cache(col_num, CachedData::Fixed);
    match dt {
        Ok(dt) => {
>>>>>>> c0f7dc68
            let data = Time {
                hour: time.hour() as u16,
                minute: time.minute() as u16,
                second: time.second() as u16,
            };
            let sqlreturn =
                isize_len::set_output_fixed_data(&data, target_value_ptr, str_len_or_ind_ptr);
            if let Some(warning) = warning {
                guard.errors.push(warning);
                return SqlReturn::SUCCESS_WITH_INFO;
            }
            sqlreturn
        }
        Err(e) => {
            stmt.errors.write().unwrap().push(e);
            SqlReturn::ERROR
        }
    }
}

pub unsafe fn format_date(
    mongo_handle: &mut MongoHandle,
    col_num: USmallInt,
    target_value_ptr: Pointer,
    str_len_or_ind_ptr: *mut Len,
    data: Bson,
) -> SqlReturn {
    let stmt = (*mongo_handle).as_statement().unwrap();
<<<<<<< HEAD
    let mut guard = stmt.write().unwrap();
    let indices = guard.var_data_cache.as_mut().unwrap();
    indices.insert(col_num, CachedData::Fixed);
    let dt = data.to_date();
=======
    stmt.insert_var_data_cache(col_num, CachedData::Fixed);
    let dt = data.to_datetime();
>>>>>>> c0f7dc68
    match dt {
        Ok((dt, warning)) => {
            let data = Date {
                year: dt.year() as i16,
                month: dt.month() as u16,
                day: dt.day() as u16,
            };
            let sqlreturn =
                isize_len::set_output_fixed_data(&data, target_value_ptr, str_len_or_ind_ptr);
            if let Some(warning) = warning {
                guard.errors.push(warning);
                return SqlReturn::SUCCESS_WITH_INFO;
            }
            sqlreturn
        }
        Err(e) => {
            stmt.errors.write().unwrap().push(e);
            SqlReturn::ERROR
        }
    }
}

pub unsafe fn format_cached_data(
    mongo_handle: &mut MongoHandle,
    cached_data: CachedData,
    col_or_param_num: USmallInt,
    target_type: CDataType,
    target_value_ptr: Pointer,
    buffer_len: Len,
    str_len_or_ind_ptr: *mut Len,
) -> SqlReturn {
    match cached_data {
        // Fixed cannot be streamed, and this data has already been retrived before.
        a @ CachedData::Fixed => {
            let stmt = (*mongo_handle).as_statement().unwrap();
            // we need to insert Fixed so that we can return SqlReturn::NO_DATA if this is
            // called again.
            stmt.insert_var_data_cache(col_or_param_num, a);
            SqlReturn::NO_DATA
        }
        CachedData::Char(index, data) => {
            if target_type != CDataType::Char {
                let stmt = (*mongo_handle).as_statement().unwrap();
                stmt.insert_var_data_cache(col_or_param_num, CachedData::Char(index, data));
                return SqlReturn::NO_DATA;
            }
            char_data!(
                mongo_handle,
                col_or_param_num,
                index,
                target_value_ptr,
                buffer_len,
                str_len_or_ind_ptr,
                data,
                isize_len::set_output_string
            )
        }
        CachedData::WChar(index, data) => {
            if target_type != CDataType::WChar {
                let stmt = (*mongo_handle).as_statement().unwrap();

                stmt.insert_var_data_cache(col_or_param_num, CachedData::WChar(index, data));
                return SqlReturn::NO_DATA;
            }
            char_data!(
                mongo_handle,
                col_or_param_num,
                index,
                target_value_ptr,
                buffer_len,
                str_len_or_ind_ptr,
                data,
                isize_len::set_output_wstring
            )
        }
        CachedData::Bin(index, data) => {
            if target_type != CDataType::Binary {
                let stmt = (*mongo_handle).as_statement().unwrap();

                stmt.insert_var_data_cache(col_or_param_num, CachedData::Bin(index, data));
                return SqlReturn::NO_DATA;
            }
            crate::api::data::format_binary(
                mongo_handle,
                col_or_param_num,
                index,
                target_value_ptr,
                buffer_len,
                str_len_or_ind_ptr,
                data,
            )
        }
    }
}

pub unsafe fn format_bson_data(
    mongo_handle: &mut MongoHandle,
    col_num: USmallInt,
    target_type: CDataType,
    target_value_ptr: Pointer,
    buffer_len: Len,
    str_len_or_ind_ptr: *mut Len,
    data: Bson,
) -> SqlReturn {
    // If the data is null or undefined we immediately return NULL_DATA indicator.
    match data {
        Bson::Null | Bson::Undefined => {
            let stmt = (*mongo_handle).as_statement().unwrap();

            if str_len_or_ind_ptr.is_null() {
                stmt.errors
                    .write()
                    .unwrap()
                    .push(ODBCError::IndicatorVariableRequiredButNotSupplied);
                return SqlReturn::SUCCESS_WITH_INFO;
            }
            *str_len_or_ind_ptr = odbc_sys::NULL_DATA;
            stmt.insert_var_data_cache(col_num, CachedData::Fixed);
            return SqlReturn::SUCCESS;
        }
        _ => {}
    }
    match target_type {
        CDataType::Binary | CDataType::Guid => {
            let data = if target_type == CDataType::Guid {
                data.to_guid()
            } else {
                data.to_binary()
            };
            match data {
                Ok(data) => format_binary(
                    mongo_handle,
                    col_num,
                    0usize,
                    target_value_ptr,
                    buffer_len,
                    str_len_or_ind_ptr,
                    data,
                ),
                Err(e) => {
                    let stmt = (*mongo_handle).as_statement().unwrap();

                    stmt.errors.write().unwrap().push(e);
                    SqlReturn::ERROR
                }
            }
        }
        CDataType::Char => {
            let data = data.to_json().bytes().collect::<Vec<u8>>();
            char_data!(
                mongo_handle,
                col_num,
                0usize,
                target_value_ptr,
                buffer_len,
                str_len_or_ind_ptr,
                data,
                isize_len::set_output_string
            )
        }
        CDataType::WChar => {
            let data = data.to_json().encode_utf16().collect::<Vec<u16>>();
            char_data!(
                mongo_handle,
                col_num,
                0usize,
                target_value_ptr,
                buffer_len,
                str_len_or_ind_ptr,
                data,
                isize_len::set_output_wstring
            )
        }
        CDataType::Bit => {
            fixed_data_with_warnings!(
                mongo_handle,
                col_num,
                data.to_bit(),
                target_value_ptr,
                str_len_or_ind_ptr
            )
        }
        CDataType::Double => {
            fixed_data_with_warnings!(
                mongo_handle,
                col_num,
                data.to_f64(),
                target_value_ptr,
                str_len_or_ind_ptr
            )
        }
        CDataType::Float => {
            fixed_data_with_warnings!(
                mongo_handle,
                col_num,
                data.to_f32(),
                target_value_ptr,
                str_len_or_ind_ptr
            )
        }
        CDataType::SBigInt | CDataType::Numeric => {
            fixed_data_with_warnings!(
                mongo_handle,
                col_num,
                data.to_i64(),
                target_value_ptr,
                str_len_or_ind_ptr
            )
        }
        CDataType::UBigInt => {
            fixed_data_with_warnings!(
                mongo_handle,
                col_num,
                data.to_u64(),
                target_value_ptr,
                str_len_or_ind_ptr
            )
        }
        CDataType::SLong => {
            fixed_data_with_warnings!(
                mongo_handle,
                col_num,
                data.to_i32(),
                target_value_ptr,
                str_len_or_ind_ptr
            )
        }
        CDataType::ULong => {
            fixed_data_with_warnings!(
                mongo_handle,
                col_num,
                data.to_u32(),
                target_value_ptr,
                str_len_or_ind_ptr
            )
        }
        CDataType::TimeStamp | CDataType::TypeTimestamp => format_datetime(
            mongo_handle,
            col_num,
            target_value_ptr,
            str_len_or_ind_ptr,
            data,
        ),
        CDataType::Time | CDataType::TypeTime => format_time(
            mongo_handle,
            col_num,
            target_value_ptr,
            str_len_or_ind_ptr,
            data,
        ),
        CDataType::Date | CDataType::TypeDate => format_date(
            mongo_handle,
            col_num,
            target_value_ptr,
            str_len_or_ind_ptr,
            data,
        ),
        other => {
            mongo_handle.add_diag_info(ODBCError::UnimplementedDataType(format!("{:?}", other)));
            SqlReturn::ERROR
        }
    }
}

///
/// input_text_to_string converts an input cstring to a rust String.
/// It assumes nul termination if the supplied length is negative.
///
/// # Safety
/// This converts raw C-pointers to rust Strings, which requires unsafe operations
///
#[allow(clippy::uninit_vec)]
pub unsafe fn input_text_to_string(text: *const Char, len: usize) -> String {
    if (len as isize) < 0 {
        let mut dst = Vec::new();
        let mut itr = text;
        {
            while *itr != 0 {
                dst.push(*itr);
                itr = itr.offset(1);
            }
        }
        return String::from_utf8_unchecked(dst);
    }

    let mut dst = Vec::with_capacity(len);
    dst.set_len(len);
    copy_nonoverlapping(text, dst.as_mut_ptr(), len);
    String::from_utf8_unchecked(dst)
}

///
/// input_wtext_to_string converts an input cstring to a rust String.
/// It assumes nul termination if the supplied length is negative.
///
/// # Safety
/// This converts raw C-pointers to rust Strings, which requires unsafe operations
///
#[allow(clippy::uninit_vec)]
pub unsafe fn input_wtext_to_string(text: *const WChar, len: usize) -> String {
    if (len as isize) < 0 {
        let mut dst = Vec::new();
        let mut itr = text;
        {
            while *itr != 0 {
                dst.push(*itr);
                itr = itr.offset(1);
            }
        }
        return String::from_utf16_lossy(&dst);
    }

    let mut dst = Vec::with_capacity(len);
    dst.set_len(len);
    copy_nonoverlapping(text, dst.as_mut_ptr(), len);
    String::from_utf16_lossy(&dst)
}

///
/// set_sql_state writes the given sql state to the [`output_ptr`].
///
/// # Safety
/// This writes to a raw C-pointer
///
pub unsafe fn set_sql_state(sql_state: &str, output_ptr: *mut WChar) {
    if output_ptr.is_null() {
        return;
    }
    let sql_state = &format!("{}\0", sql_state);
    let state_u16 = sql_state.encode_utf16().collect::<Vec<u16>>();
    copy_nonoverlapping(state_u16.as_ptr(), output_ptr, 6);
}

///
/// set_output_wstring_helper writes [`message`] to the *WChar [`output_ptr`]. [`buffer_len`] is the
/// length of the [`output_ptr`] buffer in characters; the message should be truncated
/// if it is longer than the buffer length.
///
/// # Safety
/// This writes to multiple raw C-pointers
///
unsafe fn set_output_wstring_helper(
    message: &[u16],
    output_ptr: *mut WChar,
    buffer_len: usize,
) -> (usize, SqlReturn) {
    // If the output_ptr is null or no buffer space has been allocated, we need
    // to return SUCCESS_WITH_INFO.
    if output_ptr.is_null() || buffer_len == 0 {
        return (0usize, SqlReturn::SUCCESS_WITH_INFO);
    }
    // Check if the entire message plus a null terminator can fit in the buffer;
    // we should truncate the message if it's too long.
    let num_chars = min(message.len() + 1, buffer_len);
    // TODO SQL-1084: This will currently not work when we need to truncate data that takes more than
    // two bytes, such as emojis because it's assuming every character is 2 bytes.
    // Actually, this is not clear now. The spec suggests it may be up to the user to correctly
    // reassemble parts.
    copy_nonoverlapping(message.as_ptr(), output_ptr, num_chars - 1);
    *output_ptr.add(num_chars - 1) = 0u16;
    // return the number of characters in the message string, excluding the
    // null terminator
    if num_chars < message.len() {
        (num_chars - 1, SqlReturn::SUCCESS_WITH_INFO)
    } else {
        (message.len(), SqlReturn::SUCCESS)
    }
}

///
/// set_output_string_helper writes [`message`] to the *Char [`output_ptr`]. [`buffer_len`] is the
/// length of the [`output_ptr`] buffer in characters; the message should be truncated
/// if it is longer than the buffer length.
///
/// # Safety
/// This writes to multiple raw C-pointers
///
unsafe fn set_output_string_helper(
    message: &[u8],
    output_ptr: *mut Char,
    buffer_len: usize,
) -> (usize, SqlReturn) {
    // If the output_ptr is null or no buffer space has been allocated, we need
    // to return SUCCESS_WITH_INFO.
    if output_ptr.is_null() || buffer_len == 0 {
        return (0usize, SqlReturn::SUCCESS_WITH_INFO);
    }
    // Check if the entire message plus a null terminator can fit in the buffer;
    // we should truncate the message if it's too long.
    let num_chars = min(message.len() + 1, buffer_len);
    copy_nonoverlapping(message.as_ptr(), output_ptr, num_chars - 1);
    *output_ptr.add(num_chars - 1) = 0u8;
    // return the number of characters in the message string, excluding the
    // null terminator
    if num_chars < message.len() {
        (num_chars - 1, SqlReturn::SUCCESS_WITH_INFO)
    } else {
        (message.len(), SqlReturn::SUCCESS)
    }
}

///
/// set_output_binary_helper writes [`message`] to the *Char [`output_ptr`]. [`buffer_len`] is the
/// length of the [`output_ptr`] buffer in characters; the message should be truncated
/// if it is longer than the buffer length.
///
/// # Safety
/// This writes to multiple raw C-pointers
///
unsafe fn set_output_binary_helper(
    data: &[u8],
    output_ptr: *mut Char,
    buffer_len: usize,
) -> (usize, SqlReturn) {
    if output_ptr.is_null() {
        return (data.len(), SqlReturn::SUCCESS_WITH_INFO);
    }
    // Check if the entire message can fit in the buffer;
    // we should truncate the message if it's too long.
    let data_len = data.len();
    let num_bytes = min(data_len, buffer_len);
    // It is possible that no buffer space has been allocated.
    if num_bytes == 0 {
        return (0, SqlReturn::SUCCESS_WITH_INFO);
    }
    copy_nonoverlapping(data.as_ptr(), output_ptr as *mut _, num_bytes);
    // return the number of characters in the binary
    if num_bytes < data_len {
        (num_bytes, SqlReturn::SUCCESS_WITH_INFO)
    } else {
        (num_bytes, SqlReturn::SUCCESS)
    }
}

pub mod i16_len {
    use super::*;
    ///
    /// set_output_wstring writes [`message`] to the *WChar [`output_ptr`]. [`buffer_len`] is the
    /// length of the [`output_ptr`] buffer in characters; the message should be truncated
    /// if it is longer than the buffer length. The number of characters written to [`output_ptr`]
    /// should be stored in [`text_length_ptr`].
    ///
    /// # Safety
    /// This writes to multiple raw C-pointers
    ///
    pub unsafe fn set_output_wstring(
        message: &str,
        output_ptr: *mut WChar,
        buffer_len: usize,
        text_length_ptr: *mut SmallInt,
    ) -> SqlReturn {
        let message = message.encode_utf16().collect::<Vec<u16>>();
        let (len, ret) = set_output_wstring_helper(&message, output_ptr, buffer_len);
        *text_length_ptr = len as SmallInt;
        ret
    }

    ///
    /// set_output_string writes [`message`] to the *Char [`output_ptr`]. [`buffer_len`] is the
    /// length of the [`output_ptr`] buffer in characters; the message should be truncated
    /// if it is longer than the buffer length. The number of characters written to [`output_ptr`]
    /// should be stored in [`text_length_ptr`].
    ///
    /// # Safety
    /// This writes to multiple raw C-pointers
    ///
    pub unsafe fn set_output_string(
        message: &str,
        output_ptr: *mut Char,
        buffer_len: usize,
        text_length_ptr: *mut SmallInt,
    ) -> SqlReturn {
        // TODO SQL-1087: consider encoding utf-8 using the encoding crate. This allows for somewhat
        // sensible output for characters in unicode - ascii.:writes
        let (len, ret) = set_output_string_helper(message.as_bytes(), output_ptr, buffer_len);
        *text_length_ptr = len as SmallInt;
        ret
    }

    ///
    /// set_output_fixed_data writes [`data`], which must be a fixed sized type, to the Pointer [`output_ptr`].
    /// ODBC drivers assume the output buffer is large enough for fixed types, and are allowed to
    /// overwrite the buffer if too small a buffer is passed.
    ///
    /// # Safety
    /// This writes to multiple raw C-pointers
    ///
    pub unsafe fn set_output_fixed_data<T: core::fmt::Debug>(
        data: &T,
        output_ptr: Pointer,
        data_len_ptr: *mut SmallInt,
    ) -> SqlReturn {
        if !data_len_ptr.is_null() {
            // If the output_ptr is NULL, we should still return the length of the message.
            *data_len_ptr = size_of::<T>() as i16;
        }
        if output_ptr.is_null() {
            return SqlReturn::SUCCESS_WITH_INFO;
        }
        copy_nonoverlapping(data as *const _, output_ptr as *mut _, 1);
        SqlReturn::SUCCESS
    }
}

pub mod i32_len {
    use super::*;
    ///
    /// set_output_wstring writes [`message`] to the *WChar [`output_ptr`]. [`buffer_len`] is the
    /// length of the [`output_ptr`] buffer in characters; the message should be truncated
    /// if it is longer than the buffer length. The number of characters written to [`output_ptr`]
    /// should be stored in [`text_length_ptr`].
    ///
    /// # Safety
    /// This writes to multiple raw C-pointers
    ///
    pub unsafe fn set_output_wstring(
        message: &str,
        output_ptr: *mut WChar,
        buffer_len: usize,
        text_length_ptr: *mut Integer,
    ) -> SqlReturn {
        let (len, ret) = set_output_wstring_helper(
            &message.encode_utf16().collect::<Vec<_>>(),
            output_ptr,
            buffer_len,
        );
        *text_length_ptr = len as Integer;
        ret
    }

    ///
    /// set_output_string writes [`message`] to the *Char [`output_ptr`]. [`buffer_len`] is the
    /// length of the [`output_ptr`] buffer in characters; the message should be truncated
    /// if it is longer than the buffer length. The number of characters written to [`output_ptr`]
    /// should be stored in [`text_length_ptr`].
    ///
    /// # Safety
    /// This writes to multiple raw C-pointers
    ///
    #[allow(dead_code)]
    pub unsafe fn set_output_string(
        message: &str,
        output_ptr: *mut Char,
        buffer_len: usize,
        text_length_ptr: *mut Integer,
    ) -> SqlReturn {
        let (len, ret) = set_output_string_helper(message.as_bytes(), output_ptr, buffer_len);
        *text_length_ptr = len as Integer;
        ret
    }

    ///
    /// set_output_fixed_data writes [`data`], which must be a fixed sized type, to the Pointer [`output_ptr`].
    /// ODBC drivers assume the output buffer is large enough for fixed types, and are allowed to
    /// overwrite the buffer if too small a buffer is passed.
    ///
    /// # Safety
    /// This writes to multiple raw C-pointers
    ///
    pub unsafe fn set_output_fixed_data<T: core::fmt::Debug>(
        data: &T,
        output_ptr: Pointer,
        data_len_ptr: *mut Integer,
    ) -> SqlReturn {
        if !data_len_ptr.is_null() {
            // If the output_ptr is NULL, we should still return the length of the message.
            *data_len_ptr = size_of::<T>() as i32;
        }
        if output_ptr.is_null() {
            return SqlReturn::SUCCESS_WITH_INFO;
        }
        copy_nonoverlapping(data as *const _, output_ptr as *mut _, 1);
        SqlReturn::SUCCESS
    }
}

pub mod isize_len {
    use super::*;
    ///
    /// set_output_wstring writes [`message`] to the *WChar [`output_ptr`]. [`buffer_len`] is the
    /// length of the [`output_ptr`] buffer in characters; the message should be truncated
    /// if it is longer than the buffer length. The number of characters written to [`output_ptr`]
    /// should be stored in [`text_length_ptr`].
    ///
    /// # Safety
    /// This writes to multiple raw C-pointers
    ///
    pub unsafe fn set_output_wstring(
        stmt: &Statement,
        message: Vec<u16>,
        col_num: USmallInt,
        index: usize,
        output_ptr: *mut WChar,
        buffer_len: usize,
        text_length_ptr: *mut Len,
    ) -> SqlReturn {
        // This should be impossible per the DM.
        if output_ptr.is_null() {
            return SqlReturn::ERROR;
        }
        // TODO Power BI: This will return NO_DATA if the string is size 0 to begin with, not just
        // when the data runs out. Check to see if this is correct behavior.
        if index >= message.len() {
            *text_length_ptr = 0;
            return SqlReturn::NO_DATA;
        }
        let (len, ret) =
            set_output_wstring_helper(message.get(index..).unwrap(), output_ptr, buffer_len);
        // the returned length should always be the total length of the data.
        *text_length_ptr = (message.len() - index) as Len;
        stmt.insert_var_data_cache(col_num, CachedData::WChar(index + len, message));
        ret
    }

    ///
    /// set_output_string writes [`message`] to the *Char [`output_ptr`]. [`buffer_len`] is the
    /// length of the [`output_ptr`] buffer in characters; the message should be truncated
    /// if it is longer than the buffer length. The number of characters written to [`output_ptr`]
    /// should be stored in [`text_length_ptr`].
    ///
    /// # Safety
    /// This writes to multiple raw C-pointers
    ///
    pub unsafe fn set_output_string(
        stmt: &Statement,
        message: Vec<u8>,
        col_num: USmallInt,
        index: usize,
        output_ptr: *mut Char,
        buffer_len: usize,
        text_length_ptr: *mut Len,
    ) -> SqlReturn {
        // This should be impossible per the DM.
        if output_ptr.is_null() {
            return SqlReturn::ERROR;
        }
        // TODO Power BI: This will return NO_DATA if the string is size 0 to begin with, not just
        // when the data runs out. Check to see if this is correct behavior.
        if index >= message.len() {
            *text_length_ptr = 0;
            return SqlReturn::NO_DATA;
        }
        let (len, ret) =
            set_output_string_helper(message.get(index..).unwrap(), output_ptr, buffer_len);
        // the returned length should always be the total length of the data.
        *text_length_ptr = (message.len() - index) as Len;
        // The lenth parameter does not matter because character data uses 8bit words and
        // we can obtain it from message.chars().count() above.
        stmt.insert_var_data_cache(col_num, CachedData::Char(len + index, message));
        ret
    }

    ///
    /// set_output_binary writes [`message`] to the *Char [`output_ptr`]. [`buffer_len`] is the
    /// length of the [`output_ptr`] buffer in characters; the message should be truncated
    /// if it is longer than the buffer length. The number of characters written to [`output_ptr`]
    /// should be stored in [`text_length_ptr`].
    ///
    /// # Safety
    /// This writes to multiple raw C-pointers
    ///
    pub unsafe fn set_output_binary(
        stmt: &Statement,
        data: Vec<u8>,
        col_num: USmallInt,
        index: usize,
        output_ptr: *mut Char,
        buffer_len: usize,
        text_length_ptr: *mut Len,
    ) -> SqlReturn {
        // This should be impossible per the DM.
        if output_ptr.is_null() {
            return SqlReturn::ERROR;
        }
        // TODO Power BI: This will return NO_DATA if the data is size 0 to begin with, not just
        // when the data runs out. Check to see if this is correct behavior.
        if index >= data.len() {
            *text_length_ptr = 0;
            return SqlReturn::NO_DATA;
        }
        let (len, ret) =
            set_output_binary_helper(data.get(index..).unwrap(), output_ptr, buffer_len);
        *text_length_ptr = (data.len() - index) as Len;
        stmt.insert_var_data_cache(col_num, CachedData::Bin(len + index, data));
        ret
    }

    ///
    /// set_output_fixed_data writes [`data`], which must be a fixed sized type, to the Pointer [`output_ptr`].
    /// ODBC drivers assume the output buffer is large enough for fixed types, and are allowed to
    /// overwrite the buffer if too small a buffer is passed.
    ///
    /// # Safety
    /// This writes to multiple raw C-pointers
    ///
    pub unsafe fn set_output_fixed_data<T: core::fmt::Debug>(
        data: &T,
        output_ptr: Pointer,
        data_len_ptr: *mut Len,
    ) -> SqlReturn {
        // This should be impossible per the DM.
        if output_ptr.is_null() {
            return SqlReturn::ERROR;
        }
        if !data_len_ptr.is_null() {
            // If the output_ptr is NULL, we should still return the length of the message.
            *data_len_ptr = size_of::<T>() as isize;
        }
        copy_nonoverlapping(data as *const _, output_ptr as *mut _, 1);
        SqlReturn::SUCCESS
    }
}

///
/// get_diag_rec copies the given ODBC error's diagnostic information
/// into the provided pointers.
///
/// # Safety
/// This writes to multiple raw C-pointers
///
pub unsafe fn get_diag_rec(
    error: &ODBCError,
    state: *mut WChar,
    message_text: *mut WChar,
    buffer_length: SmallInt,
    text_length_ptr: *mut SmallInt,
    native_error_ptr: *mut Integer,
) -> SqlReturn {
    if !native_error_ptr.is_null() {
        *native_error_ptr = error.get_native_err_code();
    }
    set_sql_state(error.get_sql_state(), state);
    let message = format!("{}", error);
    i16_len::set_output_wstring(
        &message,
        message_text,
        buffer_length as usize,
        text_length_ptr,
    )
}

///
/// unsupported_function is a helper function for correctly setting the state for
/// unsupported functions.
///
pub fn unsupported_function(handle: &mut MongoHandle, name: &'static str) -> SqlReturn {
    handle.clear_diagnostics();
    handle.add_diag_info(ODBCError::Unimplemented(name));
    SqlReturn::ERROR
}

///
/// set_str_length writes the given length to [`string_length_ptr`].
///
/// # Safety
/// This writes to a raw C-pointers
///
pub unsafe fn set_str_length(string_length_ptr: *mut Integer, length: Integer) {
    if !string_length_ptr.is_null() {
        *string_length_ptr = length
    }
}

#[cfg(test)]
mod unit {
    use super::*;
    use bson::bson;
    use chrono::offset::TimeZone;
    #[test]
    fn date_format() {
        assert_eq!(
            Utc.timestamp(1003483404, 123000000),
            bson!("2001-10-19T09:23:24.123Z").to_datetime().unwrap().0
        );
    }

    mod conversion {
        use std::{collections::HashMap, f64::consts::PI};

        use crate::{api::data::IntoCData, map};
        use bson::Bson;
        use constants::{
            FRACTIONAL_TRUNCATION, INTEGRAL_TRUNCATION, INVALID_CHARACTER_VALUE,
            INVALID_DATETIME_FORMAT,
        };

        use chrono::{DateTime, NaiveDate, NaiveTime, Utc};

        macro_rules! test_conversion_ok {
            (input = $input:expr, method = $method:tt, expected = $expected:expr, info = $info:expr) => {
                let actual = $input.$method();
                match actual {
                    Ok(r) => {
                        assert_eq!(
                            $expected,
                            r.0,
                            "expected {:?}, got {:?} calling method {} with {}",
                            $expected,
                            r.0,
                            stringify!($method),
                            $input
                        );
                        if $info.is_some() {
                            let odbc_info = r.1.unwrap().get_sql_state().to_string();
                            let info = $info.unwrap();
                            assert_eq!(
                                info, odbc_info,
                                "expected success with info {:?}, got {:?} calling method {} with {}",
                                info, odbc_info, stringify!($method), $input
                            );
                        }
                    }
                    Err(e) => unreachable!("should not have had an err {:?} calling method {} with {}", e, stringify!($method), $input),
                }
            };
        }
        macro_rules! test_conversion_err {
            (input = $input:expr, method = $method:tt, expected = $expected:expr, info = $info:expr) => {
                let actual = $input.$method();
                match actual {
                    Err(e) => {
                        let info = $info.unwrap();
                        assert_eq!(
                            info,
                            e.get_sql_state(),
                            "expected {:?}, got {:?} calling method {:?} on {}",
                            info,
                            e.get_sql_state(),
                            stringify!($method),
                            $input
                        );
                    }
                    Ok(r) => unreachable!(
                        "should not have had an Ok {:?} calling method {} with {}",
                        r,
                        stringify!($method),
                        $input
                    ),
                }
            };
        }

        macro_rules! test_it {
            ($bson:expr,$v:expr) => {
                $v.iter().for_each(
                    |(method, expected, test, info)| match (method, test, info) {
                        (&"i64", Ok(()), info) => {
                            test_conversion_ok!(
                                input = $bson,
                                method = to_i64,
                                expected = *expected as i64,
                                info = info
                            );
                        }
                        (&"i64", Err(()), info) => {
                            test_conversion_err!(
                                input = $bson,
                                method = to_i64,
                                expected = *expected as i64,
                                info = info
                            );
                        }
                        (&"i32", Ok(()), info) => {
                            test_conversion_ok!(
                                input = $bson,
                                method = to_i32,
                                expected = *expected as i32,
                                info = info
                            );
                        }
                        (&"i32", Err(()), info) => {
                            test_conversion_err!(
                                input = $bson,
                                method = to_i32,
                                expected = *expected as i32,
                                info = info
                            );
                        }
                        (&"u64", Ok(()), info) => {
                            test_conversion_ok!(
                                input = $bson,
                                method = to_u64,
                                expected = *expected as u64,
                                info = info
                            );
                        }
                        (&"u64", Err(()), info) => {
                            test_conversion_err!(
                                input = $bson,
                                method = to_u64,
                                expected = *expected as u64,
                                info = info
                            );
                        }
                        (&"u32", Ok(()), info) => {
                            test_conversion_ok!(
                                input = $bson,
                                method = to_u32,
                                expected = *expected as u32,
                                info = info
                            );
                        }
                        (&"u32", Err(()), info) => {
                            test_conversion_err!(
                                input = $bson,
                                method = to_u32,
                                expected = *expected as u32,
                                info = info
                            );
                        }
                        (&"f64", Ok(()), info) => {
                            test_conversion_ok!(
                                input = $bson,
                                method = to_f64,
                                expected = *expected as f64,
                                info = info
                            );
                        }
                        (&"f64", Err(()), info) => {
                            test_conversion_err!(
                                input = $bson,
                                method = to_f64,
                                expected = *expected as f64,
                                info = info
                            );
                        }
                        (&"f32", Ok(()), info) => {
                            test_conversion_ok!(
                                input = $bson,
                                method = to_f32,
                                expected = *expected as f32,
                                info = info
                            );
                        }
                        (&"f32", Err(()), info) => {
                            test_conversion_err!(
                                input = $bson,
                                method = to_f32,
                                expected = *expected as f32,
                                info = info
                            );
                        }
                        _ => unimplemented!(),
                    },
                );
            };
        }

        // This also tests doubles (f64) as well, since the implementation
        // for converting strings to numerics converts the string to
        // an f64
        #[test]
        fn string_conversions_to_numerics() {
            type V = Vec<(&'static str, i32, Result<(), ()>, Option<&'static str>)>;
            let strings: HashMap<String, V> = map! {
                (-PI).to_string() => vec![
                    ("i64", -3, Ok(()), Some(FRACTIONAL_TRUNCATION)),
                    ("i32", -3, Ok(()), Some(FRACTIONAL_TRUNCATION)),
                    ("u64", 0, Err(()), Some(INTEGRAL_TRUNCATION)),
                    ("u32", 0, Err(()), Some(INTEGRAL_TRUNCATION)),
                ],
                PI.to_string() => vec![
                    ("i64", 3, Ok(()), Some(FRACTIONAL_TRUNCATION)),
                    ("i32", 3, Ok(()), Some(FRACTIONAL_TRUNCATION)),
                    ("u64", 3, Ok(()), Some(FRACTIONAL_TRUNCATION)),
                    ("u32", 3, Ok(()), Some(FRACTIONAL_TRUNCATION)),
                ],
                i128::MIN.to_string() => vec![
                    ("i64", 0, Err(()), Some(INTEGRAL_TRUNCATION)),
                    ("i32", 0, Err(()), Some(INTEGRAL_TRUNCATION)),
                    ("u64", 0, Err(()), Some(INTEGRAL_TRUNCATION)),
                    ("u32", 0, Err(()), Some(INTEGRAL_TRUNCATION)),
                ],
                i128::MAX.to_string() => vec![
                    ("i64", 0, Err(()), Some(INTEGRAL_TRUNCATION)),
                    ("i32", 0, Err(()), Some(INTEGRAL_TRUNCATION)),
                    ("u64", 0, Err(()), Some(INTEGRAL_TRUNCATION)),
                    ("u32", 0, Err(()), Some(INTEGRAL_TRUNCATION)),
                ],
                i32::MAX.to_string() => vec![
                    ("i64", i32::MAX, Ok(()), None),
                    ("i32", i32::MAX, Ok(()), None),
                    ("u64", i32::MAX, Ok(()), None),
                    ("u32", i32::MAX, Ok(()), None),
                ],
                "foo".to_string() => vec![
                    ("i64", 0, Err(()), Some(INVALID_CHARACTER_VALUE)),
                    ("i32", 0, Err(()), Some(INVALID_CHARACTER_VALUE)),
                    ("u64", 0, Err(()), Some(INVALID_CHARACTER_VALUE)),
                    ("u32", 0, Err(()), Some(INVALID_CHARACTER_VALUE)),
                ],
            };
            strings.iter().for_each(|(k, v)| {
                let bson = Bson::String(k.to_string());
                test_it!(bson, v);
            });
        }
        #[test]
        fn string_conversions_to_floats() {
            type V = Vec<(&'static str, f64, Result<(), ()>, Option<&'static str>)>;
            let strings: HashMap<String, V> = map! {
                (-PI).to_string() => vec![
                    ("f64", -PI, Ok(()), None),
                    ("f32", -PI, Ok(()), None),
                ],
                PI.to_string() => vec![
                    ("f64", PI, Ok(()), None),
                    ("f32", PI, Ok(()), None),
                ],
                f64::MAX.to_string() => vec![
                    ("f64", f64::MAX, Ok(()), None),
                    ("f32", 0., Err(()), Some(INTEGRAL_TRUNCATION)),
                ],
                "foo".to_string() => vec![
                    ("f64", 0., Err(()), Some(INVALID_CHARACTER_VALUE)),
                    ("f32", 0., Err(()), Some(INVALID_CHARACTER_VALUE)),
                ],
            };
            strings.iter().for_each(|(k, v)| {
                let bson = Bson::String(k.to_string());
                test_it!(bson, v);
            });
        }

        #[test]
        fn int64_conversions_to_numerics() {
            type V = Vec<(&'static str, i64, Result<(), ()>, Option<&'static str>)>;
            let int_64s: HashMap<i64, V> = map! {
                i64::MAX => vec![
                    ("i64", i64::MAX, Ok(()), None),
                    ("i32", 0i64, Err(()), Some(INTEGRAL_TRUNCATION)),
                    ("u64", i64::MAX, Ok(()), None),
                    ("u32", 0i64, Err(()), Some(INTEGRAL_TRUNCATION))
                ],
                i32::MAX as i64 => vec![
                    ("i64", i32::MAX as i64, Ok(()), None),
                    ("i32", i32::MAX as i64, Ok(()), None),
                    ("u64", i32::MAX as i64, Ok(()), None),
                    ("u32", i32::MAX as i64, Ok(()), None)
                ],
                i64::MIN => vec![
                    ("i64", i64::MIN, Ok(()), None),
                    ("i32", 0i64, Err(()), Some(INTEGRAL_TRUNCATION)),
                    ("u64", 0i64, Err(()), Some(INTEGRAL_TRUNCATION)),
                    ("u32", 0i64, Err(()), Some(INTEGRAL_TRUNCATION))
                ],
                i32::MIN as i64 => vec![
                    ("i64", i32::MIN as i64, Ok(()), None),
                    ("i32", i32::MIN as i64, Ok(()), None),
                    ("u64", 0, Err(()), Some(INTEGRAL_TRUNCATION)),
                    ("u32", 0, Err(()), Some(INTEGRAL_TRUNCATION))
                ],
            };

            int_64s.iter().for_each(|(k, v)| {
                let bson = Bson::Int64(*k);
                test_it!(bson, v);
            })
        }

        #[test]
        fn int_32_conversions_to_numerics() {
            type V = Vec<(&'static str, i32, Result<(), ()>, Option<&'static str>)>;
            let int_32s: HashMap<i32, V> = map! {
                i32::MAX => vec![
                    ("i64", i32::MAX, Ok(()), None),
                    ("i32", i32::MAX, Ok(()), None),
                    ("u64", i32::MAX, Ok(()), None),
                    ("u32", i32::MAX, Ok(()), None)
                ],
                i32::MIN => vec![
                    ("i64", i32::MIN, Ok(()), None),
                    ("i32", i32::MIN, Ok(()), None),
                    ("u64", 0, Err(()), Some(INTEGRAL_TRUNCATION)),
                    ("u32", 0, Err(()), Some(INTEGRAL_TRUNCATION))
                ]
            };

            int_32s.iter().for_each(|(k, v)| {
                let bson = Bson::Int32(*k);
                test_it!(bson, v);
            })
        }

        #[test]
        fn string_conversions_to_datetimes() {
            let date_expectation: DateTime<Utc> = "2014-11-28T00:00:00Z".parse().unwrap();
            let datetime_expectation_no_millis: DateTime<Utc> =
                "2014-11-28T09:23:24Z".parse().unwrap();
            let datetime_expectation_millis: DateTime<Utc> =
                "2014-11-28T09:23:24.123456789Z".parse().unwrap();
            let today_plus_time_no_millis_expectation = Utc::today().and_hms(9, 23, 24);
            let today_plus_time_millis_expectation =
                Utc::today().and_hms_nano(9, 23, 24, 123456789);

            type V = Vec<(
                &'static str,
                DateTime<Utc>,
                Result<(), ()>,
                Option<&'static str>,
            )>;
            let test_cases: V = vec![
                (
                    "2014-11-28 09:23:24",
                    datetime_expectation_no_millis,
                    Ok(()),
                    None,
                ),
                (
                    "2014-11-28 09:23:24.123456789",
                    datetime_expectation_millis,
                    Ok(()),
                    None,
                ),
                (
                    "2014-11-28 09:23:24.1234567890",
                    datetime_expectation_millis,
                    Ok(()),
                    Some(FRACTIONAL_TRUNCATION),
                ),
                (
                    "2014-11-28T09:23:24.123456789Z",
                    datetime_expectation_millis,
                    Ok(()),
                    None,
                ),
                (
                    "2014-11-28T09:23:24.1234567890Z",
                    datetime_expectation_millis,
                    Ok(()),
                    Some(FRACTIONAL_TRUNCATION),
                ),
                ("2014-11-28", date_expectation, Ok(()), None),
                (
                    "11/28/2014",
                    datetime_expectation_no_millis,
                    Err(()),
                    Some(INVALID_DATETIME_FORMAT),
                ),
                (
                    "2014-35-80",
                    datetime_expectation_no_millis,
                    Err(()),
                    Some(INVALID_DATETIME_FORMAT),
                ),
                (
                    "2014-30-90 09:23:24.1234567890",
                    datetime_expectation_no_millis,
                    Err(()),
                    Some(INVALID_DATETIME_FORMAT),
                ),
                (
                    "30:23:24",
                    datetime_expectation_no_millis,
                    Err(()),
                    Some(INVALID_DATETIME_FORMAT),
                ),
                (
                    "09:23:24",
                    today_plus_time_no_millis_expectation,
                    Ok(()),
                    None,
                ),
                (
                    "09:23:24.123456789",
                    today_plus_time_millis_expectation,
                    Ok(()),
                    None,
                ),
                (
                    "09:23:24.1234567898",
                    today_plus_time_millis_expectation,
                    Ok(()),
                    Some(FRACTIONAL_TRUNCATION),
                ),
            ];
            test_cases
                .iter()
                .for_each(|(input, expectation, result, info)| {
                    match result {
                        Ok(_) => {
                            test_conversion_ok!(
                                input = Bson::String(input.to_string()),
                                method = to_datetime,
                                expected = *expectation,
                                info = info
                            );
                        }
                        Err(_) => {
                            test_conversion_err!(
                                input = Bson::String(input.to_string()),
                                method = to_datetime,
                                expected = None,
                                info = info
                            );
                        }
                    };
                });
        }

        #[test]
        fn string_conversions_to_dates() {
            let date_expectation = NaiveDate::from_ymd(2014, 11, 28);
            let test_cases: Vec<(&str, Result<(), ()>, Option<&'static str>)> = vec![
                ("2014-11-28", Ok(()), None),
                ("11/28/2014", Err(()), Some(INVALID_DATETIME_FORMAT)),
                ("2014-22-22", Err(()), Some(INVALID_DATETIME_FORMAT)),
                ("10:15:30", Err(()), Some(INVALID_DATETIME_FORMAT)),
                ("2014-11-28 00:00:00", Ok(()), None),
                ("2014-11-28 00:00:00.000", Ok(()), None),
                ("2014-11-28T00:00:00Z", Ok(()), None),
                ("2014-11-28 10:15:30", Ok(()), Some(FRACTIONAL_TRUNCATION)),
            ];
            test_cases.iter().for_each(|(input, result, info)| {
                match result {
                    Ok(_) => {
                        test_conversion_ok!(
                            input = Bson::String(input.to_string()),
                            method = to_date,
                            expected = date_expectation,
                            info = info
                        );
                    }
                    Err(_) => {
                        test_conversion_err!(
                            input = Bson::String(input.to_string()),
                            method = to_date,
                            expected = None,
                            info = info
                        );
                    }
                };
            });
        }

        #[test]
        fn datetime_conversions_to_dates() {
            let date_expectation = NaiveDate::from_ymd(2014, 11, 28);
            let test_cases: [(chrono::DateTime<Utc>, Option<&str>); 2] = [
                ("2014-11-28T00:00:00Z".parse().unwrap(), None),
                (
                    "2014-11-28T10:15:30.123Z".parse().unwrap(),
                    Some(FRACTIONAL_TRUNCATION),
                ),
            ];
            test_cases.iter().for_each(|(input, info)| {
                test_conversion_ok!(
                    input = Bson::DateTime(bson::DateTime::from_chrono(*input)),
                    method = to_date,
                    expected = date_expectation,
                    info = info
                );
            });
        }

        #[test]
        fn string_conversions_to_times() {
            let time_expectation = NaiveTime::from_hms(10, 15, 30);
            let test_cases: Vec<(&str, Result<(), ()>, Option<&'static str>)> = vec![
                ("10:15:30", Ok(()), None),
                ("10:15:30.00000", Ok(()), None),
                ("10:15:30.123", Err(()), Some(INVALID_DATETIME_FORMAT)),
                ("25:15:30.123", Err(()), Some(INVALID_DATETIME_FORMAT)),
                ("2022-10-15", Err(()), Some(INVALID_DATETIME_FORMAT)),
                ("2014-11-28 10:15:30.000", Ok(()), None),
                (
                    "2014-11-28 10:15:30.1243",
                    Ok(()),
                    Some(FRACTIONAL_TRUNCATION),
                ),
            ];
            test_cases.iter().for_each(|(input, result, info)| {
                match result {
                    Ok(_) => {
                        test_conversion_ok!(
                            input = Bson::String(input.to_string()),
                            method = to_time,
                            expected = time_expectation,
                            info = info
                        );
                    }
                    Err(_) => {
                        test_conversion_err!(
                            input = Bson::String(input.to_string()),
                            method = to_time,
                            expected = None,
                            info = info
                        );
                    }
                };
            });
        }

        #[test]
        fn datetime_conversions_to_times() {
            let time_expectation = NaiveTime::from_hms(10, 15, 30);
            let test_cases: [(chrono::DateTime<Utc>, Option<&str>); 2] = [
                ("2014-11-28T10:15:30Z".parse().unwrap(), None),
                (
                    "2014-11-28T10:15:30.123Z".parse().unwrap(),
                    Some(FRACTIONAL_TRUNCATION),
                ),
            ];
            test_cases.iter().for_each(|(input, info)| {
                test_conversion_ok!(
                    input = Bson::DateTime(bson::DateTime::from_chrono(*input)),
                    method = to_time,
                    expected = time_expectation,
                    info = info
                );
            });
        }
    }

    // This just checks that f64 parsing can handle our output Decimal128 strings.
    mod decimal128_to_f64 {
        use mongo_odbc_core::util::Decimal128Plus;
        use std::str::FromStr;

        #[test]
        fn nan() {
            assert!(f64::from_str(
                &[0u8, 0, 0, 0, 0, 0, 0, 0, 0, 0, 0, 0, 0, 0, 0, 124].to_formatted_string(),
            )
            .unwrap()
            .is_nan());
        }

        #[test]
        fn inf() {
            assert_eq!(
                f64::INFINITY,
                f64::from_str(
                    &[0u8, 0, 0, 0, 0, 0, 0, 0, 0, 0, 0, 0, 0, 0, 0, 120].to_formatted_string()
                )
                .unwrap(),
            );
        }

        #[test]
        fn neg_inf() {
            assert_eq!(
                f64::NEG_INFINITY,
                f64::from_str(
                    &[0u8, 0, 0, 0, 0, 0, 0, 0, 0, 0, 0, 0, 0, 0, 0, 248].to_formatted_string()
                )
                .unwrap(),
            );
        }

        #[test]
        fn zero() {
            assert_eq!(
                0.0,
                f64::from_str(
                    &[0u8, 0, 0, 0, 0, 0, 0, 0, 0, 0, 0, 0, 0, 0, 62, 48].to_formatted_string()
                )
                .unwrap(),
            );
        }

        #[test]
        fn neg_zero() {
            assert_eq!(
                0.0,
                f64::from_str(
                    &[0u8, 0, 0, 0, 0, 0, 0, 0, 0, 0, 0, 0, 0, 0, 62, 176].to_formatted_string()
                )
                .unwrap(),
            );
        }

        #[test]
        fn one() {
            // not sure why it drops .0 from 1 and not 0, but this is what the server does,
            // the algorithm is correct.
            assert_eq!(
                1.0,
                f64::from_str(
                    &[1u8, 0, 0, 0, 0, 0, 0, 0, 0, 0, 0, 0, 0, 0, 64, 48].to_formatted_string()
                )
                .unwrap(),
            );
        }

        #[test]
        fn neg_one() {
            // not sure why it drops .0 from -1 and not -0, but this is what the server does,
            // the algorithm is correct.
            assert_eq!(
                -1.0,
                f64::from_str(
                    &[1u8, 0, 0, 0, 0, 0, 0, 0, 0, 0, 0, 0, 0, 0, 64, 176].to_formatted_string()
                )
                .unwrap(),
            );
        }

        #[test]
        fn big() {
            assert_eq!(
                412345123451234512345.0,
                f64::from_str(
                    &[217u8, 109, 109, 175, 20, 41, 112, 90, 22, 0, 0, 0, 0, 0, 64, 48]
                        .to_formatted_string()
                )
                .unwrap(),
            );
        }

        #[test]
        fn neg_big() {
            assert_eq!(
                -412345123451234512345.0,
                f64::from_str(
                    &[217u8, 109, 109, 175, 20, 41, 112, 90, 22, 0, 0, 0, 0, 0, 64, 176]
                        .to_formatted_string()
                )
                .unwrap(),
            );
        }

        #[test]
        fn really_big() {
            assert_eq!(
                1.8E+305,
                f64::from_str(
                    &[18u8, 0, 0, 0, 0, 0, 0, 0, 0, 0, 0, 0, 0, 0, 160, 50].to_formatted_string()
                )
                .unwrap(),
            );
        }

        #[test]
        fn neg_really_big() {
            assert_eq!(
                -1.8E+305,
                f64::from_str(
                    &[18u8, 0, 0, 0, 0, 0, 0, 0, 0, 0, 0, 0, 0, 0, 160, 178].to_formatted_string()
                )
                .unwrap(),
            );
        }

        #[test]
        fn really_small() {
            assert_eq!(
                1.8E-305,
                f64::from_str(
                    &[18u8, 0, 0, 0, 0, 0, 0, 0, 0, 0, 0, 0, 0, 0, 220, 45].to_formatted_string()
                )
                .unwrap(),
            );
        }

        #[test]
        fn neg_really_small() {
            assert_eq!(
                -1.8E-305,
                f64::from_str(
                    &[18u8, 0, 0, 0, 0, 0, 0, 0, 0, 0, 0, 0, 0, 0, 220, 173].to_formatted_string()
                )
                .unwrap(),
            );
        }

        #[test]
        fn pi() {
            assert_eq!(
                std::f64::consts::PI,
                f64::from_str(
                    &[96, 226, 246, 85, 188, 202, 251, 179, 1, 0, 0, 0, 0, 0, 26, 48]
                        .to_formatted_string()
                )
                .unwrap(),
            );
        }

        #[test]
        fn neg_pi() {
            assert_eq!(
                -std::f64::consts::PI,
                f64::from_str(
                    &[96, 226, 246, 85, 188, 202, 251, 179, 1, 0, 0, 0, 0, 0, 26, 176]
                        .to_formatted_string()
                )
                .unwrap(),
            );
        }
    }
}<|MERGE_RESOLUTION|>--- conflicted
+++ resolved
@@ -7,12 +7,8 @@
 use mongo_odbc_core::util::Decimal128Plus;
 use odbc_sys::{CDataType, Date, Len, Pointer, Time, Timestamp, USmallInt};
 use odbc_sys::{Char, Integer, SmallInt, SqlReturn, WChar};
-<<<<<<< HEAD
 use regex::Regex;
-use std::{cmp::min, collections::HashMap, mem::size_of, ptr::copy_nonoverlapping, str::FromStr};
-=======
 use std::{cmp::min, mem::size_of, ptr::copy_nonoverlapping, str::FromStr};
->>>>>>> c0f7dc68
 
 const BINARY: &str = "Binary";
 const DOUBLE: &str = "Double";
@@ -604,7 +600,7 @@
             let sqlreturn =
                 isize_len::set_output_fixed_data(&data, target_value_ptr, str_len_or_ind_ptr);
             if let Some(warning) = warning {
-                guard.errors.push(warning);
+                stmt.errors.write().unwrap().push(warning);
                 return SqlReturn::SUCCESS_WITH_INFO;
             }
             sqlreturn
@@ -624,19 +620,10 @@
     data: Bson,
 ) -> SqlReturn {
     let stmt = (*mongo_handle).as_statement().unwrap();
-<<<<<<< HEAD
-    let mut guard = stmt.write().unwrap();
     let time = data.to_time();
-    let indices = guard.var_data_cache.as_mut().unwrap();
-    indices.insert(col_num, CachedData::Fixed);
+    stmt.insert_var_data_cache(col_num, CachedData::Fixed);
     match time {
         Ok((time, warning)) => {
-=======
-    let dt = data.to_datetime();
-    stmt.insert_var_data_cache(col_num, CachedData::Fixed);
-    match dt {
-        Ok(dt) => {
->>>>>>> c0f7dc68
             let data = Time {
                 hour: time.hour() as u16,
                 minute: time.minute() as u16,
@@ -645,7 +632,7 @@
             let sqlreturn =
                 isize_len::set_output_fixed_data(&data, target_value_ptr, str_len_or_ind_ptr);
             if let Some(warning) = warning {
-                guard.errors.push(warning);
+                stmt.errors.write().unwrap().push(warning);
                 return SqlReturn::SUCCESS_WITH_INFO;
             }
             sqlreturn
@@ -665,15 +652,8 @@
     data: Bson,
 ) -> SqlReturn {
     let stmt = (*mongo_handle).as_statement().unwrap();
-<<<<<<< HEAD
-    let mut guard = stmt.write().unwrap();
-    let indices = guard.var_data_cache.as_mut().unwrap();
-    indices.insert(col_num, CachedData::Fixed);
     let dt = data.to_date();
-=======
     stmt.insert_var_data_cache(col_num, CachedData::Fixed);
-    let dt = data.to_datetime();
->>>>>>> c0f7dc68
     match dt {
         Ok((dt, warning)) => {
             let data = Date {
@@ -684,7 +664,7 @@
             let sqlreturn =
                 isize_len::set_output_fixed_data(&data, target_value_ptr, str_len_or_ind_ptr);
             if let Some(warning) = warning {
-                guard.errors.push(warning);
+                stmt.errors.write().unwrap().push(warning);
                 return SqlReturn::SUCCESS_WITH_INFO;
             }
             sqlreturn
