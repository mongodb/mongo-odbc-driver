--- conflicted
+++ resolved
@@ -1,14 +1,9 @@
 use constants::{
     FRACTIONAL_TRUNCATION, GENERAL_ERROR, INDICATOR_VARIABLE_REQUIRED, INTEGRAL_TRUNCATION,
     INVALID_ATTR_VALUE, INVALID_CHARACTER_VALUE, INVALID_CURSOR_STATE, INVALID_DATETIME_FORMAT,
-<<<<<<< HEAD
-    INVALID_DESCRIPTOR_INDEX, NOT_IMPLEMENTED, NO_DSN_OR_DRIVER, NO_RESULTSET, OPTION_CHANGED,
-    RESTRICTED_DATATYPE, RIGHT_TRUNCATED, UNABLE_TO_CONNECT, UNSUPPORTED_DIAG_IDENTIFIER,
-=======
     INVALID_DESCRIPTOR_INDEX, INVALID_INFO_TYPE_VALUE, NOT_IMPLEMENTED, NO_DSN_OR_DRIVER,
     NO_RESULTSET, OPTION_CHANGED, RESTRICTED_DATATYPE, RIGHT_TRUNCATED, UNABLE_TO_CONNECT,
->>>>>>> 94bce1f9
-    UNSUPPORTED_FIELD_DESCRIPTOR, VENDOR_IDENTIFIER,
+    UNSUPPORTED_DIAG_IDENTIFIER, UNSUPPORTED_FIELD_DESCRIPTOR, VENDOR_IDENTIFIER,
 };
 use thiserror::Error;
 
@@ -38,19 +33,17 @@
     )]
     UnsupportedFieldDescriptor(String),
     #[error(
-<<<<<<< HEAD
         "[{}][API] The diag identifier value {0} is not supported",
         VENDOR_IDENTIFIER
     )]
     UnsupportedDiagIdentifier(String),
-=======
+    #[error(
         "[{}][API] Retrieving value for infoType {0} is not implemented yet",
         VENDOR_IDENTIFIER
     )]
     UnsupportedInfoTypeRetrieval(String),
     #[error("[{}][API] InfoType {0} out of range", VENDOR_IDENTIFIER)]
     UnknownInfoType(String),
->>>>>>> 94bce1f9
     #[error(
         "[{}][API] Indicator variable was null when null data was accessed",
         VENDOR_IDENTIFIER
