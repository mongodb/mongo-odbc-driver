use constants::{
    GENERAL_ERROR, INVALID_ATTR_VALUE, INVALID_CURSOR_STATE, INVALID_DESCRIPTOR_INDEX,
    NOT_IMPLEMENTED, NO_DSN_OR_DRIVER, OPTION_CHANGED, RIGHT_TRUNCATED, UNABLE_TO_CONNECT,
    UNSUPPORTED_FIELD_DESCRIPTOR, VENDOR_IDENTIFIER,
};
use odbc_sys::ConnectionAttribute;
use thiserror::Error;

#[derive(Debug, Error, Clone)]
pub enum ODBCError {
    #[error("[{}][API] {0}", VENDOR_IDENTIFIER)]
    General(&'static str),
    #[error("[{}][API] Caught panic: {0}", VENDOR_IDENTIFIER)]
    Panic(String),
    #[error("[{}][API] The feature {0} is not implemented", VENDOR_IDENTIFIER)]
    Unimplemented(&'static str),
    #[error("[{}][API] The data type {0} is not implemented", VENDOR_IDENTIFIER)]
    UnimplementedDataType(String),
    #[error(
        "[{}][API] The driver connect option {0} is not supported",
        VENDOR_IDENTIFIER
    )]
    UnsupportedDriverConnectOption(String),
    #[error(
        "[{}][API] The connection attribute {0:?} is not supported",
        VENDOR_IDENTIFIER
    )]
    UnsupportedConnectionAttribute(ConnectionAttribute),
    #[error(
        "[{}][API] The field descriptor value {0} is not supported",
        VENDOR_IDENTIFIER
    )]
    UnsupportedFieldDescriptor(String),
    #[error("[{}][API] The field index {0} is out of bounds", VENDOR_IDENTIFIER)]
    InvalidDescriptorIndex(u16),
    #[error("[{}][API] No ResultSet", VENDOR_IDENTIFIER)]
    InvalidCursorState,
    #[error("[{}][API] Invalid Uri: {0}", VENDOR_IDENTIFIER)]
    InvalidUriFormat(String),
    #[error("[{}][API] Invalid handle type, expected {0}", VENDOR_IDENTIFIER)]
    InvalidHandleType(&'static str),
    #[error("[{}][API] Invalid value for attribute {0}", VENDOR_IDENTIFIER)]
    InvalidAttrValue(&'static str),
    #[error(
        "[{}][API] Missing property \"Driver\" or \"DSN\" in connection string",
        VENDOR_IDENTIFIER
    )]
    MissingDriverOrDSNProperty,
    #[error(
        "[{}][API] Buffer size '{0}' not large enough for string",
        VENDOR_IDENTIFIER
    )]
    OutStringTruncated(usize),
    #[error(
        "[{}][API] Invalid value for attribute {0}, changed to {1}",
        VENDOR_IDENTIFIER
    )]
    OptionValueChanged(&'static str, &'static str),
    #[error("[{}][Core] {0}", VENDOR_IDENTIFIER)]
    Core(mongo_odbc_core::Error),
}

pub type Result<T> = std::result::Result<T, ODBCError>;

impl ODBCError {
    pub fn get_sql_state(&self) -> &str {
        match self {
            ODBCError::Unimplemented(_)
            | ODBCError::UnimplementedDataType(_)
<<<<<<< HEAD
            | ODBCError::UnsupportedDriverConnectOption(_)
            | ODBCError::UnsupportedConnectionAttribute(_) => NOT_IMPLEMENTED,
            ODBCError::General(_) => GENERAL_ERROR,
=======
            | ODBCError::UnsupportedDriverConnectOption(_) => NOT_IMPLEMENTED,
            ODBCError::General(_) | ODBCError::Panic(_) => GENERAL_ERROR,
>>>>>>> ac4701e1
            ODBCError::Core(c) => c.get_sql_state(),
            ODBCError::InvalidUriFormat(_) => UNABLE_TO_CONNECT,
            ODBCError::InvalidAttrValue(_) => INVALID_ATTR_VALUE,
            ODBCError::InvalidCursorState => INVALID_CURSOR_STATE,
            ODBCError::InvalidHandleType(_) => NOT_IMPLEMENTED,
            ODBCError::OptionValueChanged(_, _) => OPTION_CHANGED,
            ODBCError::OutStringTruncated(_) => RIGHT_TRUNCATED,
            ODBCError::MissingDriverOrDSNProperty => NO_DSN_OR_DRIVER,
            ODBCError::UnsupportedFieldDescriptor(_) => UNSUPPORTED_FIELD_DESCRIPTOR,
            ODBCError::InvalidDescriptorIndex(_) => INVALID_DESCRIPTOR_INDEX,
        }
    }

    pub fn get_native_err_code(&self) -> i32 {
        match self {
            // Functions that return these errors don't interact with MongoDB,
            // and so the driver returns 0 since it doesn't have a native error
            // code to propagate.
            ODBCError::Unimplemented(_)
            | ODBCError::General(_)
            | ODBCError::Panic(_)
            | ODBCError::UnimplementedDataType(_)
            | ODBCError::InvalidUriFormat(_)
            | ODBCError::InvalidAttrValue(_)
            | ODBCError::InvalidCursorState
            | ODBCError::InvalidHandleType(_)
            | ODBCError::MissingDriverOrDSNProperty
            | ODBCError::OutStringTruncated(_)
            | ODBCError::UnsupportedDriverConnectOption(_)
            | ODBCError::UnsupportedConnectionAttribute(_)
            | ODBCError::OptionValueChanged(_, _)
            | ODBCError::InvalidDescriptorIndex(_)
            | ODBCError::UnsupportedFieldDescriptor(_) => 0,
            ODBCError::Core(me) => me.code(),
        }
    }
}

impl From<mongo_odbc_core::Error> for ODBCError {
    fn from(err: mongo_odbc_core::Error) -> Self {
        match err {
            mongo_odbc_core::Error::ColIndexOutOfBounds(u) => ODBCError::InvalidDescriptorIndex(u),
            e => ODBCError::Core(e),
        }
    }
}

impl From<&mongo_odbc_core::Error> for ODBCError {
    fn from(err: &mongo_odbc_core::Error) -> Self {
        match err {
            mongo_odbc_core::Error::ColIndexOutOfBounds(u) => ODBCError::InvalidDescriptorIndex(*u),
            e => ODBCError::Core(e.clone()),
        }
    }
}<|MERGE_RESOLUTION|>--- conflicted
+++ resolved
@@ -67,14 +67,9 @@
         match self {
             ODBCError::Unimplemented(_)
             | ODBCError::UnimplementedDataType(_)
-<<<<<<< HEAD
             | ODBCError::UnsupportedDriverConnectOption(_)
             | ODBCError::UnsupportedConnectionAttribute(_) => NOT_IMPLEMENTED,
-            ODBCError::General(_) => GENERAL_ERROR,
-=======
-            | ODBCError::UnsupportedDriverConnectOption(_) => NOT_IMPLEMENTED,
             ODBCError::General(_) | ODBCError::Panic(_) => GENERAL_ERROR,
->>>>>>> ac4701e1
             ODBCError::Core(c) => c.get_sql_state(),
             ODBCError::InvalidUriFormat(_) => UNABLE_TO_CONNECT,
             ODBCError::InvalidAttrValue(_) => INVALID_ATTR_VALUE,
