use constants::{
    FRACTIONAL_TRUNCATION, GENERAL_ERROR, INDICATOR_VARIABLE_REQUIRED, INTEGRAL_TRUNCATION,
    INVALID_ATTR_VALUE, INVALID_CHARACTER_VALUE, INVALID_CURSOR_STATE, INVALID_DATETIME_FORMAT,
<<<<<<< HEAD
    INVALID_DESCRIPTOR_INDEX, INVALID_INFO_TYPE_VALUE, INVALID_SQL_TYPE, NOT_IMPLEMENTED,
    NO_DSN_OR_DRIVER, NO_RESULTSET, OPTION_CHANGED, RESTRICTED_DATATYPE, RIGHT_TRUNCATED,
    UNABLE_TO_CONNECT, UNSUPPORTED_FIELD_DESCRIPTOR, VENDOR_IDENTIFIER,
=======
    INVALID_DESCRIPTOR_INDEX, INVALID_INFO_TYPE_VALUE, NOT_IMPLEMENTED, NO_DSN_OR_DRIVER,
    NO_RESULTSET, OPTION_CHANGED, RESTRICTED_DATATYPE, RIGHT_TRUNCATED,
    UNSUPPORTED_FIELD_DESCRIPTOR, VENDOR_IDENTIFIER,
>>>>>>> 6016fa2d
};
use thiserror::Error;

#[derive(Debug, Error, Clone)]
pub enum ODBCError {
    #[error("[{}][API] {0}", VENDOR_IDENTIFIER)]
    General(&'static str),
    #[error("[{}][API] Caught panic: {0}", VENDOR_IDENTIFIER)]
    Panic(String),
    #[error("[{}][API] The feature {0} is not implemented", VENDOR_IDENTIFIER)]
    Unimplemented(&'static str),
    #[error("[{}][API] The data type {0} is not implemented", VENDOR_IDENTIFIER)]
    UnimplementedDataType(String),
    #[error(
        "[{}][API] The driver connect option {0} is not supported",
        VENDOR_IDENTIFIER
    )]
    UnsupportedDriverConnectOption(String),
    #[error(
        "[{}][API] The connection attribute {0} is not supported",
        VENDOR_IDENTIFIER
    )]
    UnsupportedConnectionAttribute(String),
    #[error(
        "[{}][API] A schema pattern was specified, and the driver does not support schemas",
        VENDOR_IDENTIFIER
    )]
    UnsupportedFieldSchema(),
    #[error(
        "[{}][API] The field descriptor value {0} is not supported",
        VENDOR_IDENTIFIER
    )]
    UnsupportedFieldDescriptor(String),
    #[error(
        "[{}][API] Retrieving value for infoType {0} is not implemented yet",
        VENDOR_IDENTIFIER
    )]
    UnsupportedInfoTypeRetrieval(String),
    #[error("[{}][API] InfoType {0} out of range", VENDOR_IDENTIFIER)]
    UnknownInfoType(String),
    #[error(
        "[{}][API] Indicator variable was null when null data was accessed",
        VENDOR_IDENTIFIER
    )]
    IndicatorVariableRequiredButNotSupplied,
    #[error("[{}][API] The field index {0} is out of bounds", VENDOR_IDENTIFIER)]
    InvalidDescriptorIndex(u16),
    #[error("[{}][API] No ResultSet", VENDOR_IDENTIFIER)]
    InvalidCursorState,
<<<<<<< HEAD
    #[error("[{}][API] Invalid SQL Type: {0}", VENDOR_IDENTIFIER)]
    InvalidSqlType(String),
    #[error("[{}][API] Invalid Uri: {0}", VENDOR_IDENTIFIER)]
    InvalidUriFormat(String),
=======
>>>>>>> 6016fa2d
    #[error("[{}][API] Invalid handle type, expected {0}", VENDOR_IDENTIFIER)]
    InvalidHandleType(&'static str),
    #[error("[{}][API] Invalid value for attribute {0}", VENDOR_IDENTIFIER)]
    InvalidAttrValue(&'static str),
    #[error(
        "[{}][API] Missing property \"Driver\" or \"DSN\" in connection string",
        VENDOR_IDENTIFIER
    )]
    MissingDriverOrDSNProperty,
    #[error(
        "[{}][API] Buffer size \"{0}\" not large enough for data",
        VENDOR_IDENTIFIER
    )]
    OutStringTruncated(usize),
    #[error(
        "[{}][API] floating point data \"{0}\" was truncated to fixed point",
        VENDOR_IDENTIFIER
    )]
    FractionalTruncation(String),
    #[error(
        "[{}][API] fractional seconds for data \"{0}\" was truncated to nanoseconds",
        VENDOR_IDENTIFIER
    )]
    FractionalSecondsTruncation(String),
    #[error(
        "[{}][API] fractional seconds data truncated from \"{0}\"",
        VENDOR_IDENTIFIER
    )]
    SecondsTruncation(String),
    #[error(
        "[{}][API] datetime data \"{0}\" was truncated to date",
        VENDOR_IDENTIFIER
    )]
    TimeTruncation(String),
    #[error(
        "[{}][API] integral data \"{0}\" was truncated due to overflow",
        VENDOR_IDENTIFIER
    )]
    IntegralTruncation(String),
    #[error("[{}][API] invalid datetime format: \"{0}\"", VENDOR_IDENTIFIER)]
    InvalidDatetimeFormat(String),
    #[error(
        "[{}][API] invalid character value: \"{0}\" for cast to type: {1}",
        VENDOR_IDENTIFIER
    )]
    InvalidCharacterValue(String, &'static str),
    #[error(
        "[{}][API] Invalid value for attribute {0}, changed to {1}",
        VENDOR_IDENTIFIER
    )]
    OptionValueChanged(&'static str, &'static str),
    #[error(
        "[{}][API] BSON type {0} cannot be converted to ODBC type {1}",
        VENDOR_IDENTIFIER
    )]
    RestrictedDataType(&'static str, &'static str),
    #[error("[{}][API] No resultset for statement", VENDOR_IDENTIFIER)]
    NoResultSet,
    #[error("[{}][Core] {0}", VENDOR_IDENTIFIER)]
    Core(mongo_odbc_core::Error),
}

pub type Result<T> = std::result::Result<T, ODBCError>;

impl ODBCError {
    pub fn get_sql_state(&self) -> &str {
        match self {
            ODBCError::Unimplemented(_)
            | ODBCError::UnimplementedDataType(_)
            | ODBCError::UnsupportedDriverConnectOption(_)
            | ODBCError::UnsupportedFieldSchema()
            | ODBCError::UnsupportedConnectionAttribute(_)
            | ODBCError::UnsupportedInfoTypeRetrieval(_) => NOT_IMPLEMENTED,
            ODBCError::General(_) | ODBCError::Panic(_) => GENERAL_ERROR,
            ODBCError::Core(c) => c.get_sql_state(),
            ODBCError::InvalidAttrValue(_) => INVALID_ATTR_VALUE,
            ODBCError::InvalidCursorState => INVALID_CURSOR_STATE,
            ODBCError::InvalidHandleType(_) => NOT_IMPLEMENTED,
            ODBCError::OptionValueChanged(_, _) => OPTION_CHANGED,
            ODBCError::OutStringTruncated(_) => RIGHT_TRUNCATED,
            ODBCError::MissingDriverOrDSNProperty => NO_DSN_OR_DRIVER,
            ODBCError::UnsupportedFieldDescriptor(_) => UNSUPPORTED_FIELD_DESCRIPTOR,
            ODBCError::InvalidDescriptorIndex(_) => INVALID_DESCRIPTOR_INDEX,
            ODBCError::InvalidSqlType(_) => INVALID_SQL_TYPE,
            ODBCError::RestrictedDataType(_, _) => RESTRICTED_DATATYPE,
            ODBCError::FractionalTruncation(_) => FRACTIONAL_TRUNCATION,
            ODBCError::FractionalSecondsTruncation(_) => FRACTIONAL_TRUNCATION,
            ODBCError::SecondsTruncation(_) => FRACTIONAL_TRUNCATION,
            ODBCError::TimeTruncation(_) => FRACTIONAL_TRUNCATION,
            ODBCError::IntegralTruncation(_) => INTEGRAL_TRUNCATION,
            ODBCError::InvalidDatetimeFormat(_) => INVALID_DATETIME_FORMAT,
            ODBCError::InvalidCharacterValue(_, _) => INVALID_CHARACTER_VALUE,
            ODBCError::IndicatorVariableRequiredButNotSupplied => INDICATOR_VARIABLE_REQUIRED,
            ODBCError::NoResultSet => NO_RESULTSET,
            ODBCError::UnknownInfoType(_) => INVALID_INFO_TYPE_VALUE,
        }
    }

    pub fn get_native_err_code(&self) -> i32 {
        match self {
            // Functions that return these errors don't interact with MongoDB,
            // and so the driver returns 0 since it doesn't have a native error
            // code to propagate.
            ODBCError::Unimplemented(_)
            | ODBCError::General(_)
            | ODBCError::Panic(_)
            | ODBCError::UnimplementedDataType(_)
            | ODBCError::InvalidAttrValue(_)
            | ODBCError::InvalidCursorState
            | ODBCError::InvalidHandleType(_)
            | ODBCError::MissingDriverOrDSNProperty
            | ODBCError::OutStringTruncated(_)
            | ODBCError::UnsupportedDriverConnectOption(_)
            | ODBCError::UnsupportedConnectionAttribute(_)
            | ODBCError::UnsupportedFieldSchema()
            | ODBCError::OptionValueChanged(_, _)
            | ODBCError::InvalidDescriptorIndex(_)
            | ODBCError::RestrictedDataType(_, _)
            | ODBCError::IndicatorVariableRequiredButNotSupplied
            | ODBCError::FractionalTruncation(_)
            | ODBCError::FractionalSecondsTruncation(_)
            | ODBCError::SecondsTruncation(_)
            | ODBCError::TimeTruncation(_)
            | ODBCError::IntegralTruncation(_)
            | ODBCError::InvalidDatetimeFormat(_)
            | ODBCError::InvalidSqlType(_)
            | ODBCError::UnsupportedFieldDescriptor(_)
            | ODBCError::InvalidCharacterValue(_, _)
            | ODBCError::NoResultSet
            | ODBCError::UnsupportedInfoTypeRetrieval(_)
            | ODBCError::UnknownInfoType(_) => 0,
            ODBCError::Core(me) => me.code(),
        }
    }
}

impl From<mongo_odbc_core::Error> for ODBCError {
    fn from(err: mongo_odbc_core::Error) -> Self {
        match err {
            mongo_odbc_core::Error::ColIndexOutOfBounds(u) => ODBCError::InvalidDescriptorIndex(u),
            e => ODBCError::Core(e),
        }
    }
}

impl From<&mongo_odbc_core::Error> for ODBCError {
    fn from(err: &mongo_odbc_core::Error) -> Self {
        match err {
            mongo_odbc_core::Error::ColIndexOutOfBounds(u) => ODBCError::InvalidDescriptorIndex(*u),
            e => ODBCError::Core(e.clone()),
        }
    }
}<|MERGE_RESOLUTION|>--- conflicted
+++ resolved
@@ -1,15 +1,9 @@
 use constants::{
     FRACTIONAL_TRUNCATION, GENERAL_ERROR, INDICATOR_VARIABLE_REQUIRED, INTEGRAL_TRUNCATION,
     INVALID_ATTR_VALUE, INVALID_CHARACTER_VALUE, INVALID_CURSOR_STATE, INVALID_DATETIME_FORMAT,
-<<<<<<< HEAD
     INVALID_DESCRIPTOR_INDEX, INVALID_INFO_TYPE_VALUE, INVALID_SQL_TYPE, NOT_IMPLEMENTED,
     NO_DSN_OR_DRIVER, NO_RESULTSET, OPTION_CHANGED, RESTRICTED_DATATYPE, RIGHT_TRUNCATED,
-    UNABLE_TO_CONNECT, UNSUPPORTED_FIELD_DESCRIPTOR, VENDOR_IDENTIFIER,
-=======
-    INVALID_DESCRIPTOR_INDEX, INVALID_INFO_TYPE_VALUE, NOT_IMPLEMENTED, NO_DSN_OR_DRIVER,
-    NO_RESULTSET, OPTION_CHANGED, RESTRICTED_DATATYPE, RIGHT_TRUNCATED,
     UNSUPPORTED_FIELD_DESCRIPTOR, VENDOR_IDENTIFIER,
->>>>>>> 6016fa2d
 };
 use thiserror::Error;
 
@@ -59,13 +53,8 @@
     InvalidDescriptorIndex(u16),
     #[error("[{}][API] No ResultSet", VENDOR_IDENTIFIER)]
     InvalidCursorState,
-<<<<<<< HEAD
     #[error("[{}][API] Invalid SQL Type: {0}", VENDOR_IDENTIFIER)]
     InvalidSqlType(String),
-    #[error("[{}][API] Invalid Uri: {0}", VENDOR_IDENTIFIER)]
-    InvalidUriFormat(String),
-=======
->>>>>>> 6016fa2d
     #[error("[{}][API] Invalid handle type, expected {0}", VENDOR_IDENTIFIER)]
     InvalidHandleType(&'static str),
     #[error("[{}][API] Invalid value for attribute {0}", VENDOR_IDENTIFIER)]
