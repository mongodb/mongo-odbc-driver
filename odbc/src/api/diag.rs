--- conflicted
+++ resolved
@@ -35,13 +35,8 @@
     if output_ptr.is_null() {
         return;
     }
-<<<<<<< HEAD
-    let sql_state = &format!("{}\0", sql_state);
+    let sql_state = &format!("{sql_state}\0");
     let state_u16 = widechar::to_widechar_vec(sql_state);
-=======
-    let sql_state = &format!("{sql_state}\0");
-    let state_u16 = sql_state.encode_utf16().collect::<Vec<u16>>();
->>>>>>> e105df17
     copy_nonoverlapping(state_u16.as_ptr(), output_ptr, 6);
 }
 
