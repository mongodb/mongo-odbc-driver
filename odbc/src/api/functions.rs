use crate::{
    api::{
        data::{
            i16_len, i32_len, input_text_to_string, input_wtext_to_string, set_str_length,
            unsupported_function,
        },
        definitions::*,
        diag::{get_diag_field, get_diag_rec, get_diag_recw, get_stmt_diag_field},
        errors::{ODBCError, Result},
        util::{connection_attribute_to_string, format_version},
    },
    handles::definitions::*,
};
use bson::Bson;
use constants::{DBMS_NAME, DRIVER_NAME, SQL_ALL_CATALOGS, SQL_ALL_SCHEMAS, SQL_ALL_TABLE_TYPES};
use mongo_odbc_core::{
<<<<<<< HEAD
    MongoColMetadata, MongoCollections, MongoConnection, MongoDatabases, MongoFields, MongoQuery,
    MongoStatement, MongoTableTypes, MongoTypesInfo, DATA_TYPES,
=======
    odbc_uri::ODBCUri, MongoColMetadata, MongoCollections, MongoConnection, MongoDatabases,
    MongoFields, MongoQuery, MongoStatement, MongoTableTypes,
>>>>>>> 6016fa2d
};
use num_traits::FromPrimitive;
use odbc_sys::{
    BulkOperation, CDataType, Char, CompletionType, ConnectionAttribute, Desc, DriverConnectOption,
    EnvironmentAttribute, FetchOrientation, HDbc, HDesc, HEnv, HStmt, HWnd, Handle, HandleType,
    Integer, Len, Nullability, ParamType, Pointer, RetCode, SmallInt, SqlDataType, SqlReturn,
    StatementAttribute, ULen, USmallInt, WChar,
};
use std::{collections::HashMap, mem::size_of, panic, sync::mpsc};

const NULL_HANDLE_ERROR: &str = "handle cannot be null";
const HANDLE_MUST_BE_ENV_ERROR: &str = "handle must be env";
const HANDLE_MUST_BE_CONN_ERROR: &str = "handle must be conn";
const HANDLE_MUST_BE_STMT_ERROR: &str = "handle must be stmt";
const HANDLE_MUST_BE_DESC_ERROR: &str = "handle must be desc";

macro_rules! must_be_valid {
    ($maybe_handle:expr) => {{
        // force the expression
        let maybe_handle = $maybe_handle;
        if maybe_handle.is_none() {
            return SqlReturn::INVALID_HANDLE;
        }
        maybe_handle.unwrap()
    }};
}

macro_rules! must_be_env {
    ($handle:expr) => {{
        let env = (*$handle).as_env();
        must_be_valid!(env)
    }};
}

macro_rules! must_be_conn {
    ($handle:expr) => {{
        let conn = (*$handle).as_connection();
        must_be_valid!(conn)
    }};
}

macro_rules! must_be_stmt {
    ($handle:expr) => {{
        let stmt = (*$handle).as_statement();
        must_be_valid!(stmt)
    }};
}

macro_rules! must_be_desc {
    ($handle:expr) => {{
        let desc = (*$handle).as_descriptor();
        must_be_valid!(desc)
    }};
}

macro_rules! odbc_unwrap {
    ($value:expr, $handle:expr) => {{
        // force the expression
        let value = $value;
        if let Err(error) = value {
            $handle.add_diag_info(error.into());
            return SqlReturn::ERROR;
        }
        value.unwrap()
    }};
}

// panic_safe_exec executes `function` such that any panics do not crash the runtime.
// If a panic occurs during execution, the panic is caught and turned into a String.
// The panic message is added to the diagnostics of `handle` and SqlReturn::ERROR returned.
macro_rules! panic_safe_exec {
    ($function:expr, $handle:expr) => {{
        let function = $function;
        let handle = $handle;
        let handle_ref = MongoHandleRef::from(handle);

        let previous_hook = panic::take_hook();
        let (s, r) = mpsc::sync_channel(1);
        panic::set_hook(Box::new(move |i| {
            if let Some(location) = i.location() {
                let info = format!("in file '{}' at line {}", location.file(), location.line());
                let _ = s.send(info);
            }
        }));
        let result = panic::catch_unwind(function);
        panic::set_hook(previous_hook);
        match result {
            Ok(sql_return) => return sql_return,
            Err(err) => {
                let msg = if let Some(msg) = err.downcast_ref::<&'static str>() {
                    format!("{}\n{:?}", msg, r.recv())
                } else {
                    format!("{:?}\n{:?}", err, r.recv())
                };
                handle_ref.add_diag_info(ODBCError::Panic(msg));
                return SqlReturn::ERROR;
            }
        };
    }};
}
pub(crate) use panic_safe_exec;

use super::data;

macro_rules! unimpl {
    ($handle:expr) => {{
        let handle = $handle;
        panic_safe_exec!(|| { unimplemented!() }, handle);
    }};
}

///
/// [`SQLAllocHandle`]: https://learn.microsoft.com/en-us/sql/odbc/reference/syntax/SQLAllocHandle-function
///
/// # Safety
/// Because this is a C-interface, this is necessarily unsafe
///
#[no_mangle]
pub unsafe extern "C" fn SQLAllocHandle(
    handle_type: HandleType,
    input_handle: Handle,
    output_handle: *mut Handle,
) -> SqlReturn {
    panic_safe_exec!(
        || {
            match sql_alloc_handle(handle_type, input_handle as *mut _, output_handle) {
                Ok(_) => SqlReturn::SUCCESS,
                Err(_) => SqlReturn::INVALID_HANDLE,
            }
        },
        input_handle
    );
}

fn sql_alloc_handle(
    handle_type: HandleType,
    input_handle: *mut MongoHandle,
    output_handle: *mut Handle,
) -> Result<()> {
    match handle_type {
        HandleType::Env => {
            let env = Env::with_state(EnvState::Allocated);
            let mh = Box::new(MongoHandle::Env(env));
            unsafe {
                *output_handle = Box::into_raw(mh) as *mut _;
            }
            Ok(())
        }
        HandleType::Dbc => {
            // input handle cannot be NULL
            if input_handle.is_null() {
                return Err(ODBCError::InvalidHandleType(NULL_HANDLE_ERROR));
            }
            // input handle must be an Env
            let env = unsafe {
                (*input_handle)
                    .as_env()
                    .ok_or(ODBCError::InvalidHandleType(HANDLE_MUST_BE_ENV_ERROR))?
            };
            let conn = Connection::with_state(input_handle, ConnectionState::Allocated);
            let mh = Box::new(MongoHandle::Connection(conn));
            let mh_ptr = Box::into_raw(mh);
            env.connections.write().unwrap().insert(mh_ptr);
            *(env.state.write().unwrap()) = EnvState::ConnectionAllocated;
            unsafe { *output_handle = mh_ptr as *mut _ }
            Ok(())
        }
        HandleType::Stmt => {
            // input handle cannot be NULL
            if input_handle.is_null() {
                return Err(ODBCError::InvalidHandleType(NULL_HANDLE_ERROR));
            }
            // input handle must be an Connection
            let conn = unsafe {
                (*input_handle)
                    .as_connection()
                    .ok_or(ODBCError::InvalidHandleType(HANDLE_MUST_BE_CONN_ERROR))?
            };
            let stmt = Statement::with_state(input_handle, StatementState::Allocated);
            let mh = Box::new(MongoHandle::Statement(stmt));
            let mh_ptr = Box::into_raw(mh);
            conn.statements.write().unwrap().insert(mh_ptr);
            *(conn.state.write().unwrap()) = ConnectionState::StatementAllocated;
            unsafe { *output_handle = mh_ptr as *mut _ }
            Ok(())
        }
        HandleType::Desc => {
            if input_handle.is_null() {
                return Err(ODBCError::InvalidHandleType(NULL_HANDLE_ERROR));
            }
            // input handle must be a Connection
            unsafe {
                (*input_handle)
                    .as_connection()
                    .ok_or(ODBCError::InvalidHandleType(HANDLE_MUST_BE_CONN_ERROR))?
            };
            let desc = Descriptor::with_state(input_handle, DescriptorState::ExplicitlyAllocated);
            let mh = Box::new(MongoHandle::Descriptor(desc));
            let mh_ptr = Box::into_raw(mh);
            unsafe { *output_handle = mh_ptr as *mut _ }
            Ok(())
        }
    }
}

///
/// [`SQLBindCol`]: https://learn.microsoft.com/en-us/sql/odbc/reference/syntax/SQLBindCol-function
///
/// # Safety
/// Because this is a C-interface, this is necessarily unsafe
///
#[no_mangle]
pub unsafe extern "C" fn SQLBindCol(
    hstmt: HStmt,
    _col_number: USmallInt,
    _target_type: CDataType,
    _target_value: Pointer,
    _buffer_length: Len,
    _length_or_indicatior: *mut Len,
) -> SqlReturn {
    unimpl!(hstmt);
}

///
/// [`SQLBindParameter`]: https://learn.microsoft.com/en-us/sql/odbc/reference/syntax/SQLBindParameter-function
///
/// # Safety
/// Because this is a C-interface, this is necessarily unsafe
///
#[no_mangle]
pub unsafe extern "C" fn SQLBindParameter(
    hstmt: HStmt,
    _parameter_number: USmallInt,
    _input_output_type: ParamType,
    _value_type: CDataType,
    _parmeter_type: SqlDataType,
    _column_size: ULen,
    _decimal_digits: SmallInt,
    _parameter_value_ptr: Pointer,
    _buffer_length: Len,
    _str_len_or_ind_ptr: *mut Len,
) -> SqlReturn {
    unsupported_function(MongoHandleRef::from(hstmt), "SQLBindParameter")
}

///
/// [`SQLBrowseConnect`]: https://learn.microsoft.com/en-us/sql/odbc/reference/syntax/SQLBrowseConnect-function
///
/// # Safety
/// Because this is a C-interface, this is necessarily unsafe
///
#[no_mangle]
pub unsafe extern "C" fn SQLBrowseConnect(
    connection_handle: HDbc,
    _in_connection_string: *const Char,
    _string_length: SmallInt,
    _out_connection_string: *mut Char,
    _buffer_length: SmallInt,
    _out_buffer_length: *mut SmallInt,
) -> SqlReturn {
    unsupported_function(MongoHandleRef::from(connection_handle), "SQLBrowseConnect")
}

///
/// [`SQLBrowseConnectW`]: https://learn.microsoft.com/en-us/sql/odbc/reference/syntax/SQLBrowseConnect-function
///
/// This is the WChar version of the SQLBrowseConnect function
///
/// # Safety
/// Because this is a C-interface, this is necessarily unsafe
///
#[no_mangle]
pub unsafe extern "C" fn SQLBrowseConnectW(
    connection_handle: HDbc,
    _in_connection_string: *const WChar,
    _string_length: SmallInt,
    _out_connection_string: *mut WChar,
    _buffer_length: SmallInt,
    _out_buffer_length: *mut SmallInt,
) -> SqlReturn {
    unimpl!(connection_handle);
}

///
/// [`SQLBulkOperations`]: https://learn.microsoft.com/en-us/sql/odbc/reference/syntax/SQLBulkOperations-function
///
/// # Safety
/// Because this is a C-interface, this is necessarily unsafe
///
#[no_mangle]
pub unsafe extern "C" fn SQLBulkOperations(
    statement_handle: HStmt,
    _operation: BulkOperation,
) -> SqlReturn {
    unsupported_function(MongoHandleRef::from(statement_handle), "SQLBulkOperations")
}

///
/// [`SQLCancel`]: https://learn.microsoft.com/en-us/sql/odbc/reference/syntax/SQLCancel-function
///
/// # Safety
/// Because this is a C-interface, this is necessarily unsafe
///
#[no_mangle]
pub unsafe extern "C" fn SQLCancel(statement_handle: HStmt) -> SqlReturn {
    unimpl!(statement_handle);
}

///
/// [`SQLCancelHandle`]: https://learn.microsoft.com/en-us/sql/odbc/reference/syntax/SQLCancelHandle-function
///
/// # Safety
/// Because this is a C-interface, this is necessarily unsafe
///
#[no_mangle]
pub unsafe extern "C" fn SQLCancelHandle(_handle_type: HandleType, handle: Handle) -> SqlReturn {
    unimpl!(handle);
}

///
/// [`SQLCloseCursor`]: https://learn.microsoft.com/en-us/sql/odbc/reference/syntax/SQLCloseCursor-function
///
/// # Safety
/// Because this is a C-interface, this is necessarily unsafe
///
#[no_mangle]
pub unsafe extern "C" fn SQLCloseCursor(_statement_handle: HStmt) -> SqlReturn {
    // We never need to do anything to close a cusor, so this is safe.
    SqlReturn::SUCCESS
}

///
/// [`SQLColAttribute`]: https://learn.microsoft.com/en-us/sql/odbc/reference/syntax/SQLColAttribute-function
///
/// # Safety
/// Because this is a C-interface, this is necessarily unsafe
///
#[no_mangle]
pub unsafe extern "C" fn SQLColAttribute(
    statement_handle: HStmt,
    _column_number: USmallInt,
    _field_identifier: Desc,
    _character_attribute_ptr: Pointer,
    _buffer_length: SmallInt,
    _string_length_ptr: *mut SmallInt,
    _numeric_attribute_ptr: *mut Len,
) -> SqlReturn {
    unsupported_function(MongoHandleRef::from(statement_handle), "SQLColAttribute")
}

///
/// [`SQLColAttributeW`]: https://learn.microsoft.com/en-us/sql/odbc/reference/syntax/SQLColAttribute-function
///
/// This is the WChar version of the SQLColAttribute function
///
/// # Safety
/// Because this is a C-interface, this is necessarily unsafe
///
#[no_mangle]
pub unsafe extern "C" fn SQLColAttributeW(
    statement_handle: HStmt,
    column_number: USmallInt,
    field_identifier: Desc,
    character_attribute_ptr: Pointer,
    buffer_length: SmallInt,
    string_length_ptr: *mut SmallInt,
    numeric_attribute_ptr: *mut Len,
) -> SqlReturn {
    panic_safe_exec!(
        || {
            let mongo_handle = MongoHandleRef::from(statement_handle);
            let stmt = must_be_valid!((*mongo_handle).as_statement());
            let mongo_stmt = stmt.mongo_statement.read().unwrap();
            stmt.errors.write().unwrap().clear();
            if mongo_stmt.is_none() {
                stmt.errors.write().unwrap().push(ODBCError::NoResultSet);
                return SqlReturn::ERROR;
            }
            let string_col_attr = |f: &dyn Fn(&MongoColMetadata) -> &str| {
                let mongo_handle = MongoHandleRef::from(statement_handle);
                let col_metadata = mongo_stmt.as_ref().unwrap().get_col_metadata(column_number);
                if let Ok(col_metadata) = col_metadata {
                    return i16_len::set_output_wstring(
                        (*f)(col_metadata),
                        character_attribute_ptr as *mut WChar,
                        buffer_length as usize,
                        string_length_ptr,
                    );
                }
                // unfortunately, we cannot use odbc_unwrap! on the value because it causes a deadlock.
                mongo_handle.add_diag_info(ODBCError::InvalidDescriptorIndex(column_number));
                SqlReturn::ERROR
            };
            let numeric_col_attr = |f: &dyn Fn(&MongoColMetadata) -> Len| {
                {
                    let col_metadata = mongo_stmt.as_ref().unwrap().get_col_metadata(column_number);
                    if let Ok(col_metadata) = col_metadata {
                        *numeric_attribute_ptr = (*f)(col_metadata);
                        return SqlReturn::SUCCESS;
                    }
                }
                // unfortunately, we cannot use odbc_unwrap! on the value because it causes a deadlock.
                stmt.errors
                    .write()
                    .unwrap()
                    .push(ODBCError::InvalidDescriptorIndex(column_number));
                SqlReturn::ERROR
            };
            match field_identifier {
                Desc::AutoUniqueValue => {
                    *numeric_attribute_ptr = SqlBool::False as Len;
                    SqlReturn::SUCCESS
                }
                Desc::Unnamed | Desc::Updatable => {
                    *numeric_attribute_ptr = 0 as Len;
                    SqlReturn::SUCCESS
                }
                Desc::Count => {
                    *numeric_attribute_ptr =
                        mongo_stmt.as_ref().unwrap().get_resultset_metadata().len() as Len;
                    SqlReturn::SUCCESS
                }
                Desc::CaseSensitive => {
                    numeric_col_attr(&|x: &MongoColMetadata| x.case_sensitive as Len)
                }
                Desc::BaseColumnName => {
                    string_col_attr(&|x: &MongoColMetadata| x.base_col_name.as_ref())
                }
                Desc::BaseTableName => {
                    string_col_attr(&|x: &MongoColMetadata| x.base_table_name.as_ref())
                }
                Desc::CatalogName => {
                    string_col_attr(&|x: &MongoColMetadata| x.catalog_name.as_ref())
                }
                Desc::DisplaySize => {
                    numeric_col_attr(&|x: &MongoColMetadata| x.display_size.unwrap_or(0) as Len)
                }
                Desc::FixedPrecScale => {
                    numeric_col_attr(&|x: &MongoColMetadata| x.fixed_prec_scale as Len)
                }
                Desc::Label => string_col_attr(&|x: &MongoColMetadata| x.label.as_ref()),
                Desc::Length => {
                    numeric_col_attr(&|x: &MongoColMetadata| x.length.unwrap_or(0) as Len)
                }
                Desc::LiteralPrefix => {
                    string_col_attr(&|x: &MongoColMetadata| x.literal_prefix.unwrap_or(""))
                }
                Desc::LiteralSuffix => {
                    string_col_attr(&|x: &MongoColMetadata| x.literal_suffix.unwrap_or(""))
                }
                Desc::LocalTypeName | Desc::SchemaName => string_col_attr(&|_| ""),
                Desc::Name => string_col_attr(&|x: &MongoColMetadata| x.col_name.as_ref()),
                Desc::Nullable => numeric_col_attr(&|x: &MongoColMetadata| x.nullability.0 as Len),
                Desc::OctetLength => {
                    numeric_col_attr(&|x: &MongoColMetadata| x.octet_length.unwrap_or(0) as Len)
                }
                Desc::Precision => {
                    numeric_col_attr(&|x: &MongoColMetadata| x.precision.unwrap_or(0) as Len)
                }
                Desc::Scale => {
                    numeric_col_attr(&|x: &MongoColMetadata| x.scale.unwrap_or(0) as Len)
                }
                Desc::Searchable => numeric_col_attr(&|x: &MongoColMetadata| x.searchable as Len),
                Desc::TableName => string_col_attr(&|x: &MongoColMetadata| x.table_name.as_ref()),
                Desc::TypeName => string_col_attr(&|x: &MongoColMetadata| x.type_name.as_ref()),
                Desc::Type | Desc::ConciseType => {
                    numeric_col_attr(&|x: &MongoColMetadata| x.sql_type.0 as Len)
                }
                Desc::Unsigned => numeric_col_attr(&|x: &MongoColMetadata| x.is_unsigned as Len),
                desc @ (Desc::OctetLengthPtr
                | Desc::DatetimeIntervalCode
                | Desc::IndicatorPtr
                | Desc::DataPtr
                | Desc::AllocType
                | Desc::ArraySize
                | Desc::ArrayStatusPtr
                | Desc::BindOffsetPtr
                | Desc::BindType
                | Desc::DatetimeIntervalPrecision
                | Desc::MaximumScale
                | Desc::MinimumScale
                | Desc::NumPrecRadix
                | Desc::ParameterType
                | Desc::RowsProcessedPtr
                | Desc::RowVer) => {
                    let mongo_handle = MongoHandleRef::from(statement_handle);
                    let _ = must_be_valid!((*mongo_handle).as_statement());
                    mongo_handle.add_diag_info(ODBCError::UnsupportedFieldDescriptor(format!(
                        "{:?}",
                        desc
                    )));
                    SqlReturn::ERROR
                }
            }
        },
        statement_handle
    );
}

///
/// [`SQLColumnPrivileges`]: https://learn.microsoft.com/en-us/sql/odbc/reference/syntax/SQLColumnPrivileges-function
///
/// # Safety
/// Because this is a C-interface, this is necessarily unsafe
///
#[no_mangle]
pub unsafe extern "C" fn SQLColumnPrivileges(
    statement_handle: HStmt,
    _catalog_name: *const Char,
    _catalog_name_length: SmallInt,
    _schema_name: *const Char,
    _schema_name_length: SmallInt,
    _table_name: *const Char,
    _table_name_length: SmallInt,
    _column_name: *const Char,
    _column_name_length: SmallInt,
) -> SqlReturn {
    unsupported_function(
        MongoHandleRef::from(statement_handle),
        "SQLColumnPrivileges",
    )
}

///
/// [`SQLColumnPrivilegesW`]: https://learn.microsoft.com/en-us/sql/odbc/reference/syntax/SQLColumnPrivileges-function
///
/// This is the WChar version of the SQLColumnPrivileges function
///
/// # Safety
/// Because this is a C-interface, this is necessarily unsafe
///
#[no_mangle]
pub unsafe extern "C" fn SQLColumnPrivilegesW(
    statement_handle: HStmt,
    _catalog_name: *const WChar,
    _catalog_name_length: SmallInt,
    _schema_name: *const WChar,
    _schema_name_length: SmallInt,
    _table_name: *const WChar,
    _table_name_length: SmallInt,
    _column_name: *const WChar,
    _column_name_length: SmallInt,
) -> SqlReturn {
    unimpl!(statement_handle);
}

///
/// [`SQLColumns`]: https://learn.microsoft.com/en-us/sql/odbc/reference/syntax/SQLColumns-function
///
/// # Safety
/// Because this is a C-interface, this is necessarily unsafe
///
#[no_mangle]
pub unsafe extern "C" fn SQLColumns(
    statement_handle: HStmt,
    catalog_name: *const Char,
    catalog_name_length: SmallInt,
    schema_name: *const Char,
    schema_name_length: SmallInt,
    table_name: *const Char,
    table_name_length: SmallInt,
    column_name: *const Char,
    column_name_length: SmallInt,
) -> SqlReturn {
    panic_safe_exec!(
        || {
            let mongo_handle = MongoHandleRef::from(statement_handle);
            if !(schema_name.is_null() || schema_name_length == 0) {
                mongo_handle.add_diag_info(ODBCError::UnsupportedFieldSchema());
                return SqlReturn::ERROR;
            }
            let stmt = must_be_valid!((*mongo_handle).as_statement());
            let catalog_string = input_text_to_string(catalog_name, catalog_name_length as usize);
            let catalog = if catalog_name.is_null() {
                None
            } else {
                Some(catalog_string.as_str())
            };
            // ignore schema
            let table_string = input_text_to_string(table_name, table_name_length as usize);
            let table = if table_name.is_null() {
                None
            } else {
                Some(table_string.as_str())
            };
            let column_name_string = input_text_to_string(column_name, column_name_length as usize);
            let column = if column_name.is_null() {
                None
            } else {
                Some(column_name_string.as_str())
            };
            let connection = stmt.connection;
            let mongo_statement = sql_columns(
                (*connection)
                    .as_connection()
                    .unwrap()
                    .mongo_connection
                    .read()
                    .unwrap()
                    .as_ref()
                    .unwrap(),
                stmt.attributes.read().unwrap().query_timeout as i32,
                catalog,
                table,
                column,
            );
            let mongo_statement = odbc_unwrap!(mongo_statement, mongo_handle);
            *stmt.mongo_statement.write().unwrap() = Some(mongo_statement);
            SqlReturn::SUCCESS
        },
        statement_handle
    );
}

///
/// [`SQLColumnsW`]: https://learn.microsoft.com/en-us/sql/odbc/reference/syntax/SQLColumns-function
///
/// This is the WChar version of the SQLColumns function
///
/// # Safety
/// Because this is a C-interface, this is necessarily unsafe
///
#[no_mangle]
pub unsafe extern "C" fn SQLColumnsW(
    statement_handle: HStmt,
    catalog_name: *const WChar,
    catalog_name_length: SmallInt,
    _schema_name: *const WChar,
    _schema_name_length: SmallInt,
    table_name: *const WChar,
    table_name_length: SmallInt,
    column_name: *const WChar,
    column_name_length: SmallInt,
) -> SqlReturn {
    panic_safe_exec!(
        || {
            let mongo_handle = MongoHandleRef::from(statement_handle);
            let stmt = must_be_valid!((*mongo_handle).as_statement());
            let catalog_string = input_wtext_to_string(catalog_name, catalog_name_length as usize);
            let catalog = if catalog_name.is_null() {
                None
            } else {
                Some(catalog_string.as_str())
            };
            // ignore schema
            let table_string = input_wtext_to_string(table_name, table_name_length as usize);
            let table = if table_name.is_null() {
                None
            } else {
                Some(table_string.as_str())
            };
            let column_name_string =
                input_wtext_to_string(column_name, column_name_length as usize);
            let column = if column_name.is_null() {
                None
            } else {
                Some(column_name_string.as_str())
            };
            let connection = stmt.connection;
            let mongo_statement = sql_columns(
                (*connection)
                    .as_connection()
                    .unwrap()
                    .mongo_connection
                    .read()
                    .unwrap()
                    .as_ref()
                    .unwrap(),
                stmt.attributes.read().unwrap().query_timeout as i32,
                catalog,
                table,
                column,
            );
            let mongo_statement = odbc_unwrap!(mongo_statement, mongo_handle);
            *stmt.mongo_statement.write().unwrap() = Some(mongo_statement);
            SqlReturn::SUCCESS
        },
        statement_handle
    );
}

fn sql_columns(
    mongo_connection: &MongoConnection,
    query_timeout: i32,
    catalog: Option<&str>,
    table: Option<&str>,
    column: Option<&str>,
) -> Result<Box<dyn MongoStatement>> {
    Ok(Box::new(MongoFields::list_columns(
        mongo_connection,
        Some(query_timeout),
        catalog,
        table,
        column,
    )))
}

///
/// [`SQLCompleteAsync`]: https://learn.microsoft.com/en-us/sql/odbc/reference/syntax/SQLCompleteAsync-function
///
/// # Safety
/// Because this is a C-interface, this is necessarily unsafe
///
#[no_mangle]
pub unsafe extern "C" fn SQLCompleteAsync(
    _handle_type: HandleType,
    handle: Handle,
    _async_ret_code_ptr: *mut RetCode,
) -> SqlReturn {
    unsupported_function(MongoHandleRef::from(handle), "SQLCompleteAsync")
}

///
/// [`SQLConnect`]: https://learn.microsoft.com/en-us/sql/odbc/reference/syntax/SQLConnect-function
///
/// # Safety
/// Because this is a C-interface, this is necessarily unsafe
///
#[no_mangle]
pub unsafe extern "C" fn SQLConnect(
    connection_handle: HDbc,
    _server_name: *const Char,
    _name_length_1: SmallInt,
    _user_name: *const Char,
    _name_length_2: SmallInt,
    _authentication: *const Char,
    _name_length_3: SmallInt,
) -> SqlReturn {
    unsupported_function(MongoHandleRef::from(connection_handle), "SQLConnect")
}

///
/// [`SQLConnectW`]: https://learn.microsoft.com/en-us/sql/odbc/reference/syntax/SQLConnect-function
///
/// This is the WChar version of the SQLConnect function
///
/// # Safety
/// Because this is a C-interface, this is necessarily unsafe
///
#[no_mangle]
pub unsafe extern "C" fn SQLConnectW(
    connection_handle: HDbc,
    _server_name: *const WChar,
    _name_length_1: SmallInt,
    _user_name: *const WChar,
    _name_length_2: SmallInt,
    _authentication: *const WChar,
    _name_length_3: SmallInt,
) -> SqlReturn {
    unsupported_function(MongoHandleRef::from(connection_handle), "SQLConnectW")
}

///
/// [`SQLCopyDesc`]: https://learn.microsoft.com/en-us/sql/odbc/reference/syntax/SQLCopyDesc-function
///
/// # Safety
/// Because this is a C-interface, this is necessarily unsafe
///
#[no_mangle]
pub unsafe extern "C" fn SQLCopyDesc(
    _source_desc_handle: HDesc,
    _target_desc_handle: HDesc,
) -> SqlReturn {
    unsupported_function(MongoHandleRef::from(_source_desc_handle), "SQLCopyDesc")
}

///
/// [`SQLDataSources`]: https://learn.microsoft.com/en-us/sql/odbc/reference/syntax/SQLDataSources-function
///
/// # Safety
/// Because this is a C-interface, this is necessarily unsafe
///
#[no_mangle]
pub unsafe extern "C" fn SQLDataSources(
    environment_handle: HEnv,
    _direction: FetchOrientation,
    _server_name: *mut Char,
    _buffer_length_1: SmallInt,
    _name_length_1: *mut SmallInt,
    _description: *mut Char,
    _buffer_length_2: SmallInt,
    _name_length_2: *mut SmallInt,
) -> SqlReturn {
    unsupported_function(MongoHandleRef::from(environment_handle), "SQLDataSources")
}

///
/// [`SQLDataSourcesW`]: https://learn.microsoft.com/en-us/sql/odbc/reference/syntax/SQLDataSources-function
///
/// This is the WChar version of the SQLDataSources function
///
/// # Safety
/// Because this is a C-interface, this is necessarily unsafe
///
#[no_mangle]
pub unsafe extern "C" fn SQLDataSourcesW(
    environment_handle: HEnv,
    _direction: FetchOrientation,
    _server_name: *mut WChar,
    _buffer_length_1: SmallInt,
    _name_length_1: *mut SmallInt,
    _description: *mut WChar,
    _buffer_length_2: SmallInt,
    _name_length_2: *mut SmallInt,
) -> SqlReturn {
    unsupported_function(MongoHandleRef::from(environment_handle), "SQLDataSourcesW")
}

///
/// [`SQLDescribeCol`]: https://learn.microsoft.com/en-us/sql/odbc/reference/syntax/SQLDescribeCol-function
///
/// # Safety
/// Because this is a C-interface, this is necessarily unsafe
///
#[no_mangle]
pub unsafe extern "C" fn SQLDescribeCol(
    hstmt: HStmt,
    _col_number: USmallInt,
    _col_name: *mut Char,
    _buffer_length: SmallInt,
    _name_length: *mut SmallInt,
    _data_type: *mut SqlDataType,
    _col_size: *mut ULen,
    _decimal_digits: *mut SmallInt,
    _nullable: *mut Nullability,
) -> SqlReturn {
    unsupported_function(MongoHandleRef::from(hstmt), "SQLDescribeCol")
}

///
/// [`SQLDescribeColW`]: https://learn.microsoft.com/en-us/sql/odbc/reference/syntax/SQLDescribeCol-function
///
/// This is the WChar version of the SQLDescribeCol function
///
/// # Safety
/// Because this is a C-interface, this is necessarily unsafe
///
#[no_mangle]
pub unsafe extern "C" fn SQLDescribeColW(
    hstmt: HStmt,
    col_number: USmallInt,
    col_name: *mut WChar,
    buffer_length: SmallInt,
    name_length: *mut SmallInt,
    data_type: *mut SqlDataType,
    col_size: *mut ULen,
    decimal_digits: *mut SmallInt,
    nullable: *mut Nullability,
) -> SqlReturn {
    panic_safe_exec!(
        || {
            let stmt_handle = MongoHandleRef::from(hstmt);
            stmt_handle.clear_diagnostics();
            {
                let stmt = must_be_valid!(stmt_handle.as_statement());
                let mongo_stmt = stmt.mongo_statement.write().unwrap();
                if mongo_stmt.is_none() {
                    stmt.errors.write().unwrap().push(ODBCError::NoResultSet);
                    return SqlReturn::ERROR;
                }
                let col_metadata = mongo_stmt.as_ref().unwrap().get_col_metadata(col_number);
                if let Ok(col_metadata) = col_metadata {
                    *data_type = col_metadata.sql_type;
                    *col_size = col_metadata.display_size.unwrap_or(0) as usize;
                    *decimal_digits = col_metadata.scale.unwrap_or(0) as i16;
                    *nullable = col_metadata.nullability;
                    return i16_len::set_output_wstring(
                        &col_metadata.label,
                        col_name,
                        buffer_length as usize,
                        name_length,
                    );
                }
            }
            stmt_handle.add_diag_info(ODBCError::InvalidDescriptorIndex(col_number));
            SqlReturn::ERROR
        },
        hstmt
    );
}

///
/// [`SQLDescribeParam`]: https://learn.microsoft.com/en-us/sql/odbc/reference/syntax/SQLDescribeParam-function
///
/// # Safety
/// Because this is a C-interface, this is necessarily unsafe
///
#[no_mangle]
pub unsafe extern "C" fn SQLDescribeParam(
    statement_handle: HStmt,
    _parameter_number: USmallInt,
    _data_type_ptr: *mut SqlDataType,
    _parameter_size_ptr: *mut ULen,
    _decimal_digits_ptr: *mut SmallInt,
    _nullable_ptr: *mut SmallInt,
) -> SqlReturn {
    unsupported_function(MongoHandleRef::from(statement_handle), "SQLDescribeParam")
}

///
/// [`SQLDisconnect`]: https://learn.microsoft.com/en-us/sql/odbc/reference/syntax/SQLDisconnect-function
///
/// # Safety
/// Because this is a C-interface, this is necessarily unsafe
///
#[no_mangle]
pub unsafe extern "C" fn SQLDisconnect(connection_handle: HDbc) -> SqlReturn {
    panic_safe_exec!(
        || {
            let conn_handle = MongoHandleRef::from(connection_handle);
            let conn = must_be_valid!((*conn_handle).as_connection());
            // set the mongo_connection to None. This will cause the previous mongo_connection
            // to drop and disconnect.
            *conn.mongo_connection.write().unwrap() = None;
            SqlReturn::SUCCESS
        },
        connection_handle
    );
}

fn sql_driver_connect(conn: &Connection, odbc_uri_string: &str) -> Result<MongoConnection> {
    let mut odbc_uri = ODBCUri::new(odbc_uri_string)?;
    let client_options = odbc_uri.try_into_client_options()?;
    odbc_uri
        .remove(&["driver", "dsn"])
        .ok_or(ODBCError::MissingDriverOrDSNProperty)?;
    let conn_attrs = conn.attributes.read().unwrap();
    let database = if conn_attrs.current_catalog.is_some() {
        conn_attrs.current_catalog.as_deref()
    } else {
        odbc_uri.remove(&["database"])
    };
    let connection_timeout = conn_attrs.connection_timeout;
    let login_timeout = conn_attrs.login_timeout;
    // ODBCError has an impl From mongo_odbc_core::Error, but that does not
    // create an impl From Result<T, mongo_odbc_core::Error> to Result<T, ODBCError>
    // hence this bizarre Ok(func?) pattern.
    Ok(mongo_odbc_core::MongoConnection::connect(
        client_options,
        database,
        connection_timeout,
        login_timeout,
    )?)
}

///
/// [`SQLDriverConnect`]: https://learn.microsoft.com/en-us/sql/odbc/reference/syntax/SQLDriverConnect-function
///
/// # Safety
/// Because this is a C-infereface, this is necessarily unsafe
///
#[no_mangle]
pub unsafe extern "C" fn SQLDriverConnect(
    connection_handle: HDbc,
    _window_handle: HWnd,
    in_connection_string: *const Char,
    string_length_1: SmallInt,
    out_connection_string: *mut Char,
    buffer_length: SmallInt,
    string_length_2: *mut SmallInt,
    driver_completion: DriverConnectOption,
) -> SqlReturn {
    panic_safe_exec!(
        || {
            let conn_handle = MongoHandleRef::from(connection_handle);
            // SQL_NO_PROMPT is the only option supported for DriverCompletion
            if driver_completion != DriverConnectOption::NoPrompt {
                conn_handle.add_diag_info(ODBCError::UnsupportedDriverConnectOption(format!(
                    "{:?}",
                    driver_completion
                )));
                return SqlReturn::ERROR;
            }
            let conn = must_be_valid!((*conn_handle).as_connection());
            let odbc_uri_string =
                input_text_to_string(in_connection_string, string_length_1 as usize);
            let mongo_connection =
                odbc_unwrap!(sql_driver_connect(conn, &odbc_uri_string), conn_handle);
            *conn.mongo_connection.write().unwrap() = Some(mongo_connection);
            let buffer_len = usize::try_from(buffer_length).unwrap();
            let sql_return = i16_len::set_output_string(
                &odbc_uri_string,
                out_connection_string,
                buffer_len,
                string_length_2,
            );
            if sql_return == SqlReturn::SUCCESS_WITH_INFO {
                conn_handle.add_diag_info(ODBCError::OutStringTruncated(buffer_len));
            }
            sql_return
        },
        connection_handle
    );
}

///
/// [`SQLDriverConnectW`]: https://learn.microsoft.com/en-us/sql/odbc/reference/syntax/SQLDriverConnect-function
///
/// This is the WChar version of the SQLDriverConnect function
///
/// # Safety
/// Because this is a C-interface, this is necessarily unsafe
///
#[no_mangle]
pub unsafe extern "C" fn SQLDriverConnectW(
    connection_handle: HDbc,
    _window_handle: HWnd,
    in_connection_string: *const WChar,
    string_length_1: SmallInt,
    out_connection_string: *mut WChar,
    buffer_length: SmallInt,
    string_length_2: *mut SmallInt,
    driver_completion: DriverConnectOption,
) -> SqlReturn {
    panic_safe_exec!(
        || {
            let conn_handle = MongoHandleRef::from(connection_handle);
            // SQL_NO_PROMPT is the only option supported for DriverCompletion
            if driver_completion != DriverConnectOption::NoPrompt {
                conn_handle.add_diag_info(ODBCError::UnsupportedDriverConnectOption(format!(
                    "{:?}",
                    driver_completion
                )));
                return SqlReturn::ERROR;
            }
            let conn = must_be_valid!((*conn_handle).as_connection());
            let odbc_uri_string =
                input_wtext_to_string(in_connection_string, string_length_1 as usize);
            let mongo_connection =
                odbc_unwrap!(sql_driver_connect(conn, &odbc_uri_string), conn_handle);
            *conn.mongo_connection.write().unwrap() = Some(mongo_connection);
            let buffer_len = usize::try_from(buffer_length).unwrap();
            let sql_return = i16_len::set_output_wstring(
                &odbc_uri_string,
                out_connection_string,
                buffer_len,
                string_length_2,
            );
            if sql_return == SqlReturn::SUCCESS_WITH_INFO {
                conn_handle.add_diag_info(ODBCError::OutStringTruncated(buffer_len));
            }
            sql_return
        },
        connection_handle
    );
}

///
/// [`SQLDrivers`]: https://learn.microsoft.com/en-us/sql/odbc/reference/syntax/SQLDrivers-function
///
/// # Safety
/// Because this is a C-interface, this is necessarily unsafe
///
#[no_mangle]
pub unsafe extern "C" fn SQLDrivers(
    henv: HEnv,
    _direction: FetchOrientation,
    _driver_desc: *mut Char,
    _driver_desc_max: SmallInt,
    _out_driver_desc: *mut SmallInt,
    _driver_attributes: *mut Char,
    _drvr_attr_max: SmallInt,
    _out_drvr_attr: *mut SmallInt,
) -> SqlReturn {
    unsupported_function(MongoHandleRef::from(henv), "SQLDrivers")
}

///
/// [`SQLDriversW`]: https://learn.microsoft.com/en-us/sql/odbc/reference/syntax/SQLDrivers-function
///
/// This is the WChar version of the SQLDrivers function
///
/// # Safety
/// Because this is a C-interface, this is necessarily unsafe
///
#[no_mangle]
pub unsafe extern "C" fn SQLDriversW(
    henv: HEnv,
    _direction: FetchOrientation,
    _driver_desc: *mut WChar,
    _driver_desc_max: SmallInt,
    _out_driver_desc: *mut SmallInt,
    _driver_attributes: *mut WChar,
    _drvr_attr_max: SmallInt,
    _out_drvr_attr: *mut SmallInt,
) -> SqlReturn {
    unsupported_function(MongoHandleRef::from(henv), "SQLDriversW")
}

///
/// [`SQLEndTran`]: https://learn.microsoft.com/en-us/sql/odbc/reference/syntax/SQLEndTran-function
///
/// # Safety
/// Because this is a C-interface, this is necessarily unsafe
///
#[no_mangle]
pub unsafe extern "C" fn SQLEndTran(
    _handle_type: HandleType,
    handle: Handle,
    _completion_type: CompletionType,
) -> SqlReturn {
    unimpl!(handle);
}

///
/// [`SQLExecDirect`]: https://learn.microsoft.com/en-us/sql/odbc/reference/syntax/SQLExecDirect-function
///
/// # Safety
/// Because this is a C-interface, this is necessarily unsafe
///
#[no_mangle]
pub unsafe extern "C" fn SQLExecDirect(
    statement_handle: HStmt,
    statement_text: *const Char,
    text_length: Integer,
) -> SqlReturn {
    panic_safe_exec!(
        || {
            let query = input_text_to_string(statement_text, text_length as usize);
            let mongo_handle = MongoHandleRef::from(statement_handle);
            let stmt = must_be_valid!(mongo_handle.as_statement());
            let mongo_statement = {
                let connection = must_be_valid!((*stmt.connection).as_connection());
                let timeout = connection.attributes.read().unwrap().connection_timeout;
                if let Some(mongo_connection) = connection.mongo_connection.read().unwrap().as_ref()
                {
                    MongoQuery::execute(mongo_connection, timeout, &query).map_err(|e| e.into())
                } else {
                    Err(ODBCError::General("Statement has no parent Connection"))
                }
            };

            if let Ok(statement) = mongo_statement {
                *stmt.mongo_statement.write().unwrap() = Some(Box::new(statement));
                return SqlReturn::SUCCESS;
            }
            mongo_handle.add_diag_info(mongo_statement.unwrap_err());
            SqlReturn::ERROR
        },
        statement_handle
    );
}

///
/// [`SQLExecDirectW`]: https://learn.microsoft.com/en-us/sql/odbc/reference/syntax/SQLExecDirect-function
///
/// This is the WChar version of the SQLExecDirect function
///
/// # Safety
/// Because this is a C-interface, this is necessarily unsafe
///
#[no_mangle]
pub unsafe extern "C" fn SQLExecDirectW(
    statement_handle: HStmt,
    statement_text: *const WChar,
    text_length: Integer,
) -> SqlReturn {
    panic_safe_exec!(
        || {
            let query = input_wtext_to_string(statement_text, text_length as usize);
            let mongo_handle = MongoHandleRef::from(statement_handle);
            let stmt = must_be_valid!(mongo_handle.as_statement());
            let mongo_statement = {
                let connection = must_be_valid!((*stmt.connection).as_connection());
                let timeout = connection.attributes.read().unwrap().connection_timeout;
                if let Some(mongo_connection) = connection.mongo_connection.read().unwrap().as_ref()
                {
                    MongoQuery::execute(mongo_connection, timeout, &query).map_err(|e| e.into())
                } else {
                    Err(ODBCError::InvalidCursorState)
                }
            };
            if let Ok(statement) = mongo_statement {
                *stmt.mongo_statement.write().unwrap() = Some(Box::new(statement));
                return SqlReturn::SUCCESS;
            }
            mongo_handle.add_diag_info(mongo_statement.unwrap_err());
            SqlReturn::ERROR
        },
        statement_handle
    );
}

///
/// [`SQLExecute`]: https://learn.microsoft.com/en-us/sql/odbc/reference/syntax/SQLExecute-function
///
/// # Safety
/// Because this is a C-interface, this is necessarily unsafe
///
#[no_mangle]
pub unsafe extern "C" fn SQLExecute(statement_handle: HStmt) -> SqlReturn {
    unsupported_function(MongoHandleRef::from(statement_handle), "SQLExecute")
}

///
/// [`SQLFetch`]: https://learn.microsoft.com/en-us/sql/odbc/reference/syntax/SQLFetch-function
///
/// # Safety
/// Because this is a C-interface, this is necessarily unsafe
///
#[no_mangle]
pub unsafe extern "C" fn SQLFetch(statement_handle: HStmt) -> SqlReturn {
    panic_safe_exec!(
        || {
            let mongo_handle = MongoHandleRef::from(statement_handle);
            let stmt = must_be_valid!((*mongo_handle).as_statement());
            let mut mongo_stmt = stmt.mongo_statement.write().unwrap();
            let connection = must_be_valid!((*stmt.connection).as_connection());

            if mongo_stmt.is_none() {
                stmt.errors
                    .write()
                    .unwrap()
                    .push(ODBCError::InvalidCursorState);
                return SqlReturn::ERROR;
            }

            let res = mongo_stmt
                .as_mut()
                .unwrap()
                .next(connection.mongo_connection.read().unwrap().as_ref());

            match res {
                Err(e) => {
                    stmt.errors.write().unwrap().push(e.into());
                    return SqlReturn::ERROR;
                }
                Ok(b) => {
                    let mut stmt_attrs = stmt.attributes.write().unwrap();
                    if !b {
                        stmt_attrs.row_index_is_valid = false;
                        return SqlReturn::NO_DATA;
                    }
                    stmt_attrs.row_index_is_valid = true;
                }
            }

            *stmt.var_data_cache.write().unwrap() = Some(HashMap::new());
            SqlReturn::SUCCESS
        },
        statement_handle
    );
}

///
/// [`SQLFetchScroll`]: https://learn.microsoft.com/en-us/sql/odbc/reference/syntax/SQLFetchScroll-function
///
/// # Safety
/// Because this is a C-interface, this is necessarily unsafe
///
#[no_mangle]
pub unsafe extern "C" fn SQLFetchScroll(
    statement_handle: HStmt,
    _fetch_orientation: FetchOrientation,
    _fetch_offset: Len,
) -> SqlReturn {
    unimpl!(statement_handle);
}

///
/// [`SQLForeignKeys`]: https://learn.microsoft.com/en-us/sql/odbc/reference/syntax/SQLForeignKeys-function
///
/// # Safety
/// Because this is a C-interface, this is necessarily unsafe
///
#[no_mangle]
pub unsafe extern "C" fn SQLForeignKeys(
    statement_handle: HStmt,
    _pk_catalog_name: *const Char,
    _pk_catalog_name_length: SmallInt,
    _pk_schema_name: *const Char,
    _pk_schema_name_length: SmallInt,
    _pk_table_name: *const Char,
    _pk_table_name_length: SmallInt,
    _fk_catalog_name: *const Char,
    _fk_catalog_name_length: SmallInt,
    _fk_schema_name: *const Char,
    _fk_schema_name_length: SmallInt,
    _fk_table_name: *const Char,
    _fk_table_name_length: SmallInt,
) -> SqlReturn {
    unsupported_function(MongoHandleRef::from(statement_handle), "SQLForeignKeys")
}

///
/// [`SQLForeignKeysW`]: https://learn.microsoft.com/en-us/sql/odbc/reference/syntax/SQLForeignKeys-function
///
/// This is the WChar version of the SQLForeignKeys function
///
/// # Safety
/// Because this is a C-interface, this is necessarily unsafe
///
#[no_mangle]
pub unsafe extern "C" fn SQLForeignKeysW(
    statement_handle: HStmt,
    _pk_catalog_name: *const WChar,
    _pk_catalog_name_length: SmallInt,
    _pk_schema_name: *const WChar,
    _pk_schema_name_length: SmallInt,
    _pk_table_name: *const WChar,
    _pk_table_name_length: SmallInt,
    _fk_catalog_name: *const WChar,
    _fk_catalog_name_length: SmallInt,
    _fk_schema_name: *const WChar,
    _fk_schema_name_length: SmallInt,
    _fk_table_name: *const WChar,
    _fk_table_name_length: SmallInt,
) -> SqlReturn {
    unimpl!(statement_handle);
}

///
/// [`SQLFreeHandle`]: https://learn.microsoft.com/en-us/sql/odbc/reference/syntax/SQLFreeHandle-function
///
/// # Safety
/// Because this is a C-interface, this is necessarily unsafe
///
#[no_mangle]
pub unsafe extern "C" fn SQLFreeHandle(handle_type: HandleType, handle: Handle) -> SqlReturn {
    panic_safe_exec!(
        || {
            match sql_free_handle(handle_type, handle as *mut _) {
                Ok(_) => SqlReturn::SUCCESS,
                Err(_) => SqlReturn::INVALID_HANDLE,
            }
        },
        handle
    );
}

fn sql_free_handle(handle_type: HandleType, handle: *mut MongoHandle) -> Result<()> {
    match handle_type {
        // By making Boxes to the types and letting them go out of
        // scope, they will be dropped.
        HandleType::Env => {
            let _ = unsafe {
                (*handle)
                    .as_env()
                    .ok_or(ODBCError::InvalidHandleType(HANDLE_MUST_BE_ENV_ERROR))?
            };
        }
        HandleType::Dbc => {
            let conn = unsafe {
                (*handle)
                    .as_connection()
                    .ok_or(ODBCError::InvalidHandleType(HANDLE_MUST_BE_CONN_ERROR))?
            };
            let env = unsafe {
                (*conn.env)
                    .as_env()
                    .ok_or(ODBCError::InvalidHandleType(HANDLE_MUST_BE_ENV_ERROR))?
            };
            let mut connections = env.connections.write().unwrap();
            connections.remove(&handle);
            if connections.is_empty() {
                *env.state.write().unwrap() = EnvState::Allocated;
            }
        }
        HandleType::Stmt => {
            let stmt = unsafe {
                (*handle)
                    .as_statement()
                    .ok_or(ODBCError::InvalidHandleType(HANDLE_MUST_BE_STMT_ERROR))?
            };
            // Actually reading this value would make ASAN fail, but this
            // is what the ODBC standard expects.
            let conn = unsafe {
                (*stmt.connection)
                    .as_connection()
                    .ok_or(ODBCError::InvalidHandleType(HANDLE_MUST_BE_CONN_ERROR))?
            };
            let mut statements = conn.statements.write().unwrap();
            statements.remove(&handle);
            if statements.is_empty() {
                *conn.state.write().unwrap() = ConnectionState::Connected;
            }
        }
        HandleType::Desc => {
            let _ = unsafe {
                (*handle)
                    .as_descriptor()
                    .ok_or(ODBCError::InvalidHandleType(HANDLE_MUST_BE_DESC_ERROR))?
            };
        }
    }
    // create the Box at the end to ensure Drop only occurs when there are no errors due
    // to incorrect handle type.
    let _ = unsafe { Box::from_raw(handle) };
    Ok(())
}

///
/// [`SQLFreeStmt`]: https://learn.microsoft.com/en-us/sql/odbc/reference/syntax/SQLFreeStmt-function
///
/// # Safety
/// Because this is a C-interface, this is necessarily unsafe
///
#[no_mangle]
pub unsafe extern "C" fn SQLFreeStmt(statement_handle: HStmt, _option: SmallInt) -> SqlReturn {
    panic_safe_exec!(
        || {
            unimplemented!();
        },
        statement_handle
    );
}

///
/// [`SQLGetConnectAttr`]: https://learn.microsoft.com/en-us/sql/odbc/reference/syntax/SQLGetConnectAttr-function
///
/// # Safety
/// Because this is a C-interface, this is necessarily unsafe
///
#[no_mangle]
pub unsafe extern "C" fn SQLGetConnectAttr(
    connection_handle: HDbc,
    _attribute: ConnectionAttribute,
    _value_ptr: Pointer,
    _buffer_length: Integer,
    _string_length_ptr: *mut Integer,
) -> SqlReturn {
    unsupported_function(MongoHandleRef::from(connection_handle), "SQLGetConnectAttr")
}

///
/// [`SQLGetConnectAttrW`]: https://learn.microsoft.com/en-us/sql/odbc/reference/syntax/SQLGetConnectAttr-function
///
/// This is the WChar version of the SQLGetConnectAttr function
///
/// # Safety
/// Because this is a C-interface, this is necessarily unsafe
///
#[no_mangle]
pub unsafe extern "C" fn SQLGetConnectAttrW(
    connection_handle: HDbc,
    attribute: ConnectionAttribute,
    value_ptr: Pointer,
    buffer_length: Integer,
    string_length_ptr: *mut Integer,
) -> SqlReturn {
    panic_safe_exec!(
        || {
            let mut err = None;
            let conn_handle = MongoHandleRef::from(connection_handle);

            // This scope is introduced to make the RWLock Guard expire before we write
            // any error values via add_diag_info as RWLock::write is not reentrant on
            // all operating systems, and the docs say it can panic.
            let sql_return = {
                let conn = must_be_valid!((*conn_handle).as_connection());
                let attributes = &conn.attributes.read().unwrap();

                match attribute {
                    ConnectionAttribute::CurrentCatalog => {
                        let current_catalog = attributes.current_catalog.as_deref();
                        match current_catalog {
                            None => SqlReturn::NO_DATA,
                            Some(cc) => i32_len::set_output_wstring(
                                cc,
                                value_ptr as *mut WChar,
                                buffer_length as usize,
                                string_length_ptr,
                            ),
                        }
                    }
                    ConnectionAttribute::LoginTimeout => {
                        let login_timeout = attributes.login_timeout.unwrap_or(0);
                        i32_len::set_output_fixed_data(&login_timeout, value_ptr, string_length_ptr)
                    }
                    ConnectionAttribute::ConnectionTimeout => {
                        let connection_timeout = attributes.connection_timeout.unwrap_or(0);
                        i32_len::set_output_fixed_data(
                            &connection_timeout,
                            value_ptr,
                            string_length_ptr,
                        )
                    }
                    _ => {
                        err = Some(ODBCError::UnsupportedConnectionAttribute(
                            connection_attribute_to_string(attribute),
                        ));
                        SqlReturn::ERROR
                    }
                }
            };

            if let Some(error) = err {
                conn_handle.add_diag_info(error);
            }
            sql_return
        },
        connection_handle
    )
}

///
/// [`SQLGetCursorName`]: https://learn.microsoft.com/en-us/sql/odbc/reference/syntax/SQLGetCursorName-function
///
/// # Safety
/// Because this is a C-interface, this is necessarily unsafe
///
#[no_mangle]
pub unsafe extern "C" fn SQLGetCursorName(
    statement_handle: HStmt,
    _cursor_name: *mut Char,
    _buffer_length: SmallInt,
    _name_length_ptr: *mut SmallInt,
) -> SqlReturn {
    unsupported_function(MongoHandleRef::from(statement_handle), "SQLGetCursorName")
}

///
/// [`SQLGetCursorNameW`]: https://learn.microsoft.com/en-us/sql/odbc/reference/syntax/SQLGetCursorName-function
///
/// This is the WChar version of the SQLGetCursorName function
///
/// # Safety
/// Because this is a C-interface, this is necessarily unsafe
///
#[no_mangle]
pub unsafe extern "C" fn SQLGetCursorNameW(
    statement_handle: HStmt,
    _cursor_name: *mut WChar,
    _buffer_length: SmallInt,
    _name_length_ptr: *mut SmallInt,
) -> SqlReturn {
    unimpl!(statement_handle);
}

///
/// [`SQLGetData`]: https://learn.microsoft.com/en-us/sql/odbc/reference/syntax/SQLGetData-function
///
/// # Safety
/// Because this is a C-interface, this is necessarily unsafe
///
#[no_mangle]
pub unsafe extern "C" fn SQLGetData(
    statement_handle: HStmt,
    col_or_param_num: USmallInt,
    target_type: CDataType,
    target_value_ptr: Pointer,
    buffer_length: Len,
    str_len_or_ind_ptr: *mut Len,
) -> SqlReturn {
    panic_safe_exec!(
        || {
            let mut error = None;
            let mut ret = Bson::Null;
            let mongo_handle = MongoHandleRef::from(statement_handle);
            {
                let res = {
                    let stmt = must_be_valid!((*mongo_handle).as_statement());
                    stmt.var_data_cache
                        .write()
                        .unwrap()
                        .as_mut()
                        .unwrap()
                        .remove(&col_or_param_num)
                };
                if let Some(cached_data) = res {
                    return crate::api::data::format_cached_data(
                        mongo_handle,
                        cached_data,
                        col_or_param_num,
                        target_type,
                        target_value_ptr,
                        buffer_length,
                        str_len_or_ind_ptr,
                    );
                }
                let stmt = (*mongo_handle).as_statement().unwrap();
                let mut mongo_stmt = stmt.mongo_statement.write().unwrap();
                let bson = match mongo_stmt.as_mut() {
                    None => Err(ODBCError::InvalidCursorState),
                    Some(mongo_stmt) => mongo_stmt
                        .get_value(col_or_param_num)
                        .map_err(ODBCError::Core),
                };
                match bson {
                    Err(e) => error = Some(e),
                    Ok(None) => error = Some(ODBCError::InvalidDescriptorIndex(col_or_param_num)),
                    Ok(Some(d)) => {
                        ret = d;
                    }
                }
            }
            if let Some(e) = error {
                mongo_handle.add_diag_info(e);
                return SqlReturn::ERROR;
            }
            crate::api::data::format_bson_data(
                mongo_handle,
                col_or_param_num,
                target_type,
                target_value_ptr,
                buffer_length,
                str_len_or_ind_ptr,
                ret,
            )
        },
        statement_handle
    )
}

///
/// [`SQLGetDescField`]: https://learn.microsoft.com/en-us/sql/odbc/reference/syntax/SQLGetDescField-function
///
/// # Safety
/// Because this is a C-interface, this is necessarily unsafe
///
#[no_mangle]
pub unsafe extern "C" fn SQLGetDescField(
    _descriptor_handle: HDesc,
    _record_number: SmallInt,
    _field_identifier: SmallInt,
    _value_ptr: Pointer,
    _buffer_length: Integer,
    _string_length_ptr: *mut Integer,
) -> SqlReturn {
    unsupported_function(MongoHandleRef::from(_descriptor_handle), "SQLGetDescField")
}

///
/// [`SQLGetDescFieldW`]: https://learn.microsoft.com/en-us/sql/odbc/reference/syntax/SQLGetDescField-function
///
/// This is the WChar version of the SQLGetDescField function
///
/// # Safety
/// Because this is a C-interface, this is necessarily unsafe
///
#[no_mangle]
pub unsafe extern "C" fn SQLGetDescFieldW(
    _descriptor_handle: HDesc,
    _record_number: SmallInt,
    _field_identifier: SmallInt,
    _value_ptr: Pointer,
    _buffer_length: Integer,
    _string_length_ptr: *mut Integer,
) -> SqlReturn {
    unsupported_function(MongoHandleRef::from(_descriptor_handle), "SQLGetDescFieldW")
}

///
/// [`SQLGetDescRec`]: https://learn.microsoft.com/en-us/sql/odbc/reference/syntax/SQLGetDescRec-function
///
/// # Safety
/// Because this is a C-interface, this is necessarily unsafe
///
#[no_mangle]
pub unsafe extern "C" fn SQLGetDescRec(
    _descriptor_handle: HDesc,
    _record_number: SmallInt,
    _name: *mut Char,
    _buffer_length: SmallInt,
    _string_length_ptr: *mut SmallInt,
    _type_ptr: *mut SmallInt,
    _sub_type_ptr: *mut SmallInt,
    _length_ptr: *mut Len,
    _precision_ptr: *mut SmallInt,
    _scale_ptr: *mut SmallInt,
    _nullable_ptr: *mut Nullability,
) -> SqlReturn {
    unsupported_function(MongoHandleRef::from(_descriptor_handle), "SQLGetDescRec")
}

///
/// [`SQLGetDescRecW`]: https://learn.microsoft.com/en-us/sql/odbc/reference/syntax/SQLGetDescRec-function
///
/// This is the WChar version of the SQLGetDescRec function
///
/// # Safety
/// Because this is a C-interface, this is necessarily unsafe
///
#[no_mangle]
pub unsafe extern "C" fn SQLGetDescRecW(
    _descriptor_handle: HDesc,
    _record_number: SmallInt,
    _name: *mut WChar,
    _buffer_length: SmallInt,
    _string_length_ptr: *mut SmallInt,
    _type_ptr: *mut SmallInt,
    _sub_type_ptr: *mut SmallInt,
    _length_ptr: *mut Len,
    _precision_ptr: *mut SmallInt,
    _scale_ptr: *mut SmallInt,
    _nullable_ptr: *mut Nullability,
) -> SqlReturn {
    unsupported_function(MongoHandleRef::from(_descriptor_handle), "SQLGetDescRecW")
}

///
/// [`SQLGetDiagField`]: https://learn.microsoft.com/en-us/sql/odbc/reference/syntax/SQLGetDiagField-function
///
/// # Safety
/// Because this is a C-interface, this is necessarily unsafe
///
#[no_mangle]
pub unsafe extern "C" fn SQLGetDiagField(
    _handle_type: HandleType,
    handle: Handle,
    _record_rumber: SmallInt,
    _diag_identifier: SmallInt,
    _diag_info_ptr: Pointer,
    _buffer_length: SmallInt,
    _string_length_ptr: *mut SmallInt,
) -> SqlReturn {
    unsupported_function(MongoHandleRef::from(handle), "SQLGetDiagField")
}

///
/// [`SQLGetDiagFieldW`]: https://learn.microsoft.com/en-us/sql/odbc/reference/syntax/SQLGetDiagField-function
///
/// This is the WChar version of the SQLGetDiagField function
///
/// # Safety
/// Because this is a C-interface, this is necessarily unsafe
///
#[no_mangle]
pub unsafe extern "C" fn SQLGetDiagFieldW(
    _handle_type: HandleType,
    handle: Handle,
    _record_number: SmallInt,
    _diag_identifier: SmallInt,
    _diag_info_ptr: Pointer,
    _buffer_length: SmallInt,
    _string_length_ptr: *mut SmallInt,
) -> SqlReturn {
    panic_safe_exec!(
        || {
            let mongo_handle = handle as *mut MongoHandle;
            let get_error = |errors: &Vec<ODBCError>, diag_identifier: DiagType| -> SqlReturn {
                get_diag_field(
                    errors,
                    diag_identifier,
                    _diag_info_ptr,
                    _record_number,
                    _buffer_length,
                    _string_length_ptr,
                    true,
                )
            };

            match FromPrimitive::from_i16(_diag_identifier) {
                Some(diag_identifier) => {
                    match diag_identifier {
                        // some diagnostics are statement specific; return error if another handle is passed
                        DiagType::SQL_DIAG_ROW_COUNT | DiagType::SQL_DIAG_ROW_NUMBER => {
                            if _handle_type != HandleType::Stmt {
                                return SqlReturn::ERROR;
                            }
                            get_stmt_diag_field(diag_identifier, _diag_info_ptr)
                        }
                        DiagType::SQL_DIAG_NUMBER
                        | DiagType::SQL_DIAG_MESSAGE_TEXT
                        | DiagType::SQL_DIAG_NATIVE
                        | DiagType::SQL_DIAG_SQLSTATE
                        | DiagType::SQL_DIAG_RETURNCODE => match _handle_type {
                            HandleType::Env => {
                                let env = must_be_env!(mongo_handle);
                                get_error(&env.errors.read().unwrap(), diag_identifier)
                            }
                            HandleType::Dbc => {
                                let dbc = must_be_conn!(mongo_handle);
                                get_error(&dbc.errors.read().unwrap(), diag_identifier)
                            }
                            HandleType::Stmt => {
                                let stmt = must_be_stmt!(mongo_handle);
                                get_error(&stmt.errors.read().unwrap(), diag_identifier)
                            }
                            HandleType::Desc => {
                                let desc = must_be_desc!(mongo_handle);
                                get_error(&desc.errors.read().unwrap(), diag_identifier)
                            }
                        },
                        // TODO: SQL-1152: Implement additional diag types
                        // this condition should only occur if the _diag_identifier is not in the spec
                        _ => SqlReturn::ERROR,
                    }
                }
                None => SqlReturn::ERROR,
            }
        },
        handle
    )
}

macro_rules! sql_get_diag_rec_impl {
    ($handle_type:ident, $handle:ident, $rec_number:ident, $state:ident, $native_error_ptr:ident, $message_text:ident, $buffer_length:ident, $text_length_ptr:ident, $error_output_func:ident) => {{
        panic_safe_exec!(
            || {
                if $rec_number < 1 || $buffer_length < 0 {
                    return SqlReturn::ERROR;
                }
                let mongo_handle = $handle as *mut MongoHandle;
                // Make the record number zero-indexed
                let rec_number = ($rec_number - 1) as usize;

                let get_error = |errors: &Vec<ODBCError>| -> SqlReturn {
                    match errors.get(rec_number) {
                        Some(odbc_err) => $error_output_func(
                            odbc_err,
                            $state,
                            $message_text,
                            $buffer_length,
                            $text_length_ptr,
                            $native_error_ptr,
                        ),
                        None => SqlReturn::NO_DATA,
                    }
                };

                match $handle_type {
                    HandleType::Env => {
                        let env = must_be_env!(mongo_handle);
                        get_error(&env.errors.read().unwrap())
                    }
                    HandleType::Dbc => {
                        let dbc = must_be_conn!(mongo_handle);
                        get_error(&dbc.errors.read().unwrap())
                    }
                    HandleType::Stmt => {
                        let stmt = must_be_stmt!(mongo_handle);
                        get_error(&stmt.errors.read().unwrap())
                    }
                    HandleType::Desc => {
                        let desc = must_be_desc!(mongo_handle);
                        get_error(&desc.errors.read().unwrap())
                    }
                }
            },
            $handle
        );
    }};
}

///
/// [`SQLGetDiagRec`]: https://learn.microsoft.com/en-us/sql/odbc/reference/syntax/SQLGetDiagRec-function
///
/// # Safety
/// Because this is a C-interface, this is necessarily unsafe
///
#[no_mangle]
pub unsafe extern "C" fn SQLGetDiagRec(
    handle_type: HandleType,
    handle: Handle,
    rec_number: SmallInt,
    state: *mut Char,
    native_error_ptr: *mut Integer,
    message_text: *mut Char,
    buffer_length: SmallInt,
    text_length_ptr: *mut SmallInt,
) -> SqlReturn {
    sql_get_diag_rec_impl!(
        handle_type,
        handle,
        rec_number,
        state,
        native_error_ptr,
        message_text,
        buffer_length,
        text_length_ptr,
        get_diag_rec
    )
}

///
/// [`SQLGetDiagRecW`]: https://learn.microsoft.com/en-us/sql/odbc/reference/syntax/SQLGetDiagRec-function
///
/// This is the WChar version of the SQLGetDiagRec function
///
/// # Safety
/// Because this is a C-interface, this is necessarily unsafe
///
#[no_mangle]
pub unsafe extern "C" fn SQLGetDiagRecW(
    handle_type: HandleType,
    handle: Handle,
    rec_number: SmallInt,
    state: *mut WChar,
    native_error_ptr: *mut Integer,
    message_text: *mut WChar,
    buffer_length: SmallInt,
    text_length_ptr: *mut SmallInt,
) -> SqlReturn {
    sql_get_diag_rec_impl!(
        handle_type,
        handle,
        rec_number,
        state,
        native_error_ptr,
        message_text,
        buffer_length,
        text_length_ptr,
        get_diag_recw
    )
}

///
/// [`SQLGetEnvAttr`]: https://learn.microsoft.com/en-us/sql/odbc/reference/syntax/SQLGetEnvAttr-function
///
/// # Safety
/// Because this is a C-interface, this is necessarily unsafe
///
#[no_mangle]
pub unsafe extern "C" fn SQLGetEnvAttr(
    environment_handle: HEnv,
    _attribute: EnvironmentAttribute,
    _value_ptr: Pointer,
    _buffer_length: Integer,
    _string_length: *mut Integer,
) -> SqlReturn {
    unsupported_function(MongoHandleRef::from(environment_handle), "SQLGetEnvAttr")
}

///
/// [`SQLGetEnvAttrW`]: https://learn.microsoft.com/en-us/sql/odbc/reference/syntax/SQLGetEnvAttr-function
///
/// This is the WChar version of the SQLGetEnvAttr function
///
/// # Safety
/// Because this is a C-interface, this is necessarily unsafe
///
#[no_mangle]
pub unsafe extern "C" fn SQLGetEnvAttrW(
    environment_handle: HEnv,
    attribute: EnvironmentAttribute,
    value_ptr: Pointer,
    _buffer_length: Integer,
    string_length: *mut Integer,
) -> SqlReturn {
    panic_safe_exec!(
        || {
            let env_handle = MongoHandleRef::from(environment_handle);
            env_handle.clear_diagnostics();
            let env = must_be_valid!(env_handle.as_env());
            if value_ptr.is_null() {
                set_str_length(string_length, 0);
            } else {
                set_str_length(string_length, size_of::<Integer>() as Integer);
                match attribute {
                    EnvironmentAttribute::OdbcVersion => {
                        *(value_ptr as *mut OdbcVersion) = env.attributes.read().unwrap().odbc_ver;
                    }
                    EnvironmentAttribute::OutputNts => {
                        *(value_ptr as *mut SqlBool) = env.attributes.read().unwrap().output_nts;
                    }
                    EnvironmentAttribute::ConnectionPooling => {
                        *(value_ptr as *mut ConnectionPooling) =
                            env.attributes.read().unwrap().connection_pooling;
                    }
                    EnvironmentAttribute::CpMatch => {
                        *(value_ptr as *mut CpMatch) = env.attributes.read().unwrap().cp_match;
                    }
                }
            }
            SqlReturn::SUCCESS
        },
        environment_handle
    );
}

///
/// [`SQLGetInfo`]: https://learn.microsoft.com/en-us/sql/odbc/reference/syntax/SQLGetInfo-function
///
/// # Safety
/// Because this is a C-interface, this is necessarily unsafe
///
#[no_mangle]
pub unsafe extern "C" fn SQLGetInfo(
    connection_handle: HDbc,
    _info_type: USmallInt,
    _info_value_ptr: Pointer,
    _buffer_length: SmallInt,
    _string_length_ptr: *mut SmallInt,
) -> SqlReturn {
    unsupported_function(MongoHandleRef::from(connection_handle), "SQLGetInfo")
}

///
/// [`SQLGetInfoW`]: https://learn.microsoft.com/en-us/sql/odbc/reference/syntax/SQLGetInfo-function
///
/// This is the WChar version of the SQLGetInfo function
///
/// # Safety
/// Because this is a C-interface, this is necessarily unsafe
///
#[no_mangle]
pub unsafe extern "C" fn SQLGetInfoW(
    connection_handle: HDbc,
    info_type: USmallInt,
    info_value_ptr: Pointer,
    buffer_length: SmallInt,
    string_length_ptr: *mut SmallInt,
) -> SqlReturn {
    panic_safe_exec!(
        || sql_get_infow_helper(
            connection_handle,
            info_type,
            info_value_ptr,
            buffer_length,
            string_length_ptr
        ),
        connection_handle
    )
}

unsafe fn sql_get_infow_helper(
    connection_handle: HDbc,
    info_type: USmallInt,
    info_value_ptr: Pointer,
    buffer_length: SmallInt,
    string_length_ptr: *mut SmallInt,
) -> SqlReturn {
    let conn_handle = MongoHandleRef::from(connection_handle);
    let mut err = None;
    let sql_return = match FromPrimitive::from_u16(info_type) {
        Some(some_info_type) => {
            match some_info_type {
                InfoType::SQL_DRIVER_NAME => {
                    // This Driver Name is consistent with the name used for our JDBC driver.
                    i16_len::set_output_wstring(
                        DRIVER_NAME,
                        info_value_ptr as *mut WChar,
                        buffer_length as usize,
                        string_length_ptr,
                    )
                }
                InfoType::SQL_DRIVER_VER => {
                    // The driver version can be obtained from the Cargo.toml file.
                    // The env! macro call below gets the version from the Cargo file
                    // at compile time.
                    let version_major = env!("CARGO_PKG_VERSION_MAJOR");
                    let version_minor = env!("CARGO_PKG_VERSION_MINOR");
                    let version_patch = env!("CARGO_PKG_VERSION_PATCH");

                    let version = format_version(version_major, version_minor, version_patch);

                    i16_len::set_output_wstring(
                        version.as_str(),
                        info_value_ptr as *mut WChar,
                        buffer_length as usize,
                        string_length_ptr,
                    )
                }
                InfoType::SQL_DRIVER_ODBC_VER => {
                    // This driver supports version 3.8.
                    i16_len::set_output_wstring(
                        "03.08",
                        info_value_ptr as *mut WChar,
                        buffer_length as usize,
                        string_length_ptr,
                    )
                }
                InfoType::SQL_SEARCH_PATTERN_ESCAPE => {
                    // TODO: SQL-1060: improve sql-to-rust regex pattern method and report escape character here
                    i16_len::set_output_wstring(
                        "",
                        info_value_ptr as *mut WChar,
                        buffer_length as usize,
                        string_length_ptr,
                    )
                }
                InfoType::SQL_DBMS_NAME => {
                    // The underlying DBMS is MongoDB Atlas.
                    i16_len::set_output_wstring(
                        DBMS_NAME,
                        info_value_ptr as *mut WChar,
                        buffer_length as usize,
                        string_length_ptr,
                    )
                }
                InfoType::SQL_DBMS_VER => {
                    // Return the ADF version.
                    let conn = must_be_valid!((*conn_handle).as_connection());
                    let version = conn
                        .mongo_connection
                        .read()
                        .unwrap()
                        .as_ref()
                        .unwrap()
                        .get_adf_version();
                    match version {
                        Ok(version) => i16_len::set_output_wstring(
                            version.as_str(),
                            info_value_ptr as *mut WChar,
                            buffer_length as usize,
                            string_length_ptr,
                        ),
                        Err(e) => {
                            err = Some(ODBCError::Core(e));
                            SqlReturn::ERROR
                        }
                    }
                }
                InfoType::SQL_CONCAT_NULL_BEHAVIOR => {
                    // If a NULL valued operand is used in a string concatenation,
                    // the result is NULL. The return value indicates that.
                    i16_len::set_output_fixed_data(&SQL_CB_NULL, info_value_ptr, string_length_ptr)
                }
                InfoType::SQL_IDENTIFIER_QUOTE_CHAR => {
                    // MongoSQL supports ` and " as identifier delimiters. The "
                    // character is the SQL-92 standard, but we instead return `
                    // to be consistent with our JDBC driver.
                    i16_len::set_output_wstring(
                        "`",
                        info_value_ptr as *mut WChar,
                        buffer_length as usize,
                        string_length_ptr,
                    )
                }
                InfoType::SQL_OWNER_TERM => {
                    // SQL_OWNER_TERM is replaced by SQL_SCHEMA_TERM in newer ODBC
                    // versions. They use the same numeric value.
                    //
                    // SQL has two concepts in the data hierarchy above "table":
                    // "catalog" and "schema". MongoSQL only has "database" and
                    // "collection" (which is equivalent to "table"). A "catalog"
                    // contains many "schemas" and a "schema" contains many tables.
                    // Therefore, a "schema" may map to MongoSQL's "database".
                    // However, we choose to use "catalog" to represent MongoSQL
                    // databases, and we omit support for "schema".
                    i16_len::set_output_wstring(
                        "",
                        info_value_ptr as *mut WChar,
                        buffer_length as usize,
                        string_length_ptr,
                    )
                }
                InfoType::SQL_CATALOG_NAME_SEPARATOR => {
                    // The name separator used by MongoSQL is '.'.
                    i16_len::set_output_wstring(
                        ".",
                        info_value_ptr as *mut WChar,
                        buffer_length as usize,
                        string_length_ptr,
                    )
                }
                InfoType::SQL_CATALOG_TERM => {
                    // MongoSQL uses the term "database".
                    i16_len::set_output_wstring(
                        "database",
                        info_value_ptr as *mut WChar,
                        buffer_length as usize,
                        string_length_ptr,
                    )
                }
                InfoType::SQL_CONVERT_FUNCTIONS => {
                    // MongoSQL only supports the CAST type conversion function.
                    i16_len::set_output_fixed_data(
                        &SQL_FN_CVT_CAST,
                        info_value_ptr,
                        string_length_ptr,
                    )
                }
                InfoType::SQL_NUMERIC_FUNCTIONS => {
                    // MongoSQL supports the following numeric functions.
                    const NUMERIC_FUNCTIONS: u32 = SQL_FN_NUM_ABS
                        | SQL_FN_NUM_CEILING
                        | SQL_FN_NUM_COS
                        | SQL_FN_NUM_FLOOR
                        | SQL_FN_NUM_LOG
                        | SQL_FN_NUM_MOD
                        | SQL_FN_NUM_SIN
                        | SQL_FN_NUM_SQRT
                        | SQL_FN_NUM_TAN
                        | SQL_FN_NUM_DEGREES
                        | SQL_FN_NUM_POWER
                        | SQL_FN_NUM_RADIANS
                        | SQL_FN_NUM_ROUND;
                    i16_len::set_output_fixed_data(
                        &NUMERIC_FUNCTIONS,
                        info_value_ptr,
                        string_length_ptr,
                    )
                }
                InfoType::SQL_STRING_FUNCTIONS => {
                    // MongoSQL supports the following string functions.
                    const STRING_FUNCTIONS: u32 = SQL_FN_STR_CONCAT
                        | SQL_FN_STR_LENGTH
                        | SQL_FN_STR_SUBSTRING
                        | SQL_FN_STR_BIT_LENGTH
                        | SQL_FN_STR_CHAR_LENGTH
                        | SQL_FN_STR_CHARACTER_LENGTH
                        | SQL_FN_STR_OCTET_LENGTH
                        | SQL_FN_STR_POSITION;
                    i16_len::set_output_fixed_data(
                        &STRING_FUNCTIONS,
                        info_value_ptr,
                        string_length_ptr,
                    )
                }
                InfoType::SQL_SYSTEM_FUNCTIONS => {
                    // MongoSQL does not support any of the ODBC system functions.
                    i16_len::set_output_fixed_data(&SQL_U32_ZERO, info_value_ptr, string_length_ptr)
                }
                InfoType::SQL_TIMEDATE_FUNCTIONS => {
                    // MongoSQL supports the following timedate functions.
                    const TIMEDATE_FUNCTIONS: u32 = SQL_FN_TD_CURRENT_TIMESTAMP | SQL_FN_TD_EXTRACT;
                    i16_len::set_output_fixed_data(
                        &TIMEDATE_FUNCTIONS,
                        info_value_ptr,
                        string_length_ptr,
                    )
                }
                InfoType::SQL_CONVERT_BIGINT
                | InfoType::SQL_CONVERT_DECIMAL
                | InfoType::SQL_CONVERT_DOUBLE
                | InfoType::SQL_CONVERT_FLOAT
                | InfoType::SQL_CONVERT_INTEGER
                | InfoType::SQL_CONVERT_NUMERIC
                | InfoType::SQL_CONVERT_REAL
                | InfoType::SQL_CONVERT_SMALLINT
                | InfoType::SQL_CONVERT_TINYINT
                | InfoType::SQL_CONVERT_BIT
                | InfoType::SQL_CONVERT_CHAR
                | InfoType::SQL_CONVERT_VARCHAR
                | InfoType::SQL_CONVERT_LONGVARCHAR
                | InfoType::SQL_CONVERT_WCHAR
                | InfoType::SQL_CONVERT_WVARCHAR
                | InfoType::SQL_CONVERT_WLONGVARCHAR
                | InfoType::SQL_CONVERT_TIMESTAMP
                | InfoType::SQL_CONVERT_BINARY
                | InfoType::SQL_CONVERT_DATE
                | InfoType::SQL_CONVERT_TIME
                | InfoType::SQL_CONVERT_VARBINARY
                | InfoType::SQL_CONVERT_LONGVARBINARY
                | InfoType::SQL_CONVERT_GUID => {
                    // MongoSQL does not support CONVERT.
                    i16_len::set_output_fixed_data(&SQL_U32_ZERO, info_value_ptr, string_length_ptr)
                }
                InfoType::SQL_GETDATA_EXTENSIONS => {
                    // GetData can be called on any column in any order.
                    const GETDATA_EXTENSIONS: u32 = SQL_GD_ANY_COLUMN | SQL_GD_ANY_ORDER;
                    i16_len::set_output_fixed_data(
                        &GETDATA_EXTENSIONS,
                        info_value_ptr,
                        string_length_ptr,
                    )
                }
                InfoType::SQL_COLUMN_ALIAS => {
                    // MongoSQL does support column aliases.
                    i16_len::set_output_wstring(
                        SQL_INFO_Y,
                        info_value_ptr as *mut WChar,
                        buffer_length as usize,
                        string_length_ptr,
                    )
                }
                InfoType::SQL_GROUP_BY => {
                    // The GROUP BY clause must contain all nonaggregated columns
                    // in the select list. It can contain columns that are not in
                    // the select list.
                    i16_len::set_output_fixed_data(
                        &SQL_GB_GROUP_BY_CONTAINS_SELECT,
                        info_value_ptr,
                        string_length_ptr,
                    )
                }
                InfoType::SQL_ORDER_BY_COLUMNS_IN_SELECT => {
                    // MongoSQL does require ORDER BY columns to be in the SELECT list.
                    i16_len::set_output_wstring(
                        SQL_INFO_Y,
                        info_value_ptr as *mut WChar,
                        buffer_length as usize,
                        string_length_ptr,
                    )
                }
                InfoType::SQL_OWNER_USAGE => {
                    // SQL_OWNER_USAGE is replaced by SQL_SCHEMA_USAGE in newer
                    // ODBC versions. They use the same numeric value.
                    //
                    // As noted for InfoType::OwnerTerm, the MongoSQL ODBC driver
                    // does not support "schema" in the data hierarchy.
                    i16_len::set_output_fixed_data(&SQL_U32_ZERO, info_value_ptr, string_length_ptr)
                }
                InfoType::SQL_CATALOG_USAGE => {
                    // This return value indicates support for SELECT as well as
                    // INSERT, UPDATE, and DELETE. In conjunction with the following
                    // InfoType, SQL_DATA_SOURCE_READ_ONLY, this return value is
                    // valid.
                    i16_len::set_output_fixed_data(
                        &SQL_CU_DML_STATEMENTS,
                        info_value_ptr,
                        string_length_ptr,
                    )
                }
                InfoType::SQL_DATA_SOURCE_READ_ONLY => {
                    // MongoSQL is read-only.
                    i16_len::set_output_wstring(
                        SQL_INFO_Y,
                        info_value_ptr as *mut WChar,
                        buffer_length as usize,
                        string_length_ptr,
                    )
                }
                InfoType::SQL_SPECIAL_CHARACTERS => {
                    // According to the ODBC spec, this InfoType requires returning "A
                    // character string that contains all special characters (that is,
                    // all characters except a through z, A through Z, 0 through 9, and
                    // underscore) that can be used in an identifier name... For example,
                    // '#$^'. If an identifier contains one or more of these characters,
                    // the identifier must be a delimited identifier."
                    //
                    // MongoSQL grammar defines regular and delimited identifiers as
                    //
                    //    <regular identifier> ::= ([A-Za-z] | "_")[A-Za-z0-9_]*
                    //
                    //    <delimited identifier> ::= " <identifier character>* "
                    //                             | ` <identifier character>* `
                    //
                    //    <identifier character> ::= [^\x00]
                    //
                    // Meaning, MongoSQL requires delimiters for all characters other
                    // than [A-Za-z0-9_]. It is unrealistic to return a string with
                    // all of those characters, so here we choose to return a string
                    // containing what we believe to be most common special characters.
                    i16_len::set_output_wstring(
                        "`\"'.$+-*/|:<>!={}[]()",
                        info_value_ptr as *mut WChar,
                        buffer_length as usize,
                        string_length_ptr,
                    )
                }
                InfoType::SQL_MAX_COLUMNS_IN_GROUP_BY
                | InfoType::SQL_MAX_COLUMNS_IN_ORDER_BY
                | InfoType::SQL_MAX_COLUMNS_IN_SELECT => {
                    // MongoSQL does not have an explicit maximum number of
                    // columns allowed in a GROUP BY, ORDER BY, or SELECT clause.
                    i16_len::set_output_fixed_data(&SQL_U16_ZERO, info_value_ptr, string_length_ptr)
                }

                InfoType::SQL_TIMEDATE_ADD_INTERVALS | InfoType::SQL_TIMEDATE_DIFF_INTERVALS => {
                    // Note that MongoSQL does not support TIMEDATE_ADD or
                    // TIMEDATE_DIFF, so this value will not be used. For the
                    // MongoSQL DATEADD and DATEDIFF functions, we support the
                    // following intervals.
                    const TIMEDATE_INTERVALS: u32 = SQL_FN_TSI_SECOND
                        | SQL_FN_TSI_MINUTE
                        | SQL_FN_TSI_HOUR
                        | SQL_FN_TSI_DAY
                        | SQL_FN_TSI_WEEK
                        | SQL_FN_TSI_MONTH
                        | SQL_FN_TSI_QUARTER
                        | SQL_FN_TSI_YEAR;
                    i16_len::set_output_fixed_data(
                        &TIMEDATE_INTERVALS,
                        info_value_ptr,
                        string_length_ptr,
                    )
                }
                InfoType::SQL_CATALOG_LOCATION => {
                    // MongoSQL puts the catalog (database) at the start of a qualified
                    // table name. As in, db.table.
                    i16_len::set_output_fixed_data(&SQL_CL_START, info_value_ptr, string_length_ptr)
                }
                InfoType::SQL_SQL_CONFORMANCE => {
                    // MongoSQL is SQL-92 Entry level compliant.
                    i16_len::set_output_fixed_data(
                        &SQL_SC_SQL92_ENTRY,
                        info_value_ptr,
                        string_length_ptr,
                    )
                }
                InfoType::SQL_ODBC_INTERFACE_CONFORMANCE => {
                    // The MongoSQL ODBC Driver currently meets the minimum compliance level.
                    i16_len::set_output_fixed_data(&SQL_OIC_CORE, info_value_ptr, string_length_ptr)
                }
                InfoType::SQL_SQL92_PREDICATES => {
                    // MongoSQL supports the following SQL-92 predicate operators.
                    const PREDICATES: u32 = SQL_SP_EXISTS
                        | SQL_SP_ISNOTNULL
                        | SQL_SP_ISNULL
                        | SQL_SP_LIKE
                        | SQL_SP_IN
                        | SQL_SP_BETWEEN
                        | SQL_SP_COMPARISON
                        | SQL_SP_QUANTIFIED_COMPARISON;
                    i16_len::set_output_fixed_data(&PREDICATES, info_value_ptr, string_length_ptr)
                }
                InfoType::SQL_SQL92_RELATIONAL_JOIN_OPERATORS => {
                    // MongoSQL supports the following SQL-92 JOIN operators.
                    const JOIN_OPS: u32 = SQL_SRJO_CROSS_JOIN
                        | SQL_SRJO_INNER_JOIN
                        | SQL_SRJO_LEFT_OUTER_JOIN
                        | SQL_SRJO_RIGHT_OUTER_JOIN;
                    i16_len::set_output_fixed_data(&JOIN_OPS, info_value_ptr, string_length_ptr)
                }
                InfoType::SQL_AGGREGATE_FUNCTIONS => {
                    // MongoSQL supports the following aggregate functions.
                    const AGG_FUNCTIONS: u32 = SQL_AF_AVG
                        | SQL_AF_COUNT
                        | SQL_AF_MAX
                        | SQL_AF_MIN
                        | SQL_AF_SUM
                        | SQL_AF_DISTINCT
                        | SQL_AF_ALL;
                    i16_len::set_output_fixed_data(
                        &AGG_FUNCTIONS,
                        info_value_ptr,
                        string_length_ptr,
                    )
                }
                InfoType::SQL_CATALOG_NAME => {
                    // MongoSQL does support catalog (database) names.
                    i16_len::set_output_wstring(
                        SQL_INFO_Y,
                        info_value_ptr as *mut WChar,
                        buffer_length as usize,
                        string_length_ptr,
                    )
                }
                InfoType::SQL_MAX_IDENTIFIER_LEN => {
                    // MongoSQL does not have a maximum identifier length.
                    // Note : The spec does not specify which value to return if there are no maximum
                    // Let's report the max value for SQLUSMALLINT.
                    i16_len::set_output_fixed_data(&u16::MAX, info_value_ptr, string_length_ptr)
                }
                // Since we don't support transaction, Commit and Rollback are not supported.
                InfoType::SQL_CURSOR_COMMIT_BEHAVIOR | InfoType::SQL_CURSOR_ROLLBACK_BEHAVIOR => {
                    i16_len::set_output_fixed_data(
                        &SQL_CB_PRESERVE,
                        info_value_ptr,
                        string_length_ptr,
                    )
                }
                _ => {
                    err = Some(ODBCError::UnsupportedInfoTypeRetrieval(
                        info_type.to_string(),
                    ));
                    SqlReturn::ERROR
                }
            }
        }
        None => {
            err = Some(ODBCError::UnsupportedInfoTypeRetrieval(
                info_type.to_string(),
            ));
            SqlReturn::ERROR
        }
    };

    if let Some(error) = err {
        conn_handle.add_diag_info(error);
    }
    sql_return
}

///
/// [`SQLGetStmtAttr`]: https://learn.microsoft.com/en-us/sql/odbc/reference/syntax/SQLGetStmtAttr-function
///
/// # Safety
/// Because this is a C-interface, this is necessarily unsafe
///
#[no_mangle]
pub unsafe extern "C" fn SQLGetStmtAttr(
    handle: HStmt,
    _attribute: StatementAttribute,
    _value_ptr: Pointer,
    _buffer_length: Integer,
    _string_length_ptr: *mut Integer,
) -> SqlReturn {
    unsupported_function(MongoHandleRef::from(handle), "SQLGetStmtAttr")
}

///
/// [`SQLGetStmtAttrW`]: https://learn.microsoft.com/en-us/sql/odbc/reference/syntax/SQLGetStmtAttr-function
///
/// This is the WChar version of the SQLGetStmtAttr function
///
/// # Safety
/// Because this is a C-interface, this is necessarily unsafe
///
#[no_mangle]
pub unsafe extern "C" fn SQLGetStmtAttrW(
    handle: HStmt,
    attribute: StatementAttribute,
    value_ptr: Pointer,
    _buffer_length: Integer,
    string_length_ptr: *mut Integer,
) -> SqlReturn {
    panic_safe_exec!(
        || {
            let stmt_handle = MongoHandleRef::from(handle);
            stmt_handle.clear_diagnostics();
            let stmt = must_be_valid!(stmt_handle.as_statement());
            if value_ptr.is_null() {
                return SqlReturn::ERROR;
            }
            // Most attributes have type SQLULEN, so default to the size of that
            // type.
            set_str_length(string_length_ptr, size_of::<ULen>() as Integer);
            match attribute {
                StatementAttribute::AppRowDesc => {
                    *(value_ptr as *mut Pointer) =
                        stmt.attributes.read().unwrap().app_row_desc as Pointer;
                    set_str_length(string_length_ptr, size_of::<Pointer>() as Integer);
                }
                StatementAttribute::AppParamDesc => {
                    *(value_ptr as *mut Pointer) =
                        stmt.attributes.read().unwrap().app_param_desc as Pointer;
                    set_str_length(string_length_ptr, size_of::<Pointer>() as Integer);
                }
                StatementAttribute::ImpRowDesc => {
                    *(value_ptr as *mut Pointer) =
                        stmt.attributes.read().unwrap().imp_row_desc as Pointer;
                    set_str_length(string_length_ptr, size_of::<Pointer>() as Integer);
                }
                StatementAttribute::ImpParamDesc => {
                    *(value_ptr as *mut Pointer) =
                        stmt.attributes.read().unwrap().imp_param_desc as Pointer;
                    set_str_length(string_length_ptr, size_of::<Pointer>() as Integer);
                }
                StatementAttribute::FetchBookmarkPtr => {
                    *(value_ptr as *mut _) = stmt.attributes.read().unwrap().fetch_bookmark_ptr;
                    set_str_length(string_length_ptr, size_of::<*mut Len>() as Integer);
                }
                StatementAttribute::CursorScrollable => {
                    *(value_ptr as *mut CursorScrollable) =
                        stmt.attributes.read().unwrap().cursor_scrollable;
                }
                StatementAttribute::CursorSensitivity => {
                    *(value_ptr as *mut CursorSensitivity) =
                        stmt.attributes.read().unwrap().cursor_sensitivity;
                }
                StatementAttribute::AsyncEnable => {
                    *(value_ptr as *mut AsyncEnable) = stmt.attributes.read().unwrap().async_enable;
                }
                StatementAttribute::Concurrency => {
                    *(value_ptr as *mut Concurrency) = stmt.attributes.read().unwrap().concurrency;
                }
                StatementAttribute::CursorType => {
                    *(value_ptr as *mut CursorType) = stmt.attributes.read().unwrap().cursor_type;
                }
                StatementAttribute::EnableAutoIpd => {
                    *(value_ptr as *mut SqlBool) = stmt.attributes.read().unwrap().enable_auto_ipd;
                }
                StatementAttribute::KeysetSize => {
                    *(value_ptr as *mut ULen) = 0;
                }
                StatementAttribute::MaxLength => {
                    *(value_ptr as *mut ULen) = stmt.attributes.read().unwrap().max_length;
                }
                StatementAttribute::MaxRows => {
                    *(value_ptr as *mut ULen) = stmt.attributes.read().unwrap().max_rows;
                }
                StatementAttribute::NoScan => {
                    *(value_ptr as *mut NoScan) = stmt.attributes.read().unwrap().no_scan;
                }
                StatementAttribute::ParamBindOffsetPtr => {
                    *(value_ptr as *mut _) = stmt.attributes.read().unwrap().param_bind_offset_ptr;
                    set_str_length(string_length_ptr, size_of::<*mut ULen>() as Integer)
                }
                StatementAttribute::ParamBindType => {
                    *(value_ptr as *mut ULen) = stmt.attributes.read().unwrap().param_bind_type;
                }
                StatementAttribute::ParamOpterationPtr => {
                    *(value_ptr as *mut _) = stmt.attributes.read().unwrap().param_operation_ptr;
                    set_str_length(string_length_ptr, size_of::<*mut USmallInt>() as Integer)
                }
                StatementAttribute::ParamStatusPtr => {
                    *(value_ptr as *mut _) = stmt.attributes.read().unwrap().param_status_ptr;
                    set_str_length(string_length_ptr, size_of::<*mut USmallInt>() as Integer)
                }
                StatementAttribute::ParamsProcessedPtr => {
                    *(value_ptr as *mut _) = stmt.attributes.read().unwrap().param_processed_ptr;
                    set_str_length(string_length_ptr, size_of::<*mut ULen>() as Integer)
                }
                StatementAttribute::ParamsetSize => {
                    *(value_ptr as *mut ULen) = stmt.attributes.read().unwrap().paramset_size;
                }
                StatementAttribute::QueryTimeout => {
                    *(value_ptr as *mut ULen) = stmt.attributes.read().unwrap().query_timeout;
                }
                StatementAttribute::RetrieveData => {
                    *(value_ptr as *mut RetrieveData) =
                        stmt.attributes.read().unwrap().retrieve_data;
                }
                StatementAttribute::RowBindOffsetPtr => {
                    *(value_ptr as *mut _) = stmt.attributes.read().unwrap().row_bind_offset_ptr;
                    set_str_length(string_length_ptr, size_of::<*mut ULen>() as Integer)
                }
                StatementAttribute::RowBindType => {
                    *(value_ptr as *mut ULen) = stmt.attributes.read().unwrap().row_bind_type;
                }
                StatementAttribute::RowNumber => {
                    *(value_ptr as *mut ULen) = stmt.attributes.read().unwrap().row_number;
                }
                StatementAttribute::RowOperationPtr => {
                    *(value_ptr as *mut _) = stmt.attributes.read().unwrap().row_operation_ptr;
                    set_str_length(string_length_ptr, size_of::<*mut USmallInt>() as Integer)
                }
                StatementAttribute::RowStatusPtr => {
                    *(value_ptr as *mut _) = stmt.attributes.read().unwrap().row_status_ptr;
                    set_str_length(string_length_ptr, size_of::<*mut USmallInt>() as Integer)
                }
                StatementAttribute::RowsFetchedPtr => {
                    *(value_ptr as *mut _) = stmt.attributes.read().unwrap().rows_fetched_ptr;
                    set_str_length(string_length_ptr, size_of::<*mut ULen>() as Integer)
                }
                StatementAttribute::RowArraySize => {
                    *(value_ptr as *mut ULen) = stmt.attributes.read().unwrap().row_array_size;
                }
                StatementAttribute::SimulateCursor => {
                    *(value_ptr as *mut ULen) = stmt.attributes.read().unwrap().simulate_cursor;
                }
                StatementAttribute::UseBookmarks => {
                    *(value_ptr as *mut UseBookmarks) =
                        stmt.attributes.read().unwrap().use_bookmarks;
                }
                StatementAttribute::AsyncStmtEvent => {
                    *(value_ptr as *mut _) = stmt.attributes.read().unwrap().async_stmt_event;
                }
                StatementAttribute::MetadataId => {
                    todo!();
                }
            }
            SqlReturn::SUCCESS
        },
        handle
    );
}

///
/// [`SQLGetTypeInfo`]: https://learn.microsoft.com/en-us/sql/odbc/reference/syntax/SQLGetTypeInfo-function
///
/// # Safety
/// Because this is a C-interface, this is necessarily unsafe
///
#[no_mangle]
pub unsafe extern "C" fn SQLGetTypeInfo(handle: HStmt, data_type: SmallInt) -> SqlReturn {
    panic_safe_exec!(
        || {
            let mongo_handle = MongoHandleRef::from(handle);
            match DATA_TYPES.iter().any(|v| v.sql_type.0 == data_type) {
                true => {
                    let stmt = must_be_valid!((*mongo_handle).as_statement());
                    let types_info = MongoTypesInfo::new(data_type);
                    *stmt.mongo_statement.write().unwrap() = Some(Box::new(types_info));
                    SqlReturn::SUCCESS
                }
                false => {
                    mongo_handle.add_diag_info(ODBCError::InvalidSqlType(data_type.to_string()));
                    SqlReturn::ERROR
                }
            }
        },
        handle
    )
}

///
/// [`SQLMoreResults`]: https://learn.microsoft.com/en-us/sql/odbc/reference/syntax/SQLMoreResults-function
///
/// # Safety
/// Because this is a C-interface, this is necessarily unsafe
///
#[no_mangle]
pub unsafe extern "C" fn SQLMoreResults(_handle: HStmt) -> SqlReturn {
    // For now, we never allow more than one result from a query (i.e., we only support one query
    // at a time).
    SqlReturn::NO_DATA
}

///
/// [`SQLNativeSql`]: https://learn.microsoft.com/en-us/sql/odbc/reference/syntax/SQLNativeSql-function
///
/// # Safety
/// Because this is a C-interface, this is necessarily unsafe
///
#[no_mangle]
pub unsafe extern "C" fn SQLNativeSql(
    connection_handle: HDbc,
    _in_statement_text: *const Char,
    _in_statement_len: Integer,
    _out_statement_text: *mut Char,
    _buffer_len: Integer,
    _out_statement_len: *mut Integer,
) -> SqlReturn {
    unsupported_function(MongoHandleRef::from(connection_handle), "SQLNativeSql")
}

///
/// [`SQLNativeSqlW`]: https://learn.microsoft.com/en-us/sql/odbc/reference/syntax/SQLNativeSql-function
///
/// This is the WChar version of the SQLNativeSql function
///
/// # Safety
/// Because this is a C-interface, this is necessarily unsafe
///
#[no_mangle]
pub unsafe extern "C" fn SQLNativeSqlW(
    connection_handle: HDbc,
    _in_statement_text: *const WChar,
    _in_statement_len: Integer,
    _out_statement_text: *mut WChar,
    _buffer_len: Integer,
    _out_statement_len: *mut Integer,
) -> SqlReturn {
    unimpl!(connection_handle);
}

///
/// [`SQLNumParams`]: https://learn.microsoft.com/en-us/sql/odbc/reference/syntax/SQLNumParams-function
///
/// # Safety
/// Because this is a C-interface, this is necessarily unsafe
///
#[no_mangle]
pub unsafe extern "C" fn SQLNumParams(
    statement_handle: HStmt,
    _param_count_ptr: *mut SmallInt,
) -> SqlReturn {
    unsupported_function(MongoHandleRef::from(statement_handle), "SQLNumParams")
}

///
/// [`SQLNumResultCols`]: https://learn.microsoft.com/en-us/sql/odbc/reference/syntax/SQLNumResultCols-function
///
/// # Safety
/// Because this is a C-interface, this is necessarily unsafe
///
#[no_mangle]
pub unsafe extern "C" fn SQLNumResultCols(
    statement_handle: HStmt,
    column_count_ptr: *mut SmallInt,
) -> SqlReturn {
    panic_safe_exec!(
        || {
            let mongo_handle = MongoHandleRef::from(statement_handle);

            let stmt = must_be_valid!((*mongo_handle).as_statement());

            let mongo_statement = stmt.mongo_statement.read().unwrap();
            if mongo_statement.is_none() {
                *column_count_ptr = 0;
                return SqlReturn::SUCCESS;
            }
            *column_count_ptr = mongo_statement
                .as_ref()
                .unwrap()
                .get_resultset_metadata()
                .len() as SmallInt;
            SqlReturn::SUCCESS
        },
        statement_handle
    );
}

///
/// [`SQLParamData`]: https://learn.microsoft.com/en-us/sql/odbc/reference/syntax/SQLParamData-function
///
/// # Safety
/// Because this is a C-interface, this is necessarily unsafe
///
#[no_mangle]
pub unsafe extern "C" fn SQLParamData(hstmt: HStmt, _value_ptr_ptr: *mut Pointer) -> SqlReturn {
    unsupported_function(MongoHandleRef::from(hstmt), "SQLParamData")
}

///
/// [`SQLPrepare`]: https://learn.microsoft.com/en-us/sql/odbc/reference/syntax/SQLPrepare-function
///
/// # Safety
/// Because this is a C-interface, this is necessarily unsafe
///
#[no_mangle]
pub unsafe extern "C" fn SQLPrepare(
    hstmt: HStmt,
    _statement_text: *const Char,
    _text_length: Integer,
) -> SqlReturn {
    unsupported_function(MongoHandleRef::from(hstmt), "SQLPrepare")
}

///
/// [`SQLPrepareW`]: https://learn.microsoft.com/en-us/sql/odbc/reference/syntax/SQLPrepare-function
///
/// This is the WChar version of the SQLPrepare function
///
/// # Safety
/// Because this is a C-interface, this is necessarily unsafe
///
#[no_mangle]
pub unsafe extern "C" fn SQLPrepareW(
    hstmt: HStmt,
    _statement_text: *const WChar,
    _text_length: Integer,
) -> SqlReturn {
    unsupported_function(MongoHandleRef::from(hstmt), "SQLPrepareW")
}

///
/// [`SQLPrimaryKeys`]: https://learn.microsoft.com/en-us/sql/odbc/reference/syntax/SQLPrimaryKeys-function
///
/// # Safety
/// Because this is a C-interface, this is necessarily unsafe
///
#[no_mangle]
pub unsafe extern "C" fn SQLPrimaryKeys(
    statement_handle: HStmt,
    _catalog_name: *const Char,
    _catalog_name_length: SmallInt,
    _schema_name: *const Char,
    _schema_name_length: SmallInt,
    _table_name: *const Char,
    _table_name_length: SmallInt,
) -> SqlReturn {
    unsupported_function(MongoHandleRef::from(statement_handle), "SQLPrimaryKeys")
}

///
/// [`SQLPrimaryKeysW`]: https://learn.microsoft.com/en-us/sql/odbc/reference/syntax/SQLPrimaryKeys-function
///
/// This is the WChar version of the SQLPrimaryKeys function
///
/// # Safety
/// Because this is a C-interface, this is necessarily unsafe
///
#[no_mangle]
pub unsafe extern "C" fn SQLPrimaryKeysW(
    statement_handle: HStmt,
    _catalog_name: *const WChar,
    _catalog_name_length: SmallInt,
    _schema_name: *const WChar,
    _schema_name_length: SmallInt,
    _table_name: *const WChar,
    _table_name_length: SmallInt,
) -> SqlReturn {
    unimpl!(statement_handle);
}

///
/// [`SQLProcedureColumns`]: https://learn.microsoft.com/en-us/sql/odbc/reference/syntax/SQLProcedureColumns-function
///
/// # Safety
/// Because this is a C-interface, this is necessarily unsafe
///
#[no_mangle]
pub unsafe extern "C" fn SQLProcedureColumns(
    statement_handle: HStmt,
    _catalog_name: *const Char,
    _catalog_name_length: SmallInt,
    _schema_name: *const Char,
    _schema_name_length: SmallInt,
    _proc_name: *const Char,
    _proc_name_length: SmallInt,
    _column_name: *const Char,
    _column_name_length: SmallInt,
) -> SqlReturn {
    unsupported_function(
        MongoHandleRef::from(statement_handle),
        "SQLProcedureColumns",
    )
}

///
/// [`SQLProcedureColumnsW`]: https://learn.microsoft.com/en-us/sql/odbc/reference/syntax/SQLProcedureColumns-function
///
/// This is the WChar version of the SQLProcedureColumns function
///
/// # Safety
/// Because this is a C-interface, this is necessarily unsafe
///
#[no_mangle]
pub unsafe extern "C" fn SQLProcedureColumnsW(
    statement_handle: HStmt,
    _catalog_name: *const WChar,
    _catalog_name_length: SmallInt,
    _schema_name: *const WChar,
    _schema_name_length: SmallInt,
    _proc_name: *const WChar,
    _proc_name_length: SmallInt,
    _column_name: *const WChar,
    _column_name_length: SmallInt,
) -> SqlReturn {
    unsupported_function(
        MongoHandleRef::from(statement_handle),
        "SQLProcedureColumnsW",
    )
}

///
/// [`SQLProcedures`]: https://learn.microsoft.com/en-us/sql/odbc/reference/syntax/SQLProcedures-function
///
/// # Safety
/// Because this is a C-interface, this is necessarily unsafe
///
#[no_mangle]
pub unsafe extern "C" fn SQLProcedures(
    statement_handle: HStmt,
    _catalog_name: *const Char,
    _catalog_name_length: SmallInt,
    _schema_name: *const Char,
    _schema_name_length: SmallInt,
    _proc_name: *const Char,
    _proc_name_length: SmallInt,
) -> SqlReturn {
    unsupported_function(MongoHandleRef::from(statement_handle), "SQLProcedures")
}

///
/// [`SQLProceduresW`]: https://learn.microsoft.com/en-us/sql/odbc/reference/syntax/SQLProcedures-function
///
/// This is the WChar version of the SQLProcedures function
///
/// # Safety
/// Because this is a C-interface, this is necessarily unsafe
///
#[no_mangle]
pub unsafe extern "C" fn SQLProceduresW(
    statement_handle: HStmt,
    _catalog_name: *const WChar,
    _catalog_name_length: SmallInt,
    _schema_name: *const WChar,
    _schema_name_length: SmallInt,
    _proc_name: *const WChar,
    _proc_name_length: SmallInt,
) -> SqlReturn {
    unsupported_function(MongoHandleRef::from(statement_handle), "SQLProceduresW")
}

///
/// [`SQLPutData`]: https://learn.microsoft.com/en-us/sql/odbc/reference/syntax/SQLPutData-function
///
/// # Safety
/// Because this is a C-interface, this is necessarily unsafe
///
#[no_mangle]
pub unsafe extern "C" fn SQLPutData(
    statement_handle: HStmt,
    _data_ptr: Pointer,
    _str_len_or_ind_ptr: Len,
) -> SqlReturn {
    unsupported_function(MongoHandleRef::from(statement_handle), "SQLPutData")
}

///
/// [`SQLRowCount`]: https://learn.microsoft.com/en-us/sql/odbc/reference/syntax/SQLRowCount-function
///
/// # Safety
/// Because this is a C-interface, this is necessarily unsafe
///
#[no_mangle]
pub unsafe extern "C" fn SQLRowCount(
    statement_handle: HStmt,
    row_count_ptr: *mut Len,
) -> SqlReturn {
    panic_safe_exec!(
        || {
            let mongo_handle = MongoHandleRef::from(statement_handle);
            // even though we always return 0, we must still assert that the proper handle
            // type is sent by the client.
            let _ = must_be_valid!((*mongo_handle).as_statement());
            *row_count_ptr = 0 as Len;
            SqlReturn::SUCCESS
        },
        statement_handle
    );
}

///
/// [`SQLSetConnectAttr`]: https://learn.microsoft.com/en-us/sql/odbc/reference/syntax/SQLSetConnectAttr-function
///
/// # Safety
/// Because this is a C-interface, this is necessarily unsafe
///
#[no_mangle]
pub unsafe extern "C" fn SQLSetConnectAttr(
    connection_handle: HDbc,
    _attribute: ConnectionAttribute,
    _value_ptr: Pointer,
    _str_length: Integer,
) -> SqlReturn {
    unsupported_function(MongoHandleRef::from(connection_handle), "SQLSetConnectAttr")
}

///
/// [`SQLSetConnectAttrW`]: https://learn.microsoft.com/en-us/sql/odbc/reference/syntax/SQLSetConnectAttr-function
///
/// This is the WChar version of the SQLSetConnectAttr function
///
/// # Safety
/// Because this is a C-interface, this is necessarily unsafe
///
#[no_mangle]
pub unsafe extern "C" fn SQLSetConnectAttrW(
    connection_handle: HDbc,
    attribute: ConnectionAttribute,
    value_ptr: Pointer,
    _str_length: Integer,
) -> SqlReturn {
    panic_safe_exec!(
        || {
            let mut err = None;
            let conn_handle = MongoHandleRef::from(connection_handle);

            // This scope is introduced to make the RWLock Guard expire before we write
            // any error values via add_diag_info as RWLock::write is not reentrant on
            // all operating systems, and the docs say it can panic.
            let sql_return = {
                let conn = must_be_valid!((*conn_handle).as_connection());

                match attribute {
                    ConnectionAttribute::LoginTimeout => {
                        conn.attributes.write().unwrap().login_timeout = Some(value_ptr as u32);
                        SqlReturn::SUCCESS
                    }
                    _ => {
                        err = Some(ODBCError::UnsupportedConnectionAttribute(
                            connection_attribute_to_string(attribute),
                        ));
                        SqlReturn::ERROR
                    }
                }
            };

            if let Some(error) = err {
                conn_handle.add_diag_info(error);
            }
            sql_return
        },
        connection_handle
    )
}

///
/// [`SQLSetCursorName`]: https://learn.microsoft.com/en-us/sql/odbc/reference/syntax/SQLSetCursorName-function
///
/// # Safety
/// Because this is a C-interface, this is necessarily unsafe
///
#[no_mangle]
pub unsafe extern "C" fn SQLSetCursorName(
    statement_handle: HStmt,
    _cursor_name: *const Char,
    _name_length: SmallInt,
) -> SqlReturn {
    unsupported_function(MongoHandleRef::from(statement_handle), "SQLSetCursorName")
}

///
/// [`SQLSetCursorNameW`]: https://learn.microsoft.com/en-us/sql/odbc/reference/syntax/SQLSetCursorName-function
///
/// This is the WChar version of the SQLSetCursorName function
///
/// # Safety
/// Because this is a C-interface, this is necessarily unsafe
///
#[no_mangle]
pub unsafe extern "C" fn SQLSetCursorNameW(
    statement_handle: HStmt,
    _cursor_name: *const WChar,
    _name_length: SmallInt,
) -> SqlReturn {
    unimpl!(statement_handle);
}

///
/// [`SQLSetDescField`]: https://learn.microsoft.com/en-us/sql/odbc/reference/syntax/SQLSetDescField-function
///
/// # Safety
/// Because this is a C-interface, this is necessarily unsafe
///
#[no_mangle]
pub unsafe extern "C" fn SQLSetDescField(
    _desc_handle: HDesc,
    _rec_number: SmallInt,
    _field_identifier: SmallInt,
    _value_ptr: Pointer,
    _buffer_length: Integer,
) -> SqlReturn {
    unsupported_function(MongoHandleRef::from(_desc_handle), "SQLSetDescField")
}

///
/// [`SQLSetDescRec`]: https://learn.microsoft.com/en-us/sql/odbc/reference/syntax/SQLSetDescRec-function
///
/// # Safety
/// Because this is a C-interface, this is necessarily unsafe
///
#[no_mangle]
pub unsafe extern "C" fn SQLSetDescRec(
    _desc_handle: HDesc,
    _rec_number: SmallInt,
    _desc_type: SmallInt,
    _desc_sub_type: SmallInt,
    _length: Len,
    _precision: SmallInt,
    _scale: SmallInt,
    _data_ptr: Pointer,
    _string_length_ptr: *const Len,
    _indicator_ptr: *const Len,
) -> SqlReturn {
    unimplemented!()
}

///
/// [`SQLSetPos`]: https://learn.microsoft.com/en-us/sql/odbc/reference/syntax/SQLSetPos-function
///
/// # Safety
/// Because this is a C-interface, this is necessarily unsafe
///
#[no_mangle]
pub unsafe extern "C" fn SQLSetPos(
    statement_handle: HStmt,
    _row_number: ULen,
    _operation: USmallInt,
    _lock_type: USmallInt,
) -> SqlReturn {
    unsupported_function(MongoHandleRef::from(statement_handle), "SQLSetPos")
}

///
/// [`SQLSetEnvAttr`]: https://learn.microsoft.com/en-us/sql/odbc/reference/syntax/SQLSetEnvAttr-function
///
/// # Safety
/// Because this is a C-interface, this is necessarily unsafe
///
#[no_mangle]
pub unsafe extern "C" fn SQLSetEnvAttr(
    environment_handle: HEnv,
    attribute: EnvironmentAttribute,
    value: Pointer,
    string_length: Integer,
) -> SqlReturn {
    SQLSetEnvAttrW(environment_handle, attribute, value, string_length)
}

///
/// [`SQLSetEnvAttrW`]: https://learn.microsoft.com/en-us/sql/odbc/reference/syntax/SQLSetEnvAttr-function
///
/// This is the WChar version of the SQLSetEnvAttr function
///
/// # Safety
/// Because this is a C-interface, this is necessarily unsafe
///
#[no_mangle]
pub unsafe extern "C" fn SQLSetEnvAttrW(
    environment_handle: HEnv,
    attribute: EnvironmentAttribute,
    value: Pointer,
    _string_length: Integer,
) -> SqlReturn {
    panic_safe_exec!(
        || {
            let env_handle = MongoHandleRef::from(environment_handle);
            env_handle.clear_diagnostics();
            let env = must_be_valid!(env_handle.as_env());
            match attribute {
                EnvironmentAttribute::OdbcVersion => match FromPrimitive::from_i32(value as i32) {
                    Some(version) => {
                        env.attributes.write().unwrap().odbc_ver = version;
                        SqlReturn::SUCCESS
                    }
                    None => {
                        env_handle
                            .add_diag_info(ODBCError::InvalidAttrValue("SQL_ATTR_ODBC_VERSION"));
                        SqlReturn::ERROR
                    }
                },
                EnvironmentAttribute::OutputNts => match FromPrimitive::from_i32(value as i32) {
                    Some(SqlBool::True) => SqlReturn::SUCCESS,
                    _ => {
                        env_handle.add_diag_info(ODBCError::Unimplemented("OUTPUT_NTS=SQL_FALSE"));
                        SqlReturn::ERROR
                    }
                },
                EnvironmentAttribute::ConnectionPooling => {
                    match FromPrimitive::from_i32(value as i32) {
                        Some(ConnectionPooling::Off) => SqlReturn::SUCCESS,
                        _ => {
                            env_handle.add_diag_info(ODBCError::OptionValueChanged(
                                "SQL_ATTR_CONNECTION_POOLING",
                                "SQL_CP_OFF",
                            ));
                            SqlReturn::SUCCESS_WITH_INFO
                        }
                    }
                }
                EnvironmentAttribute::CpMatch => match FromPrimitive::from_i32(value as i32) {
                    Some(CpMatch::Strict) => SqlReturn::SUCCESS,
                    _ => {
                        env_handle.add_diag_info(ODBCError::OptionValueChanged(
                            "SQL_ATTR_CP_MATCH",
                            "SQL_CP_STRICT_MATCH",
                        ));
                        SqlReturn::SUCCESS_WITH_INFO
                    }
                },
            }
        },
        environment_handle
    );
}

///
/// [`SQLSetStmtAttr`]: https://learn.microsoft.com/en-us/sql/odbc/reference/syntax/SQLSetStmtAttr-function
///
/// # Safety
/// Because this is a C-interface, this is necessarily unsafe
///
#[no_mangle]
pub unsafe extern "C" fn SQLSetStmtAttr(
    hstmt: HStmt,
    _attr: StatementAttribute,
    _value: Pointer,
    _str_length: Integer,
) -> SqlReturn {
    unsupported_function(MongoHandleRef::from(hstmt), "SQLSetStmtAttr")
}

///
/// [`SQLSetStmtAttrW`]: https://learn.microsoft.com/en-us/sql/odbc/reference/syntax/SQLSetStmtAttr-function
///
/// This is the WChar version of the SQLSetStmtAttr function
///
/// # Safety
/// Because this is a C-interface, this is necessarily unsafe
///
#[no_mangle]
pub unsafe extern "C" fn SQLSetStmtAttrW(
    hstmt: HStmt,
    attr: StatementAttribute,
    value: Pointer,
    _str_length: Integer,
) -> SqlReturn {
    panic_safe_exec!(
        || {
            let stmt_handle = MongoHandleRef::from(hstmt);
            stmt_handle.clear_diagnostics();
            let stmt = must_be_valid!(stmt_handle.as_statement());
            match attr {
                StatementAttribute::AppRowDesc => {
                    stmt_handle.add_diag_info(ODBCError::Unimplemented("SQL_ATTR_APP_ROW_DESC"));
                    SqlReturn::ERROR
                }
                StatementAttribute::AppParamDesc => {
                    stmt_handle.add_diag_info(ODBCError::Unimplemented("SQL_ATTR_APP_PARAM_DESC"));
                    SqlReturn::ERROR
                }
                StatementAttribute::ImpRowDesc => {
                    // TODO: SQL_681, determine the correct SQL state
                    stmt_handle.add_diag_info(ODBCError::Unimplemented("SQL_ATTR_IMP_ROW_DESC"));
                    SqlReturn::ERROR
                }
                StatementAttribute::ImpParamDesc => {
                    // TODO: SQL_681, determine the correct SQL state
                    stmt_handle.add_diag_info(ODBCError::Unimplemented("SQL_ATTR_IMP_PARAM_DESC"));
                    SqlReturn::ERROR
                }
                StatementAttribute::CursorScrollable => {
                    match FromPrimitive::from_usize(value as usize) {
                        Some(CursorScrollable::NonScrollable) => SqlReturn::SUCCESS,
                        _ => {
                            stmt_handle.add_diag_info(ODBCError::InvalidAttrValue(
                                "SQL_ATTR_CURSOR_SCROLLABLE",
                            ));
                            SqlReturn::ERROR
                        }
                    }
                }
                StatementAttribute::CursorSensitivity => {
                    match FromPrimitive::from_i32(value as i32) {
                        Some(CursorSensitivity::Insensitive) => SqlReturn::SUCCESS,
                        _ => {
                            stmt_handle.add_diag_info(ODBCError::InvalidAttrValue(
                                "SQL_ATTR_CURSOR_SENSITIVITY",
                            ));
                            SqlReturn::ERROR
                        }
                    }
                }
                StatementAttribute::AsyncEnable => {
                    stmt_handle.add_diag_info(ODBCError::Unimplemented("SQL_ATTR_ASYNC_ENABLE"));
                    SqlReturn::ERROR
                }
                StatementAttribute::Concurrency => match FromPrimitive::from_i32(value as i32) {
                    Some(Concurrency::ReadOnly) => SqlReturn::SUCCESS,
                    _ => {
                        stmt_handle.add_diag_info(ODBCError::OptionValueChanged(
                            "SQL_ATTR_CONCURRENCY",
                            "SQL_CONCUR_READ_ONLY",
                        ));
                        SqlReturn::SUCCESS_WITH_INFO
                    }
                },
                StatementAttribute::CursorType => match FromPrimitive::from_i32(value as i32) {
                    Some(CursorType::ForwardOnly) => SqlReturn::SUCCESS,
                    _ => {
                        stmt_handle.add_diag_info(ODBCError::OptionValueChanged(
                            "SQL_ATTR_CURSOR_TYPE",
                            "SQL_CURSOR_FORWARD_ONLY",
                        ));
                        SqlReturn::SUCCESS_WITH_INFO
                    }
                },
                StatementAttribute::EnableAutoIpd => {
                    stmt_handle.add_diag_info(ODBCError::Unimplemented("SQL_ATTR_ENABLE_AUTO_IPD"));
                    SqlReturn::ERROR
                }
                StatementAttribute::FetchBookmarkPtr => {
                    stmt_handle
                        .add_diag_info(ODBCError::Unimplemented("SQL_ATTR_FETCH_BOOKMARK_PTR"));
                    SqlReturn::ERROR
                }
                StatementAttribute::KeysetSize => {
                    stmt_handle.add_diag_info(ODBCError::Unimplemented("SQL_ATTR_KEYSET_SIZE"));
                    SqlReturn::ERROR
                }
                StatementAttribute::MaxLength => {
                    stmt_handle.add_diag_info(ODBCError::Unimplemented("SQL_ATTR_MAX_LENGTH"));
                    SqlReturn::ERROR
                }
                StatementAttribute::MaxRows => {
                    stmt.attributes.write().unwrap().max_rows = value as ULen;
                    SqlReturn::SUCCESS
                }
                StatementAttribute::NoScan => {
                    match FromPrimitive::from_i32(value as i32) {
                        Some(ns) => stmt.attributes.write().unwrap().no_scan = ns,
                        None => stmt_handle
                            .add_diag_info(ODBCError::InvalidAttrValue("SQL_ATTR_NOSCAN")),
                    }
                    SqlReturn::SUCCESS
                }
                StatementAttribute::ParamBindOffsetPtr => {
                    stmt_handle
                        .add_diag_info(ODBCError::Unimplemented("SQL_ATTR_PARAM_BIND_OFFSET_PTR"));
                    SqlReturn::ERROR
                }
                StatementAttribute::ParamBindType => {
                    stmt_handle.add_diag_info(ODBCError::Unimplemented("SQL_ATTR_PARAM_BIND_TYPE"));
                    SqlReturn::ERROR
                }
                StatementAttribute::ParamOpterationPtr => {
                    stmt_handle
                        .add_diag_info(ODBCError::Unimplemented("SQL_ATTR_PARAM_OPERATION_PTR"));
                    SqlReturn::ERROR
                }
                StatementAttribute::ParamStatusPtr => {
                    stmt_handle
                        .add_diag_info(ODBCError::Unimplemented("SQL_ATTR_PARAM_STATUS_PTR"));
                    SqlReturn::ERROR
                }
                StatementAttribute::ParamsProcessedPtr => {
                    stmt_handle
                        .add_diag_info(ODBCError::Unimplemented("SQL_ATTR_PARAMS_PROCESSED_PTR"));
                    SqlReturn::ERROR
                }
                StatementAttribute::ParamsetSize => {
                    stmt_handle.add_diag_info(ODBCError::Unimplemented("SQL_ATTR_PARAMSET_SIZE"));
                    SqlReturn::ERROR
                }
                StatementAttribute::QueryTimeout => {
                    stmt.attributes.write().unwrap().query_timeout = value as ULen;
                    SqlReturn::SUCCESS
                }
                StatementAttribute::RetrieveData => match FromPrimitive::from_i32(value as i32) {
                    Some(RetrieveData::Off) => SqlReturn::SUCCESS,
                    _ => {
                        stmt_handle
                            .add_diag_info(ODBCError::InvalidAttrValue("SQL_ATTR_RETRIEVE_DATA"));
                        SqlReturn::ERROR
                    }
                },
                StatementAttribute::RowBindOffsetPtr => {
                    stmt_handle
                        .add_diag_info(ODBCError::Unimplemented("SQL_ATTR_ROW_BIND_OFFSET_PTR"));
                    SqlReturn::ERROR
                }
                StatementAttribute::RowBindType => {
                    stmt.attributes.write().unwrap().row_bind_type = value as ULen;
                    SqlReturn::SUCCESS
                }
                StatementAttribute::RowNumber => {
                    stmt.attributes.write().unwrap().row_number = value as ULen;
                    SqlReturn::SUCCESS
                }
                StatementAttribute::RowOperationPtr => {
                    stmt_handle
                        .add_diag_info(ODBCError::Unimplemented("SQL_ATTR_ROW_OPERATION_PTR"));
                    SqlReturn::ERROR
                }
                StatementAttribute::RowStatusPtr => {
                    stmt.attributes.write().unwrap().row_status_ptr = value as *mut USmallInt;
                    SqlReturn::SUCCESS
                }
                StatementAttribute::RowsFetchedPtr => {
                    stmt.attributes.write().unwrap().rows_fetched_ptr = value as *mut ULen;
                    SqlReturn::SUCCESS
                }
                StatementAttribute::RowArraySize => match FromPrimitive::from_i32(value as i32) {
                    Some(ras) => {
                        stmt.attributes.write().unwrap().row_array_size = ras;
                        SqlReturn::SUCCESS
                    }
                    None => {
                        stmt_handle
                            .add_diag_info(ODBCError::InvalidAttrValue("SQL_ATTR_ROW_ARRAY_SIZE"));
                        SqlReturn::ERROR
                    }
                },
                StatementAttribute::SimulateCursor => {
                    stmt_handle.add_diag_info(ODBCError::Unimplemented("SQL_ATTR_SIMULATE_CURSOR"));
                    SqlReturn::ERROR
                }
                StatementAttribute::UseBookmarks => match FromPrimitive::from_i32(value as i32) {
                    Some(ub) => {
                        stmt.attributes.write().unwrap().use_bookmarks = ub;
                        SqlReturn::SUCCESS
                    }
                    None => {
                        stmt_handle
                            .add_diag_info(ODBCError::InvalidAttrValue("SQL_ATTR_USE_BOOKMARKS"));
                        SqlReturn::ERROR
                    }
                },
                StatementAttribute::AsyncStmtEvent => {
                    stmt_handle
                        .add_diag_info(ODBCError::Unimplemented("SQL_ATTR_ASYNC_STMT_EVENT"));
                    SqlReturn::ERROR
                }
                StatementAttribute::MetadataId => {
                    todo!()
                }
            }
        },
        hstmt
    );
}

///
/// [`SQLSpecialColumns`]: https://learn.microsoft.com/en-us/sql/odbc/reference/syntax/SQLSpecialColumns-function
///
/// # Safety
/// Because this is a C-interface, this is necessarily unsafe
///
#[no_mangle]
pub unsafe extern "C" fn SQLSpecialColumns(
    statement_handle: HStmt,
    _identifier_type: SmallInt,
    _catalog_name: *const Char,
    _catalog_name_length: SmallInt,
    _schema_name: *const Char,
    _schema_name_length: SmallInt,
    _table_name: *const Char,
    _table_name_length: SmallInt,
    _scope: SmallInt,
    _nullable: Nullability,
) -> SqlReturn {
    unsupported_function(MongoHandleRef::from(statement_handle), "SQLSpecialColumns")
}

///
/// [`SQLSpecialColumnsW`]: https://learn.microsoft.com/en-us/sql/odbc/reference/syntax/SQLSpecialColumns-function
///
/// This is the WChar version of the SQLSpecialColumns function
///
/// # Safety
/// Because this is a C-interface, this is necessarily unsafe
///
#[no_mangle]
pub unsafe extern "C" fn SQLSpecialColumnsW(
    statement_handle: HStmt,
    _identifier_type: SmallInt,
    _catalog_name: *const WChar,
    _catalog_name_length: SmallInt,
    _schema_name: *const WChar,
    _schema_name_length: SmallInt,
    _table_name: *const WChar,
    _table_name_length: SmallInt,
    _scope: SmallInt,
    _nullable: Nullability,
) -> SqlReturn {
    unimpl!(statement_handle);
}

///
/// [`SQLStatistics`]: https://learn.microsoft.com/en-us/sql/odbc/reference/syntax/SQLStatistics-function
///
/// # Safety
/// Because this is a C-interface, this is necessarily unsafe
///
#[no_mangle]
pub unsafe extern "C" fn SQLStatistics(
    statement_handle: HStmt,
    _catalog_name: *const Char,
    _catalog_name_length: SmallInt,
    _schema_name: *const Char,
    _schema_name_length: SmallInt,
    _table_name: *const Char,
    _table_name_length: SmallInt,
    _unique: SmallInt,
    _reserved: SmallInt,
) -> SqlReturn {
    unimpl!(statement_handle);
}

///
/// [`SQLTablePrivileges`]: https://learn.microsoft.com/en-us/sql/odbc/reference/syntax/SQLTablePrivileges-function
///
/// # Safety
/// Because this is a C-interface, this is necessarily unsafe
///
#[no_mangle]
pub unsafe extern "C" fn SQLTablePrivileges(
    statement_handle: HStmt,
    _catalog_name: *const Char,
    _name_length_1: SmallInt,
    _schema_name: *const Char,
    _name_length_2: SmallInt,
    _table_name: *const Char,
    _name_length_3: SmallInt,
) -> SqlReturn {
    unsupported_function(MongoHandleRef::from(statement_handle), "SQLTablePrivileges")
}

///
/// [`SQLTablesPrivilegesW`]: https://learn.microsoft.com/en-us/sql/odbc/reference/syntax/SQLTablesPrivileges-function
///
/// This is the WChar version of the SQLTablesPrivileges function
///
/// # Safety
/// Because this is a C-interface, this is necessarily unsafe
///
#[no_mangle]
pub unsafe extern "C" fn SQLTablesPrivilegesW(
    statement_handle: HStmt,
    _catalog_name: *const WChar,
    _name_length_1: SmallInt,
    _schema_name: *const WChar,
    _name_length_2: SmallInt,
    _table_name: *const WChar,
    _name_length_3: SmallInt,
) -> SqlReturn {
    unimpl!(statement_handle);
}

///
/// [`SQLTables`]: https://learn.microsoft.com/en-us/sql/odbc/reference/syntax/SQLTables-function
///
/// # Safety
/// Because this is a C-interface, this is necessarily unsafe
///
#[no_mangle]
pub unsafe extern "C" fn SQLTables(
    statement_handle: HStmt,
    _catalog_name: *const Char,
    _name_length_1: SmallInt,
    _schema_name: *const Char,
    _name_length_2: SmallInt,
    _table_name: *const Char,
    _name_length_3: SmallInt,
    _table_type: *const Char,
    _name_length_4: SmallInt,
) -> SqlReturn {
    unsupported_function(MongoHandleRef::from(statement_handle), "SQLTables")
}

fn sql_tables(
    mongo_connection: &MongoConnection,
    query_timeout: i32,
    catalog: &str,
    schema: &str,
    table: &str,
    table_t: &str,
) -> Result<Box<dyn MongoStatement>> {
    match (catalog, schema, table, table_t) {
        (SQL_ALL_CATALOGS, "", "", _) => Ok(Box::new(MongoDatabases::list_all_catalogs(
            mongo_connection,
            Some(query_timeout),
        ))),
        ("", SQL_ALL_SCHEMAS, "", _) => Ok(Box::new(MongoCollections::all_schemas())),
        ("", "", "", SQL_ALL_TABLE_TYPES) => Ok(Box::new(MongoTableTypes::all_table_types())),
        _ => Ok(Box::new(MongoCollections::list_tables(
            mongo_connection,
            Some(query_timeout),
            catalog,
            table,
            table_t,
        ))),
    }
}

///
/// [`SQLTablesW`]: https://learn.microsoft.com/en-us/sql/odbc/reference/syntax/SQLTables-function
///
/// This is the WChar version of the SQLTables function
///
/// # Safety
/// Because this is a C-interface, this is necessarily unsafe
///
#[no_mangle]
pub unsafe extern "C" fn SQLTablesW(
    statement_handle: HStmt,
    catalog_name: *const WChar,
    name_length_1: SmallInt,
    schema_name: *const WChar,
    name_length_2: SmallInt,
    table_name: *const WChar,
    name_length_3: SmallInt,
    table_type: *const WChar,
    name_length_4: SmallInt,
) -> SqlReturn {
    panic_safe_exec!(
        || {
            let mongo_handle = MongoHandleRef::from(statement_handle);
            let stmt = must_be_valid!((*mongo_handle).as_statement());
            let catalog = input_wtext_to_string(catalog_name, name_length_1 as usize);
            let schema = input_wtext_to_string(schema_name, name_length_2 as usize);
            let table = input_wtext_to_string(table_name, name_length_3 as usize);
            let table_t = input_wtext_to_string(table_type, name_length_4 as usize);
            let connection = stmt.connection;
            let mongo_statement = sql_tables(
                (*connection)
                    .as_connection()
                    .unwrap()
                    .mongo_connection
                    .read()
                    .unwrap()
                    .as_ref()
                    .unwrap(),
                stmt.attributes.read().unwrap().query_timeout as i32,
                &catalog,
                &schema,
                &table,
                &table_t,
            );
            let mongo_statement = odbc_unwrap!(mongo_statement, mongo_handle);
            *stmt.mongo_statement.write().unwrap() = Some(mongo_statement);
            SqlReturn::SUCCESS
        },
        statement_handle
    );
}<|MERGE_RESOLUTION|>--- conflicted
+++ resolved
@@ -14,13 +14,8 @@
 use bson::Bson;
 use constants::{DBMS_NAME, DRIVER_NAME, SQL_ALL_CATALOGS, SQL_ALL_SCHEMAS, SQL_ALL_TABLE_TYPES};
 use mongo_odbc_core::{
-<<<<<<< HEAD
-    MongoColMetadata, MongoCollections, MongoConnection, MongoDatabases, MongoFields, MongoQuery,
-    MongoStatement, MongoTableTypes, MongoTypesInfo, DATA_TYPES,
-=======
     odbc_uri::ODBCUri, MongoColMetadata, MongoCollections, MongoConnection, MongoDatabases,
-    MongoFields, MongoQuery, MongoStatement, MongoTableTypes,
->>>>>>> 6016fa2d
+    MongoFields, MongoQuery, MongoStatement, MongoTableTypes, MongoTypesInfo, DATA_TYPES,
 };
 use num_traits::FromPrimitive;
 use odbc_sys::{
@@ -122,8 +117,6 @@
     }};
 }
 pub(crate) use panic_safe_exec;
-
-use super::data;
 
 macro_rules! unimpl {
     ($handle:expr) => {{
