use crate::{
    api::{
        data::{
            get_diag_rec, i16_len, i32_len, input_text_to_string, input_wtext_to_string,
            set_output_fixed_data, set_str_length, unsupported_function,
        },
        definitions::*,
        errors::{ODBCError, Result},
        odbc_uri::ODBCUri,
    },
    handles::definitions::*,
};
use bson::Bson;
use constants::{SQL_ALL_CATALOGS, SQL_ALL_SCHEMAS, SQL_ALL_TABLE_TYPES};
use mongo_odbc_core::{
    MongoColMetadata, MongoCollections, MongoConnection, MongoDatabases, MongoQuery, MongoStatement,
};
use num_traits::FromPrimitive;
use odbc_sys::{
    BulkOperation, CDataType, Char, CompletionType, ConnectionAttribute, Desc, DriverConnectOption,
    EnvironmentAttribute, FetchOrientation, HDbc, HDesc, HEnv, HStmt, HWnd, Handle, HandleType,
    InfoType, Integer, Len, Nullability, ParamType, Pointer, RetCode, SmallInt, SqlDataType,
    SqlReturn, StatementAttribute, ULen, USmallInt, WChar,
};
use std::{
    mem::size_of,
    panic,
    sync::{mpsc, RwLock},
};

const NULL_HANDLE_ERROR: &str = "handle cannot be null";
const HANDLE_MUST_BE_ENV_ERROR: &str = "handle must be env";
const HANDLE_MUST_BE_CONN_ERROR: &str = "handle must be conn";
const HANDLE_MUST_BE_STMT_ERROR: &str = "handle must be stmt";

macro_rules! must_be_valid {
    ($maybe_handle:expr) => {{
        // force the expression
        let maybe_handle = $maybe_handle;
        if maybe_handle.is_none() {
            return SqlReturn::INVALID_HANDLE;
        }
        maybe_handle.unwrap()
    }};
}

macro_rules! must_be_env {
    ($handle:expr) => {{
        let env = (*$handle).as_env();
        must_be_valid!(env)
    }};
}

macro_rules! must_be_conn {
    ($handle:expr) => {{
        let conn = (*$handle).as_connection();
        must_be_valid!(conn)
    }};
}

macro_rules! must_be_stmt {
    ($handle:expr) => {{
        let stmt = (*$handle).as_statement();
        must_be_valid!(stmt)
    }};
}

macro_rules! odbc_unwrap {
    ($value:expr, $handle:expr) => {{
        // force the expression
        let value = $value;
        if let Err(error) = value {
            $handle.add_diag_info(error.into());
            return SqlReturn::ERROR;
        }
        value.unwrap()
    }};
}

// panic_safe_exec executes `function` such that any panics do not crash the runtime.
// If a panic occurs during execution, the panic is caught and turned into a String.
// The panic message is added to the diagnostics of `handle` and SqlReturn::ERROR returned.
macro_rules! panic_safe_exec {
    ($function:expr, $handle:expr) => {{
        let function = $function;
        let handle = $handle;
        let handle_ref = MongoHandleRef::from(handle);

        let previous_hook = panic::take_hook();
        let (s, r) = mpsc::sync_channel(1);
        panic::set_hook(Box::new(move |i| {
            if let Some(location) = i.location() {
                let info = format!("in file '{}' at line {}", location.file(), location.line());
                let _ = s.send(info);
            }
        }));
        let result = panic::catch_unwind(function);
        panic::set_hook(previous_hook);
        match result {
            Ok(sql_return) => return sql_return,
            Err(err) => {
                let msg = if let Some(msg) = err.downcast_ref::<&'static str>() {
                    format!("{}\n{:?}", msg, r.recv())
                } else {
                    format!("{:?}\n{:?}", err, r.recv())
                };
                handle_ref.add_diag_info(ODBCError::Panic(msg));
                return SqlReturn::ERROR;
            }
        };
    }};
}
pub(crate) use panic_safe_exec;

macro_rules! unimpl {
    ($handle:expr) => {{
        let handle = $handle;
        panic_safe_exec!(|| { unimplemented!() }, handle);
    }};
}

///
/// [`SQLAllocHandle`]: https://learn.microsoft.com/en-us/sql/odbc/reference/syntax/SQLAllocHandle-function
///
/// # Safety
/// Because this is a C-interface, this is necessarily unsafe
///
#[no_mangle]
pub unsafe extern "C" fn SQLAllocHandle(
    handle_type: HandleType,
    input_handle: Handle,
    output_handle: *mut Handle,
) -> SqlReturn {
    panic_safe_exec!(
        || {
            match sql_alloc_handle(handle_type, input_handle as *mut _, output_handle) {
                Ok(_) => SqlReturn::SUCCESS,
                Err(_) => SqlReturn::INVALID_HANDLE,
            }
        },
        input_handle
    );
}

fn sql_alloc_handle(
    handle_type: HandleType,
    input_handle: *mut MongoHandle,
    output_handle: *mut Handle,
) -> Result<()> {
    match handle_type {
        HandleType::Env => {
            let env = RwLock::new(Env::with_state(EnvState::Allocated));
            let mh = Box::new(MongoHandle::Env(env));
            unsafe {
                *output_handle = Box::into_raw(mh) as *mut _;
            }
            Ok(())
        }
        HandleType::Dbc => {
            // input handle cannot be NULL
            if input_handle.is_null() {
                return Err(ODBCError::InvalidHandleType(NULL_HANDLE_ERROR));
            }
            // input handle must be an Env
            let env = unsafe {
                (*input_handle)
                    .as_env()
                    .ok_or(ODBCError::InvalidHandleType(HANDLE_MUST_BE_ENV_ERROR))?
            };
            let conn = RwLock::new(Connection::with_state(
                input_handle,
                ConnectionState::Allocated,
            ));
            let mut env_contents = (*env).write().unwrap();
            let mh = Box::new(MongoHandle::Connection(conn));
            let mh_ptr = Box::into_raw(mh);
            env_contents.connections.insert(mh_ptr);
            env_contents.state = EnvState::ConnectionAllocated;
            unsafe { *output_handle = mh_ptr as *mut _ }
            Ok(())
        }
        HandleType::Stmt => {
            // input handle cannot be NULL
            if input_handle.is_null() {
                return Err(ODBCError::InvalidHandleType(NULL_HANDLE_ERROR));
            }
            // input handle must be an Connection
            let conn = unsafe {
                (*input_handle)
                    .as_connection()
                    .ok_or(ODBCError::InvalidHandleType(HANDLE_MUST_BE_CONN_ERROR))?
            };
            let stmt = RwLock::new(Statement::with_state(
                input_handle,
                StatementState::Allocated,
            ));
            let mut conn_contents = (*conn).write().unwrap();
            let mh = Box::new(MongoHandle::Statement(stmt));
            let mh_ptr = Box::into_raw(mh);
            conn_contents.statements.insert(mh_ptr);
            conn_contents.state = ConnectionState::StatementAllocated;
            unsafe { *output_handle = mh_ptr as *mut _ }
            Ok(())
        }
        HandleType::Desc => {
            unimplemented!();
        }
    }
}

///
/// [`SQLBindCol`]: https://learn.microsoft.com/en-us/sql/odbc/reference/syntax/SQLBindCol-function
///
/// # Safety
/// Because this is a C-interface, this is necessarily unsafe
///
#[no_mangle]
pub unsafe extern "C" fn SQLBindCol(
    hstmt: HStmt,
    _col_number: USmallInt,
    _target_type: CDataType,
    _target_value: Pointer,
    _buffer_length: Len,
    _length_or_indicatior: *mut Len,
) -> SqlReturn {
    unimpl!(hstmt);
}

///
/// [`SQLBindParameter`]: https://learn.microsoft.com/en-us/sql/odbc/reference/syntax/SQLBindParameter-function
///
/// # Safety
/// Because this is a C-interface, this is necessarily unsafe
///
#[no_mangle]
pub unsafe extern "C" fn SQLBindParameter(
    hstmt: HStmt,
    _parameter_number: USmallInt,
    _input_output_type: ParamType,
    _value_type: CDataType,
    _parmeter_type: SqlDataType,
    _column_size: ULen,
    _decimal_digits: SmallInt,
    _parameter_value_ptr: Pointer,
    _buffer_length: Len,
    _str_len_or_ind_ptr: *mut Len,
) -> SqlReturn {
    unsupported_function(MongoHandleRef::from(hstmt), "SQLBindParameter")
}

///
/// [`SQLBrowseConnect`]: https://learn.microsoft.com/en-us/sql/odbc/reference/syntax/SQLBrowseConnect-function
///
/// # Safety
/// Because this is a C-interface, this is necessarily unsafe
///
#[no_mangle]
pub unsafe extern "C" fn SQLBrowseConnect(
    connection_handle: HDbc,
    _in_connection_string: *const Char,
    _string_length: SmallInt,
    _out_connection_string: *mut Char,
    _buffer_length: SmallInt,
    _out_buffer_length: *mut SmallInt,
) -> SqlReturn {
    unsupported_function(MongoHandleRef::from(connection_handle), "SQLBrowseConnect")
}

///
/// [`SQLBrowseConnectW`]: https://learn.microsoft.com/en-us/sql/odbc/reference/syntax/SQLBrowseConnect-function
///
/// This is the WChar version of the SQLBrowseConnect function
///
/// # Safety
/// Because this is a C-interface, this is necessarily unsafe
///
#[no_mangle]
pub unsafe extern "C" fn SQLBrowseConnectW(
    connection_handle: HDbc,
    _in_connection_string: *const WChar,
    _string_length: SmallInt,
    _out_connection_string: *mut WChar,
    _buffer_length: SmallInt,
    _out_buffer_length: *mut SmallInt,
) -> SqlReturn {
    unimpl!(connection_handle);
}

///
/// [`SQLBulkOperations`]: https://learn.microsoft.com/en-us/sql/odbc/reference/syntax/SQLBulkOperations-function
///
/// # Safety
/// Because this is a C-interface, this is necessarily unsafe
///
#[no_mangle]
pub unsafe extern "C" fn SQLBulkOperations(
    statement_handle: HStmt,
    _operation: BulkOperation,
) -> SqlReturn {
    unsupported_function(MongoHandleRef::from(statement_handle), "SQLBulkOperations")
}

///
/// [`SQLCancel`]: https://learn.microsoft.com/en-us/sql/odbc/reference/syntax/SQLCancel-function
///
/// # Safety
/// Because this is a C-interface, this is necessarily unsafe
///
#[no_mangle]
pub unsafe extern "C" fn SQLCancel(statement_handle: HStmt) -> SqlReturn {
    unimpl!(statement_handle);
}

///
/// [`SQLCancelHandle`]: https://learn.microsoft.com/en-us/sql/odbc/reference/syntax/SQLCancelHandle-function
///
/// # Safety
/// Because this is a C-interface, this is necessarily unsafe
///
#[no_mangle]
pub unsafe extern "C" fn SQLCancelHandle(_handle_type: HandleType, handle: Handle) -> SqlReturn {
    unimpl!(handle);
}

///
/// [`SQLCloseCursor`]: https://learn.microsoft.com/en-us/sql/odbc/reference/syntax/SQLCloseCursor-function
///
/// # Safety
/// Because this is a C-interface, this is necessarily unsafe
///
#[no_mangle]
pub unsafe extern "C" fn SQLCloseCursor(_statement_handle: HStmt) -> SqlReturn {
    // We never need to do anything to close a cusor, so this is safe.
    SqlReturn::SUCCESS
}

///
/// [`SQLColAttribute`]: https://learn.microsoft.com/en-us/sql/odbc/reference/syntax/SQLColAttribute-function
///
/// # Safety
/// Because this is a C-interface, this is necessarily unsafe
///
#[no_mangle]
pub unsafe extern "C" fn SQLColAttribute(
    statement_handle: HStmt,
    _column_number: USmallInt,
    _field_identifier: Desc,
    _character_attribute_ptr: Pointer,
    _buffer_length: SmallInt,
    _string_length_ptr: *mut SmallInt,
    _numeric_attribute_ptr: *mut Len,
) -> SqlReturn {
    unsupported_function(MongoHandleRef::from(statement_handle), "SQLColAttribute")
}

///
/// [`SQLColAttributeW`]: https://learn.microsoft.com/en-us/sql/odbc/reference/syntax/SQLColAttribute-function
///
/// This is the WChar version of the SQLColAttribute function
///
/// # Safety
/// Because this is a C-interface, this is necessarily unsafe
///
#[no_mangle]
pub unsafe extern "C" fn SQLColAttributeW(
    statement_handle: HStmt,
    column_number: USmallInt,
    field_identifier: Desc,
    character_attribute_ptr: Pointer,
    buffer_length: SmallInt,
    string_length_ptr: *mut SmallInt,
    numeric_attribute_ptr: *mut Len,
) -> SqlReturn {
    panic_safe_exec!(
        || {
            let string_col_attr = |f: &dyn Fn(&MongoColMetadata) -> &str| {
                let mongo_handle = MongoHandleRef::from(statement_handle);
                let stmt = must_be_valid!((*mongo_handle).as_statement());
                {
                    let stmt_contents = stmt.read().unwrap();
                    if stmt_contents.mongo_statement.is_none() {
                        return i16_len::set_output_wstring(
                            "",
                            character_attribute_ptr as *mut WChar,
                            buffer_length as usize,
                            string_length_ptr,
                        );
                    }
                    let col_metadata = stmt_contents
                        .mongo_statement
                        .as_ref()
                        .unwrap()
                        .get_col_metadata(column_number);
                    if let Ok(col_metadata) = col_metadata {
                        return i16_len::set_output_wstring(
                            (*f)(col_metadata),
                            character_attribute_ptr as *mut WChar,
                            buffer_length as usize,
                            string_length_ptr,
                        );
                    }
                }
                // unfortunately, we cannot use odbc_unwrap! on the value because it causes a deadlock.
                mongo_handle.add_diag_info(ODBCError::InvalidDescriptorIndex(column_number));
                SqlReturn::ERROR
            };
            let numeric_col_attr = |f: &dyn Fn(&MongoColMetadata) -> Len| {
                let mongo_handle = MongoHandleRef::from(statement_handle);
                let stmt = must_be_valid!((*mongo_handle).as_statement());
                {
                    let stmt_contents = stmt.read().unwrap();
                    if stmt_contents.mongo_statement.is_none() {
                        *numeric_attribute_ptr = 0 as Len;
                        return SqlReturn::SUCCESS;
                    }
                    let col_metadata = stmt_contents
                        .mongo_statement
                        .as_ref()
                        .unwrap()
                        .get_col_metadata(column_number);
                    if let Ok(col_metadata) = col_metadata {
                        *numeric_attribute_ptr = (*f)(col_metadata);
                        return SqlReturn::SUCCESS;
                    }
                }
                // unfortunately, we cannot use odbc_unwrap! on the value because it causes a deadlock.
                mongo_handle.add_diag_info(ODBCError::InvalidDescriptorIndex(column_number));
                SqlReturn::ERROR
            };
            match field_identifier {
                Desc::AutoUniqueValue => {
                    *numeric_attribute_ptr = SqlBool::False as Len;
                    SqlReturn::SUCCESS
                }
                Desc::Unnamed | Desc::Updatable => {
                    *numeric_attribute_ptr = 0 as Len;
                    SqlReturn::SUCCESS
                }
                Desc::Count => {
                    let mongo_handle = MongoHandleRef::from(statement_handle);
                    let stmt = must_be_valid!((*mongo_handle).as_statement());
                    let stmt_contents = stmt.read().unwrap();
                    if stmt_contents.mongo_statement.is_none() {
                        *numeric_attribute_ptr = 0 as Len;
                        return SqlReturn::SUCCESS;
                    }
                    *numeric_attribute_ptr = stmt_contents
                        .mongo_statement
                        .as_ref()
                        .unwrap()
                        .get_resultset_metadata()
                        .len() as Len;
                    SqlReturn::SUCCESS
                }
                Desc::CaseSensitive => numeric_col_attr(&|x: &MongoColMetadata| {
                    (if x.type_name == "string" {
                        SqlBool::True
                    } else {
                        SqlBool::False
                    }) as Len
                }),
                Desc::BaseColumnName => {
                    string_col_attr(&|x: &MongoColMetadata| x.base_col_name.as_ref())
                }
                Desc::BaseTableName => {
                    string_col_attr(&|x: &MongoColMetadata| x.base_table_name.as_ref())
                }
                Desc::CatalogName => {
                    string_col_attr(&|x: &MongoColMetadata| x.catalog_name.as_ref())
                }
                Desc::DisplaySize => {
                    numeric_col_attr(&|x: &MongoColMetadata| x.display_size.unwrap_or(0) as Len)
                }
                Desc::FixedPrecScale => {
                    numeric_col_attr(&|x: &MongoColMetadata| x.fixed_prec_scale as Len)
                }
                Desc::Label => string_col_attr(&|x: &MongoColMetadata| x.label.as_ref()),
                Desc::Length => {
                    numeric_col_attr(&|x: &MongoColMetadata| x.length.unwrap_or(0) as Len)
                }
                Desc::LiteralPrefix
                | Desc::LiteralSuffix
                | Desc::LocalTypeName
                | Desc::SchemaName => string_col_attr(&|_| ""),
                Desc::Name => string_col_attr(&|x: &MongoColMetadata| x.col_name.as_ref()),
                Desc::Nullable => numeric_col_attr(&|x: &MongoColMetadata| x.is_nullable as Len),
                Desc::OctetLength => {
                    numeric_col_attr(&|x: &MongoColMetadata| x.octet_length.unwrap_or(0) as Len)
                }
                Desc::Precision => {
                    numeric_col_attr(&|x: &MongoColMetadata| x.precision.unwrap_or(0) as Len)
                }
                Desc::Scale => {
                    numeric_col_attr(&|x: &MongoColMetadata| x.scale.unwrap_or(0) as Len)
                }
                Desc::Searchable => {
                    numeric_col_attr(&|x: &MongoColMetadata| x.is_searchable as Len)
                }
                Desc::TableName => string_col_attr(&|x: &MongoColMetadata| x.table_name.as_ref()),
                Desc::TypeName => string_col_attr(&|x: &MongoColMetadata| x.type_name.as_ref()),
                Desc::Type | Desc::ConciseType => {
                    numeric_col_attr(&|x: &MongoColMetadata| x.sql_type.0 as Len)
                }
                Desc::Unsigned => numeric_col_attr(&|x: &MongoColMetadata| x.is_unsigned as Len),
                desc @ (Desc::OctetLengthPtr
                | Desc::DatetimeIntervalCode
                | Desc::IndicatorPtr
                | Desc::DataPtr
                | Desc::AllocType
                | Desc::ArraySize
                | Desc::ArrayStatusPtr
                | Desc::BindOffsetPtr
                | Desc::BindType
                | Desc::DatetimeIntervalPrecision
                | Desc::MaximumScale
                | Desc::MinimumScale
                | Desc::NumPrecRadix
                | Desc::ParameterType
                | Desc::RowsProcessedPtr
                | Desc::RowVer) => {
                    let mongo_handle = MongoHandleRef::from(statement_handle);
                    let _ = must_be_valid!((*mongo_handle).as_statement());
                    mongo_handle.add_diag_info(ODBCError::UnsupportedFieldDescriptor(format!(
                        "{:?}",
                        desc
                    )));
                    SqlReturn::ERROR
                }
            }
        },
        statement_handle
    );
}

///
/// [`SQLColumnPrivileges`]: https://learn.microsoft.com/en-us/sql/odbc/reference/syntax/SQLColumnPrivileges-function
///
/// # Safety
/// Because this is a C-interface, this is necessarily unsafe
///
#[no_mangle]
pub unsafe extern "C" fn SQLColumnPrivileges(
    statement_handle: HStmt,
    _catalog_name: *const Char,
    _catalog_name_length: SmallInt,
    _schema_name: *const Char,
    _schema_name_length: SmallInt,
    _table_name: *const Char,
    _table_name_length: SmallInt,
    _column_name: *const Char,
    _column_name_length: SmallInt,
) -> SqlReturn {
    unsupported_function(
        MongoHandleRef::from(statement_handle),
        "SQLColumnPrivileges",
    )
}

///
/// [`SQLColumnPrivilegesW`]: https://learn.microsoft.com/en-us/sql/odbc/reference/syntax/SQLColumnPrivileges-function
///
/// This is the WChar version of the SQLColumnPrivileges function
///
/// # Safety
/// Because this is a C-interface, this is necessarily unsafe
///
#[no_mangle]
pub unsafe extern "C" fn SQLColumnPrivilegesW(
    statement_handle: HStmt,
    _catalog_name: *const WChar,
    _catalog_name_length: SmallInt,
    _schema_name: *const WChar,
    _schema_name_length: SmallInt,
    _table_name: *const WChar,
    _table_name_length: SmallInt,
    _column_name: *const WChar,
    _column_name_length: SmallInt,
) -> SqlReturn {
    unimpl!(statement_handle);
}

///
/// [`SQLColumns`]: https://learn.microsoft.com/en-us/sql/odbc/reference/syntax/SQLColumns-function
///
/// # Safety
/// Because this is a C-interface, this is necessarily unsafe
///
#[no_mangle]
pub unsafe extern "C" fn SQLColumns(
    statement_handle: HStmt,
    _catalog_name: *const Char,
    _catalog_name_length: SmallInt,
    _schema_name: *const Char,
    _schema_name_length: SmallInt,
    _table_name: *const Char,
    _table_name_length: SmallInt,
    _column_name: *const Char,
    _column_name_length: SmallInt,
) -> SqlReturn {
    unsupported_function(MongoHandleRef::from(statement_handle), "SQLColumns")
}

///
/// [`SQLColumnsW`]: https://learn.microsoft.com/en-us/sql/odbc/reference/syntax/SQLColumns-function
///
/// This is the WChar version of the SQLColumns function
///
/// # Safety
/// Because this is a C-interface, this is necessarily unsafe
///
#[no_mangle]
pub unsafe extern "C" fn SQLColumnsW(
    statement_handle: HStmt,
    _catalog_name: *const WChar,
    _catalog_name_length: SmallInt,
    _schema_name: *const WChar,
    _schema_name_length: SmallInt,
    _table_name: *const WChar,
    _table_name_length: SmallInt,
    _column_name: *const WChar,
    _column_name_length: SmallInt,
) -> SqlReturn {
    unimpl!(statement_handle);
}

///
/// [`SQLCompleteAsync`]: https://learn.microsoft.com/en-us/sql/odbc/reference/syntax/SQLCompleteAsync-function
///
/// # Safety
/// Because this is a C-interface, this is necessarily unsafe
///
#[no_mangle]
pub unsafe extern "C" fn SQLCompleteAsync(
    _handle_type: HandleType,
    handle: Handle,
    _async_ret_code_ptr: *mut RetCode,
) -> SqlReturn {
    unsupported_function(MongoHandleRef::from(handle), "SQLCompleteAsync")
}

///
/// [`SQLConnect`]: https://learn.microsoft.com/en-us/sql/odbc/reference/syntax/SQLConnect-function
///
/// # Safety
/// Because this is a C-interface, this is necessarily unsafe
///
#[no_mangle]
pub unsafe extern "C" fn SQLConnect(
    connection_handle: HDbc,
    _server_name: *const Char,
    _name_length_1: SmallInt,
    _user_name: *const Char,
    _name_length_2: SmallInt,
    _authentication: *const Char,
    _name_length_3: SmallInt,
) -> SqlReturn {
    unsupported_function(MongoHandleRef::from(connection_handle), "SQLConnect")
}

///
/// [`SQLConnectW`]: https://learn.microsoft.com/en-us/sql/odbc/reference/syntax/SQLConnect-function
///
/// This is the WChar version of the SQLConnect function
///
/// # Safety
/// Because this is a C-interface, this is necessarily unsafe
///
#[no_mangle]
pub unsafe extern "C" fn SQLConnectW(
    connection_handle: HDbc,
    _server_name: *const WChar,
    _name_length_1: SmallInt,
    _user_name: *const WChar,
    _name_length_2: SmallInt,
    _authentication: *const WChar,
    _name_length_3: SmallInt,
) -> SqlReturn {
    unsupported_function(MongoHandleRef::from(connection_handle), "SQLConnectW")
}

///
/// [`SQLCopyDesc`]: https://learn.microsoft.com/en-us/sql/odbc/reference/syntax/SQLCopyDesc-function
///
/// # Safety
/// Because this is a C-interface, this is necessarily unsafe
///
#[no_mangle]
pub unsafe extern "C" fn SQLCopyDesc(
    _source_desc_handle: HDesc,
    _target_desc_handle: HDesc,
) -> SqlReturn {
    unimplemented!()
}

///
/// [`SQLDataSources`]: https://learn.microsoft.com/en-us/sql/odbc/reference/syntax/SQLDataSources-function
///
/// # Safety
/// Because this is a C-interface, this is necessarily unsafe
///
#[no_mangle]
pub unsafe extern "C" fn SQLDataSources(
    environment_handle: HEnv,
    _direction: FetchOrientation,
    _server_name: *mut Char,
    _buffer_length_1: SmallInt,
    _name_length_1: *mut SmallInt,
    _description: *mut Char,
    _buffer_length_2: SmallInt,
    _name_length_2: *mut SmallInt,
) -> SqlReturn {
    unsupported_function(MongoHandleRef::from(environment_handle), "SQLDataSources")
}

///
/// [`SQLDataSourcesW`]: https://learn.microsoft.com/en-us/sql/odbc/reference/syntax/SQLDataSources-function
///
/// This is the WChar version of the SQLDataSources function
///
/// # Safety
/// Because this is a C-interface, this is necessarily unsafe
///
#[no_mangle]
pub unsafe extern "C" fn SQLDataSourcesW(
    environment_handle: HEnv,
    _direction: FetchOrientation,
    _server_name: *mut WChar,
    _buffer_length_1: SmallInt,
    _name_length_1: *mut SmallInt,
    _description: *mut WChar,
    _buffer_length_2: SmallInt,
    _name_length_2: *mut SmallInt,
) -> SqlReturn {
    unsupported_function(MongoHandleRef::from(environment_handle), "SQLDataSourcesW")
}

///
/// [`SQLDescribeCol`]: https://learn.microsoft.com/en-us/sql/odbc/reference/syntax/SQLDescribeCol-function
///
/// # Safety
/// Because this is a C-interface, this is necessarily unsafe
///
#[no_mangle]
pub unsafe extern "C" fn SQLDescribeCol(
    hstmt: HStmt,
    _col_number: USmallInt,
    _col_name: *mut Char,
    _buffer_length: SmallInt,
    _name_length: *mut SmallInt,
    _data_type: *mut SqlDataType,
    _col_size: *mut ULen,
    _decimal_digits: *mut SmallInt,
    _nullable: *mut Nullability,
) -> SqlReturn {
    unsupported_function(MongoHandleRef::from(hstmt), "SQLDescribeCol")
}

///
/// [`SQLDescribeColW`]: https://learn.microsoft.com/en-us/sql/odbc/reference/syntax/SQLDescribeCol-function
///
/// This is the WChar version of the SQLDescribeCol function
///
/// # Safety
/// Because this is a C-interface, this is necessarily unsafe
///
#[no_mangle]
pub unsafe extern "C" fn SQLDescribeColW(
    hstmt: HStmt,
    _col_number: USmallInt,
    _col_name: *mut WChar,
    _buffer_length: SmallInt,
    _name_length: *mut SmallInt,
    _data_type: *mut SqlDataType,
    _col_size: *mut ULen,
    _decimal_digits: *mut SmallInt,
    _nullable: *mut Nullability,
) -> SqlReturn {
    unimpl!(hstmt);
}

///
/// [`SQLDescribeParam`]: https://learn.microsoft.com/en-us/sql/odbc/reference/syntax/SQLDescribeParam-function
///
/// # Safety
/// Because this is a C-interface, this is necessarily unsafe
///
#[no_mangle]
pub unsafe extern "C" fn SQLDescribeParam(
    statement_handle: HStmt,
    _parameter_number: USmallInt,
    _data_type_ptr: *mut SqlDataType,
    _parameter_size_ptr: *mut ULen,
    _decimal_digits_ptr: *mut SmallInt,
    _nullable_ptr: *mut SmallInt,
) -> SqlReturn {
    unsupported_function(MongoHandleRef::from(statement_handle), "SQLDescribeParam")
}

///
/// [`SQLDisconnect`]: https://learn.microsoft.com/en-us/sql/odbc/reference/syntax/SQLDisconnect-function
///
/// # Safety
/// Because this is a C-interface, this is necessarily unsafe
///
#[no_mangle]
pub unsafe extern "C" fn SQLDisconnect(connection_handle: HDbc) -> SqlReturn {
    panic_safe_exec!(
        || {
            let conn_handle = MongoHandleRef::from(connection_handle);
            let conn = must_be_valid!((*conn_handle).as_connection());
            // set the mongo_connection to None. This will cause the previous mongo_connection
            // to drop and disconnect.
            conn.write().unwrap().mongo_connection = None;
            SqlReturn::SUCCESS
        },
        connection_handle
    );
}

fn sql_driver_connect(
    conn_handle: &RwLock<Connection>,
    odbc_uri_string: &str,
) -> Result<MongoConnection> {
    let conn_reader = conn_handle.read().unwrap();
    let mut odbc_uri = ODBCUri::new(odbc_uri_string)?;
    let mongo_uri = odbc_uri.remove_to_mongo_uri()?;
    let auth_src = odbc_uri.remove_or_else(|| "admin", &["auth_src"]);
    odbc_uri
        .remove(&["driver", "dsn"])
        .ok_or(ODBCError::MissingDriverOrDSNProperty)?;
    let database = if conn_reader.attributes.current_catalog.is_some() {
        conn_reader.attributes.current_catalog.as_deref()
    } else {
        odbc_uri.remove(&["database"])
    };
    let connection_timeout = conn_reader.attributes.connection_timeout;
    let login_timeout = conn_reader.attributes.login_timeout;
    let application_name = odbc_uri.remove(&["app_name", "application_name"]);
    // ODBCError has an impl From mongo_odbc_core::Error, but that does not
    // create an impl From Result<T, mongo_odbc_core::Error> to Result<T, ODBCError>
    // hence this bizarre Ok(func?) pattern.
    Ok(mongo_odbc_core::MongoConnection::connect(
        &mongo_uri,
        auth_src,
        database,
        connection_timeout,
        login_timeout,
        application_name,
    )?)
}

///
/// [`SQLDriverConnect`]: https://learn.microsoft.com/en-us/sql/odbc/reference/syntax/SQLDriverConnect-function
///
/// # Safety
/// Because this is a C-infereface, this is necessarily unsafe
///
#[no_mangle]
pub unsafe extern "C" fn SQLDriverConnect(
    connection_handle: HDbc,
    _window_handle: HWnd,
    in_connection_string: *const Char,
    string_length_1: SmallInt,
    out_connection_string: *mut Char,
    buffer_length: SmallInt,
    string_length_2: *mut SmallInt,
    driver_completion: DriverConnectOption,
) -> SqlReturn {
    panic_safe_exec!(
        || {
            let conn_handle = MongoHandleRef::from(connection_handle);
            // SQL_NO_PROMPT is the only option supported for DriverCompletion
            if driver_completion != DriverConnectOption::NoPrompt {
                conn_handle.add_diag_info(ODBCError::UnsupportedDriverConnectOption(format!(
                    "{:?}",
                    driver_completion
                )));
                return SqlReturn::ERROR;
            }
            let conn = must_be_valid!((*conn_handle).as_connection());
            let odbc_uri_string =
                input_text_to_string(in_connection_string, string_length_1 as usize);
            let mongo_connection =
                odbc_unwrap!(sql_driver_connect(conn, &odbc_uri_string), conn_handle);
            conn.write().unwrap().mongo_connection = Some(mongo_connection);
            let buffer_len = usize::try_from(buffer_length).unwrap();
            let sql_return = i16_len::set_output_string(
                &odbc_uri_string,
                out_connection_string,
                buffer_len,
                string_length_2,
            );
            if sql_return == SqlReturn::SUCCESS_WITH_INFO {
                conn_handle.add_diag_info(ODBCError::OutStringTruncated(buffer_len));
            }
            sql_return
        },
        connection_handle
    );
}

///
/// [`SQLDriverConnectW`]: https://learn.microsoft.com/en-us/sql/odbc/reference/syntax/SQLDriverConnect-function
///
/// This is the WChar version of the SQLDriverConnect function
///
/// # Safety
/// Because this is a C-interface, this is necessarily unsafe
///
#[no_mangle]
pub unsafe extern "C" fn SQLDriverConnectW(
    connection_handle: HDbc,
    _window_handle: HWnd,
    in_connection_string: *const WChar,
    string_length_1: SmallInt,
    out_connection_string: *mut WChar,
    buffer_length: SmallInt,
    string_length_2: *mut SmallInt,
    driver_completion: DriverConnectOption,
) -> SqlReturn {
    panic_safe_exec!(
        || {
            let conn_handle = MongoHandleRef::from(connection_handle);
            // SQL_NO_PROMPT is the only option supported for DriverCompletion
            if driver_completion != DriverConnectOption::NoPrompt {
                conn_handle.add_diag_info(ODBCError::UnsupportedDriverConnectOption(format!(
                    "{:?}",
                    driver_completion
                )));
                return SqlReturn::ERROR;
            }
            let conn = must_be_valid!((*conn_handle).as_connection());
            let odbc_uri_string =
                input_wtext_to_string(in_connection_string, string_length_1 as usize);
            let mongo_connection =
                odbc_unwrap!(sql_driver_connect(conn, &odbc_uri_string), conn_handle);
            conn.write().unwrap().mongo_connection = Some(mongo_connection);
            let buffer_len = usize::try_from(buffer_length).unwrap();
            let sql_return = i16_len::set_output_wstring(
                &odbc_uri_string,
                out_connection_string,
                buffer_len,
                string_length_2,
            );
            if sql_return == SqlReturn::SUCCESS_WITH_INFO {
                conn_handle.add_diag_info(ODBCError::OutStringTruncated(buffer_len));
            }
            sql_return
        },
        connection_handle
    );
}

///
/// [`SQLDrivers`]: https://learn.microsoft.com/en-us/sql/odbc/reference/syntax/SQLDrivers-function
///
/// # Safety
/// Because this is a C-interface, this is necessarily unsafe
///
#[no_mangle]
pub unsafe extern "C" fn SQLDrivers(
    henv: HEnv,
    _direction: FetchOrientation,
    _driver_desc: *mut Char,
    _driver_desc_max: SmallInt,
    _out_driver_desc: *mut SmallInt,
    _driver_attributes: *mut Char,
    _drvr_attr_max: SmallInt,
    _out_drvr_attr: *mut SmallInt,
) -> SqlReturn {
    unsupported_function(MongoHandleRef::from(henv), "SQLDrivers")
}

///
/// [`SQLDriversW`]: https://learn.microsoft.com/en-us/sql/odbc/reference/syntax/SQLDrivers-function
///
/// This is the WChar version of the SQLDrivers function
///
/// # Safety
/// Because this is a C-interface, this is necessarily unsafe
///
#[no_mangle]
pub unsafe extern "C" fn SQLDriversW(
    henv: HEnv,
    _direction: FetchOrientation,
    _driver_desc: *mut WChar,
    _driver_desc_max: SmallInt,
    _out_driver_desc: *mut SmallInt,
    _driver_attributes: *mut WChar,
    _drvr_attr_max: SmallInt,
    _out_drvr_attr: *mut SmallInt,
) -> SqlReturn {
    unsupported_function(MongoHandleRef::from(henv), "SQLDriversW")
}

///
/// [`SQLEndTran`]: https://learn.microsoft.com/en-us/sql/odbc/reference/syntax/SQLEndTran-function
///
/// # Safety
/// Because this is a C-interface, this is necessarily unsafe
///
#[no_mangle]
pub unsafe extern "C" fn SQLEndTran(
    _handle_type: HandleType,
    handle: Handle,
    _completion_type: CompletionType,
) -> SqlReturn {
    unimpl!(handle);
}

///
/// [`SQLExecDirect`]: https://learn.microsoft.com/en-us/sql/odbc/reference/syntax/SQLExecDirect-function
///
/// # Safety
/// Because this is a C-interface, this is necessarily unsafe
///
#[no_mangle]
pub unsafe extern "C" fn SQLExecDirect(
    statement_handle: HStmt,
    statement_text: *const Char,
    text_length: Integer,
) -> SqlReturn {
    panic_safe_exec!(
        || {
            let query = input_text_to_string(statement_text, text_length as usize);
            let mongo_handle = MongoHandleRef::from(statement_handle);
            let stmt = must_be_valid!(mongo_handle.as_statement());
            let mongo_statement = {
                let stmt_guard = stmt.read().unwrap();
                let connection = must_be_valid!((*stmt_guard.connection).as_connection());
                let connection_guard = connection.read().unwrap();
                let timeout = connection_guard.attributes.connection_timeout;
                if let Some(ref mongo_connection) = connection_guard.mongo_connection {
                    MongoQuery::execute(mongo_connection, timeout, &query).map_err(|e| e.into())
                } else {
                    Err(ODBCError::General("Statement has no parent Connection"))
                }
            };
            if let Ok(statement) = mongo_statement {
                let mut stmt_guard = stmt.write().unwrap();
                stmt_guard.mongo_statement = Some(Box::new(statement));
                return SqlReturn::SUCCESS;
            }
            mongo_handle.add_diag_info(mongo_statement.unwrap_err());
            SqlReturn::ERROR
        },
        statement_handle
    );
}

///
/// [`SQLExecDirectW`]: https://learn.microsoft.com/en-us/sql/odbc/reference/syntax/SQLExecDirect-function
///
/// This is the WChar version of the SQLExecDirect function
///
/// # Safety
/// Because this is a C-interface, this is necessarily unsafe
///
#[no_mangle]
pub unsafe extern "C" fn SQLExecDirectW(
    statement_handle: HStmt,
    statement_text: *const WChar,
    text_length: Integer,
) -> SqlReturn {
    panic_safe_exec!(
        || {
            let query = input_wtext_to_string(statement_text, text_length as usize);
            let mongo_handle = MongoHandleRef::from(statement_handle);
            let stmt = must_be_valid!(mongo_handle.as_statement());
            let mongo_statement = {
                let stmt_guard = stmt.read().unwrap();
                let connection = must_be_valid!((*stmt_guard.connection).as_connection());
                let connection_guard = connection.read().unwrap();
                let timeout = connection_guard.attributes.connection_timeout;
                if let Some(ref mongo_connection) = connection_guard.mongo_connection {
                    MongoQuery::execute(mongo_connection, timeout, &query).map_err(|e| e.into())
                } else {
                    Err(ODBCError::InvalidCursorState)
                }
            };
            if let Ok(statement) = mongo_statement {
                let mut stmt_guard = stmt.write().unwrap();
                stmt_guard.mongo_statement = Some(Box::new(statement));
                return SqlReturn::SUCCESS;
            }
            mongo_handle.add_diag_info(mongo_statement.unwrap_err());
            SqlReturn::ERROR
        },
        statement_handle
    );
}

///
/// [`SQLExecute`]: https://learn.microsoft.com/en-us/sql/odbc/reference/syntax/SQLExecute-function
///
/// # Safety
/// Because this is a C-interface, this is necessarily unsafe
///
#[no_mangle]
pub unsafe extern "C" fn SQLExecute(statement_handle: HStmt) -> SqlReturn {
    unsupported_function(MongoHandleRef::from(statement_handle), "SQLExecute")
}

///
/// [`SQLFetch`]: https://learn.microsoft.com/en-us/sql/odbc/reference/syntax/SQLFetch-function
///
/// # Safety
/// Because this is a C-interface, this is necessarily unsafe
///
#[no_mangle]
pub unsafe extern "C" fn SQLFetch(statement_handle: HStmt) -> SqlReturn {
    panic_safe_exec!(
        || {
            let mut error = None;
            let mongo_handle = MongoHandleRef::from(statement_handle);
            // This scope is introduced to make the RWLock Guard expire before we write
            // any error values via add_diag_info as RWLock::write is not reentrant on
            // all operating systems, and the docs say it can panic.
            {
                let stmt = must_be_valid!((*mongo_handle).as_statement());
                let mut guard = stmt.write().unwrap();
                let mongo_stmt = guard.mongo_statement.as_mut();
                match mongo_stmt {
                    None => error = Some(ODBCError::InvalidCursorState),
                    Some(mongo_stmt) => {
                        let res = mongo_stmt.next();
                        match res {
                            Err(e) => error = Some(e.into()),
                            Ok(b) => {
                                if !b {
                                    return SqlReturn::NO_DATA;
                                }
                            }
                        }
                    }
                }
            }
            if let Some(e) = error {
                mongo_handle.add_diag_info(e);
                return SqlReturn::ERROR;
            }
            SqlReturn::SUCCESS
        },
        statement_handle
    );
}

///
/// [`SQLFetchScroll`]: https://learn.microsoft.com/en-us/sql/odbc/reference/syntax/SQLFetchScroll-function
///
/// # Safety
/// Because this is a C-interface, this is necessarily unsafe
///
#[no_mangle]
pub unsafe extern "C" fn SQLFetchScroll(
    statement_handle: HStmt,
    _fetch_orientation: FetchOrientation,
    _fetch_offset: Len,
) -> SqlReturn {
    unimpl!(statement_handle);
}

///
/// [`SQLForeignKeys`]: https://learn.microsoft.com/en-us/sql/odbc/reference/syntax/SQLForeignKeys-function
///
/// # Safety
/// Because this is a C-interface, this is necessarily unsafe
///
#[no_mangle]
pub unsafe extern "C" fn SQLForeignKeys(
    statement_handle: HStmt,
    _pk_catalog_name: *const Char,
    _pk_catalog_name_length: SmallInt,
    _pk_schema_name: *const Char,
    _pk_schema_name_length: SmallInt,
    _pk_table_name: *const Char,
    _pk_table_name_length: SmallInt,
    _fk_catalog_name: *const Char,
    _fk_catalog_name_length: SmallInt,
    _fk_schema_name: *const Char,
    _fk_schema_name_length: SmallInt,
    _fk_table_name: *const Char,
    _fk_table_name_length: SmallInt,
) -> SqlReturn {
    unsupported_function(MongoHandleRef::from(statement_handle), "SQLForeignKeys")
}

///
/// [`SQLForeignKeysW`]: https://learn.microsoft.com/en-us/sql/odbc/reference/syntax/SQLForeignKeys-function
///
/// This is the WChar version of the SQLForeignKeys function
///
/// # Safety
/// Because this is a C-interface, this is necessarily unsafe
///
#[no_mangle]
pub unsafe extern "C" fn SQLForeignKeysW(
    statement_handle: HStmt,
    _pk_catalog_name: *const WChar,
    _pk_catalog_name_length: SmallInt,
    _pk_schema_name: *const WChar,
    _pk_schema_name_length: SmallInt,
    _pk_table_name: *const WChar,
    _pk_table_name_length: SmallInt,
    _fk_catalog_name: *const WChar,
    _fk_catalog_name_length: SmallInt,
    _fk_schema_name: *const WChar,
    _fk_schema_name_length: SmallInt,
    _fk_table_name: *const WChar,
    _fk_table_name_length: SmallInt,
) -> SqlReturn {
    unimpl!(statement_handle);
}

///
/// [`SQLFreeHandle`]: https://learn.microsoft.com/en-us/sql/odbc/reference/syntax/SQLFreeHandle-function
///
/// # Safety
/// Because this is a C-interface, this is necessarily unsafe
///
#[no_mangle]
pub unsafe extern "C" fn SQLFreeHandle(handle_type: HandleType, handle: Handle) -> SqlReturn {
    panic_safe_exec!(
        || {
            match sql_free_handle(handle_type, handle as *mut _) {
                Ok(_) => SqlReturn::SUCCESS,
                Err(_) => SqlReturn::INVALID_HANDLE,
            }
        },
        handle
    );
}

fn sql_free_handle(handle_type: HandleType, handle: *mut MongoHandle) -> Result<()> {
    match handle_type {
        // By making Boxes to the types and letting them go out of
        // scope, they will be dropped.
        HandleType::Env => {
            let _ = unsafe {
                (*handle)
                    .as_env()
                    .ok_or(ODBCError::InvalidHandleType(HANDLE_MUST_BE_ENV_ERROR))?
            };
        }
        HandleType::Dbc => {
            let conn = unsafe {
                (*handle)
                    .as_connection()
                    .ok_or(ODBCError::InvalidHandleType(HANDLE_MUST_BE_CONN_ERROR))?
            };
            let mut env_contents = unsafe {
                (*conn.write().unwrap().env)
                    .as_env()
                    .ok_or(ODBCError::InvalidHandleType(HANDLE_MUST_BE_ENV_ERROR))?
                    .write()
                    .unwrap()
            };
            env_contents.connections.remove(&handle);
            if env_contents.connections.is_empty() {
                env_contents.state = EnvState::Allocated;
            }
        }
        HandleType::Stmt => {
            let stmt = unsafe {
                (*handle)
                    .as_statement()
                    .ok_or(ODBCError::InvalidHandleType(HANDLE_MUST_BE_STMT_ERROR))?
            };
            // Actually reading this value would make ASAN fail, but this
            // is what the ODBC standard expects.
            let mut conn_contents = unsafe {
                (*stmt.write().unwrap().connection)
                    .as_connection()
                    .ok_or(ODBCError::InvalidHandleType(HANDLE_MUST_BE_CONN_ERROR))?
                    .write()
                    .unwrap()
            };
            conn_contents.statements.remove(&handle);
            if conn_contents.statements.is_empty() {
                conn_contents.state = ConnectionState::Connected;
            }
        }
        HandleType::Desc => {
            unimplemented!();
        }
    }
    // create the Box at the end to ensure Drop only occurs when there are no errors due
    // to incorrect handle type.
    let _ = unsafe { Box::from_raw(handle) };
    Ok(())
}

///
/// [`SQLFreeStmt`]: https://learn.microsoft.com/en-us/sql/odbc/reference/syntax/SQLFreeStmt-function
///
/// # Safety
/// Because this is a C-interface, this is necessarily unsafe
///
#[no_mangle]
pub unsafe extern "C" fn SQLFreeStmt(statement_handle: HStmt, _option: SmallInt) -> SqlReturn {
    panic_safe_exec!(
        || {
            unimplemented!();
        },
        statement_handle
    );
}

///
/// [`SQLGetConnectAttr`]: https://learn.microsoft.com/en-us/sql/odbc/reference/syntax/SQLGetConnectAttr-function
///
/// # Safety
/// Because this is a C-interface, this is necessarily unsafe
///
#[no_mangle]
pub unsafe extern "C" fn SQLGetConnectAttr(
    connection_handle: HDbc,
    _attribute: ConnectionAttribute,
    _value_ptr: Pointer,
    _buffer_length: Integer,
    _string_length_ptr: *mut Integer,
) -> SqlReturn {
    unsupported_function(MongoHandleRef::from(connection_handle), "SQLGetConnectAttr")
}

///
/// [`SQLGetConnectAttrW`]: https://learn.microsoft.com/en-us/sql/odbc/reference/syntax/SQLGetConnectAttr-function
///
/// This is the WChar version of the SQLGetConnectAttr function
///
/// # Safety
/// Because this is a C-interface, this is necessarily unsafe
///
#[no_mangle]
pub unsafe extern "C" fn SQLGetConnectAttrW(
    connection_handle: HDbc,
<<<<<<< HEAD
    attribute: ConnectionAttribute,
    value_ptr: Pointer,
    buffer_length: Integer,
    string_length_ptr: *mut Integer,
) -> SqlReturn {
    let mut err = None;
    let conn_handle = MongoHandleRef::from(connection_handle);

    // This scope is introduced to make the RWLock Guard expire before we write
    // any error values via add_diag_info as RWLock::write is not reentrant on
    // all operating systems, and the docs say it can panic.
    let sql_return = {
        let conn = must_be_valid!((*conn_handle).as_connection());
        let attributes = &conn.read().unwrap().attributes;

        match attribute {
            ConnectionAttribute::CurrentCatalog => {
                let current_catalog = attributes.current_catalog.as_deref();
                match current_catalog {
                    None => SqlReturn::NO_DATA,
                    Some(cc) => i32_len::set_output_wstring(
                        cc,
                        value_ptr as *mut WChar,
                        buffer_length as usize,
                        string_length_ptr as *mut Len,
                    ),
                }
            }
            ConnectionAttribute::LoginTimeout => {
                let login_timeout = attributes.login_timeout.unwrap_or(0);
                set_output_fixed_data(&login_timeout, value_ptr, string_length_ptr as *mut Len)
            }
            ConnectionAttribute::ConnectionTimeout => {
                let connection_timeout = attributes.connection_timeout.unwrap_or(0);
                set_output_fixed_data(
                    &connection_timeout,
                    value_ptr,
                    string_length_ptr as *mut Len,
                )
            }
            _ => {
                err = Some(ODBCError::UnsupportedConnectionAttribute(attribute));
                SqlReturn::ERROR
            }
        }
    };

    if let Some(error) = err {
        conn_handle.add_diag_info(error);
    }
    sql_return
=======
    _attribute: ConnectionAttribute,
    _value_ptr: Pointer,
    _buffer_length: Integer,
    _string_length_ptr: *mut Integer,
) -> SqlReturn {
    unimpl!(connection_handle);
>>>>>>> ac4701e1
}

///
/// [`SQLGetCursorName`]: https://learn.microsoft.com/en-us/sql/odbc/reference/syntax/SQLGetCursorName-function
///
/// # Safety
/// Because this is a C-interface, this is necessarily unsafe
///
#[no_mangle]
pub unsafe extern "C" fn SQLGetCursorName(
    statement_handle: HStmt,
    _cursor_name: *mut Char,
    _buffer_length: SmallInt,
    _name_length_ptr: *mut SmallInt,
) -> SqlReturn {
    unsupported_function(MongoHandleRef::from(statement_handle), "SQLGetCursorName")
}

///
/// [`SQLGetCursorNameW`]: https://learn.microsoft.com/en-us/sql/odbc/reference/syntax/SQLGetCursorName-function
///
/// This is the WChar version of the SQLGetCursorName function
///
/// # Safety
/// Because this is a C-interface, this is necessarily unsafe
///
#[no_mangle]
pub unsafe extern "C" fn SQLGetCursorNameW(
    statement_handle: HStmt,
    _cursor_name: *mut WChar,
    _buffer_length: SmallInt,
    _name_length_ptr: *mut SmallInt,
) -> SqlReturn {
    unimpl!(statement_handle);
}

///
/// [`SQLGetData`]: https://learn.microsoft.com/en-us/sql/odbc/reference/syntax/SQLGetData-function
///
/// # Safety
/// Because this is a C-interface, this is necessarily unsafe
///
#[no_mangle]
pub unsafe extern "C" fn SQLGetData(
    statement_handle: HStmt,
    col_or_param_num: USmallInt,
    target_type: CDataType,
    target_value_ptr: Pointer,
    buffer_length: Len,
    str_len_or_ind_ptr: *mut Len,
) -> SqlReturn {
    panic_safe_exec!(
        || {
            let mut error = None;
            let mut ret = Bson::Null;
            let mongo_handle = MongoHandleRef::from(statement_handle);
            {
                let stmt = must_be_valid!((*mongo_handle).as_statement());
                let mut guard = stmt.write().unwrap();
                let mongo_stmt = guard.mongo_statement.as_mut();
                match mongo_stmt {
                    None => error = Some(ODBCError::InvalidCursorState),
                    Some(mongo_stmt) => {
                        let data = mongo_stmt.get_value(col_or_param_num);
                        match data {
                            Err(e) => error = Some(e.into()),
                            Ok(None) => {
                                error = Some(ODBCError::InvalidDescriptorIndex(col_or_param_num))
                            }
                            Ok(Some(d)) => ret = d,
                        }
                    }
                }
            }
            if let Some(e) = error {
                mongo_handle.add_diag_info(e);
                return SqlReturn::ERROR;
            }
            crate::api::data::format_and_return_bson(
                mongo_handle,
                target_type,
                target_value_ptr,
                buffer_length,
                str_len_or_ind_ptr,
                ret,
            )
        },
        statement_handle
    );
}

///
/// [`SQLGetDescField`]: https://learn.microsoft.com/en-us/sql/odbc/reference/syntax/SQLGetDescField-function
///
/// # Safety
/// Because this is a C-interface, this is necessarily unsafe
///
#[no_mangle]
pub unsafe extern "C" fn SQLGetDescField(
    _descriptor_handle: HDesc,
    _record_number: SmallInt,
    _field_identifier: SmallInt,
    _value_ptr: Pointer,
    _buffer_length: Integer,
    _string_length_ptr: *mut Integer,
) -> SqlReturn {
    unimplemented!()
}

///
/// [`SQLGetDescFieldW`]: https://learn.microsoft.com/en-us/sql/odbc/reference/syntax/SQLGetDescField-function
///
/// This is the WChar version of the SQLGetDescField function
///
/// # Safety
/// Because this is a C-interface, this is necessarily unsafe
///
#[no_mangle]
pub unsafe extern "C" fn SQLGetDescFieldW(
    _descriptor_handle: HDesc,
    _record_number: SmallInt,
    _field_identifier: SmallInt,
    _value_ptr: Pointer,
    _buffer_length: Integer,
    _string_length_ptr: *mut Integer,
) -> SqlReturn {
    unimplemented!()
}

///
/// [`SQLGetDescRec`]: https://learn.microsoft.com/en-us/sql/odbc/reference/syntax/SQLGetDescRec-function
///
/// # Safety
/// Because this is a C-interface, this is necessarily unsafe
///
#[no_mangle]
pub unsafe extern "C" fn SQLGetDescRec(
    _descriptor_handle: HDesc,
    _record_number: SmallInt,
    _name: *mut Char,
    _buffer_length: SmallInt,
    _string_length_ptr: *mut SmallInt,
    _type_ptr: *mut SmallInt,
    _sub_type_ptr: *mut SmallInt,
    _length_ptr: *mut Len,
    _precision_ptr: *mut SmallInt,
    _scale_ptr: *mut SmallInt,
    _nullable_ptr: *mut Nullability,
) -> SqlReturn {
    unimplemented!()
}

///
/// [`SQLGetDescRecW`]: https://learn.microsoft.com/en-us/sql/odbc/reference/syntax/SQLGetDescRec-function
///
/// This is the WChar version of the SQLGetDescRec function
///
/// # Safety
/// Because this is a C-interface, this is necessarily unsafe
///
#[no_mangle]
pub unsafe extern "C" fn SQLGetDescRecW(
    _descriptor_handle: HDesc,
    _record_number: SmallInt,
    _name: *mut WChar,
    _buffer_length: SmallInt,
    _string_length_ptr: *mut SmallInt,
    _type_ptr: *mut SmallInt,
    _sub_type_ptr: *mut SmallInt,
    _length_ptr: *mut Len,
    _precision_ptr: *mut SmallInt,
    _scale_ptr: *mut SmallInt,
    _nullable_ptr: *mut Nullability,
) -> SqlReturn {
    unimplemented!()
}

///
/// [`SQLGetDiagField`]: https://learn.microsoft.com/en-us/sql/odbc/reference/syntax/SQLGetDiagField-function
///
/// # Safety
/// Because this is a C-interface, this is necessarily unsafe
///
#[no_mangle]
pub unsafe extern "C" fn SQLGetDiagField(
    _handle_type: HandleType,
    handle: Handle,
    _record_rumber: SmallInt,
    _diag_identifier: SmallInt,
    _diag_info_ptr: Pointer,
    _buffer_length: SmallInt,
    _string_length_ptr: *mut SmallInt,
) -> SqlReturn {
    unsupported_function(MongoHandleRef::from(handle), "SQLGetDiagField")
}

///
/// [`SQLGetDiagFieldW`]: https://learn.microsoft.com/en-us/sql/odbc/reference/syntax/SQLGetDiagField-function
///
/// This is the WChar version of the SQLGetDiagField function
///
/// # Safety
/// Because this is a C-interface, this is necessarily unsafe
///
#[no_mangle]
pub unsafe extern "C" fn SQLGetDiagFieldW(
    _handle_type: HandleType,
    handle: Handle,
    _record_rumber: SmallInt,
    _diag_identifier: SmallInt,
    _diag_info_ptr: Pointer,
    _buffer_length: SmallInt,
    _string_length_ptr: *mut SmallInt,
) -> SqlReturn {
    unsupported_function(MongoHandleRef::from(handle), "SQLGetDiagFieldW")
}

///
/// [`SQLGetDiagRec`]: https://learn.microsoft.com/en-us/sql/odbc/reference/syntax/SQLGetDiagRec-function
///
/// # Safety
/// Because this is a C-interface, this is necessarily unsafe
///
#[no_mangle]
pub unsafe extern "C" fn SQLGetDiagRec(
    _handle_type: HandleType,
    handle: Handle,
    _rec_number: SmallInt,
    _state: *mut Char,
    _native_error_ptr: *mut Integer,
    _message_text: *mut Char,
    _buffer_length: SmallInt,
    _text_length_ptr: *mut SmallInt,
) -> SqlReturn {
    unsupported_function(MongoHandleRef::from(handle), "SQLGetDiagRec")
}

///
/// [`SQLGetDiagRecW`]: https://learn.microsoft.com/en-us/sql/odbc/reference/syntax/SQLGetDiagRec-function
///
/// This is the WChar version of the SQLGetDiagRec function
///
/// # Safety
/// Because this is a C-interface, this is necessarily unsafe
///
#[no_mangle]
pub unsafe extern "C" fn SQLGetDiagRecW(
    handle_type: HandleType,
    handle: Handle,
    rec_number: SmallInt,
    state: *mut WChar,
    native_error_ptr: *mut Integer,
    message_text: *mut WChar,
    buffer_length: SmallInt,
    text_length_ptr: *mut SmallInt,
) -> SqlReturn {
    panic_safe_exec!(
        || {
            if rec_number < 1 || buffer_length < 0 {
                return SqlReturn::ERROR;
            }
            let mongo_handle = handle as *mut MongoHandle;
            // Make the record number zero-indexed
            let rec_number = (rec_number - 1) as usize;

            let get_error = |errors: &Vec<ODBCError>| -> SqlReturn {
                match errors.get(rec_number) {
                    Some(odbc_err) => get_diag_rec(
                        odbc_err,
                        state,
                        message_text,
                        buffer_length,
                        text_length_ptr,
                        native_error_ptr,
                    ),
                    None => SqlReturn::NO_DATA,
                }
            };

            match handle_type {
                HandleType::Env => {
                    let env = must_be_env!(mongo_handle);
                    get_error(&(*env).read().unwrap().errors)
                }
                HandleType::Dbc => {
                    let dbc = must_be_conn!(mongo_handle);
                    get_error(&(*dbc).read().unwrap().errors)
                }
                HandleType::Stmt => {
                    let stmt = must_be_stmt!(mongo_handle);
                    get_error(&(*stmt).read().unwrap().errors)
                }
                HandleType::Desc => unimplemented!(),
            }
        },
        handle
    );
}

///
/// [`SQLGetEnvAttr`]: https://learn.microsoft.com/en-us/sql/odbc/reference/syntax/SQLGetEnvAttr-function
///
/// # Safety
/// Because this is a C-interface, this is necessarily unsafe
///
#[no_mangle]
pub unsafe extern "C" fn SQLGetEnvAttr(
    environment_handle: HEnv,
    _attribute: EnvironmentAttribute,
    _value_ptr: Pointer,
    _buffer_length: Integer,
    _string_length: *mut Integer,
) -> SqlReturn {
    unsupported_function(MongoHandleRef::from(environment_handle), "SQLGetEnvAttr")
}

///
/// [`SQLGetEnvAttrW`]: https://learn.microsoft.com/en-us/sql/odbc/reference/syntax/SQLGetEnvAttr-function
///
/// This is the WChar version of the SQLGetEnvAttr function
///
/// # Safety
/// Because this is a C-interface, this is necessarily unsafe
///
#[no_mangle]
pub unsafe extern "C" fn SQLGetEnvAttrW(
    environment_handle: HEnv,
    attribute: EnvironmentAttribute,
    value_ptr: Pointer,
    _buffer_length: Integer,
    string_length: *mut Integer,
) -> SqlReturn {
    panic_safe_exec!(
        || {
            let env_handle = MongoHandleRef::from(environment_handle);
            env_handle.clear_diagnostics();
            let env = must_be_valid!(env_handle.as_env());
            let env_contents = env.read().unwrap();
            if value_ptr.is_null() {
                set_str_length(string_length, 0);
            } else {
                set_str_length(string_length, size_of::<Integer>() as Integer);
                match attribute {
                    EnvironmentAttribute::OdbcVersion => {
                        *(value_ptr as *mut OdbcVersion) = env_contents.attributes.odbc_ver;
                    }
                    EnvironmentAttribute::OutputNts => {
                        *(value_ptr as *mut SqlBool) = env_contents.attributes.output_nts;
                    }
                    EnvironmentAttribute::ConnectionPooling => {
                        *(value_ptr as *mut ConnectionPooling) =
                            env_contents.attributes.connection_pooling;
                    }
                    EnvironmentAttribute::CpMatch => {
                        *(value_ptr as *mut CpMatch) = env_contents.attributes.cp_match;
                    }
                }
            }
            SqlReturn::SUCCESS
        },
        environment_handle
    );
}

///
/// [`SQLGetInfo`]: https://learn.microsoft.com/en-us/sql/odbc/reference/syntax/SQLGetInfo-function
///
/// # Safety
/// Because this is a C-interface, this is necessarily unsafe
///
#[no_mangle]
pub unsafe extern "C" fn SQLGetInfo(
    connection_handle: HDbc,
    _info_type: InfoType,
    _info_value_ptr: Pointer,
    _buffer_length: SmallInt,
    _string_length_ptr: *mut SmallInt,
) -> SqlReturn {
    unsupported_function(MongoHandleRef::from(connection_handle), "SQLGetInfo")
}

///
/// [`SQLGetInfoW`]: https://learn.microsoft.com/en-us/sql/odbc/reference/syntax/SQLGetInfo-function
///
/// This is the WChar version of the SQLGetInfo function
///
/// # Safety
/// Because this is a C-interface, this is necessarily unsafe
///
#[no_mangle]
pub unsafe extern "C" fn SQLGetInfoW(
    connection_handle: HDbc,
    _info_type: InfoType,
    _info_value_ptr: Pointer,
    _buffer_length: SmallInt,
    _string_length_ptr: *mut SmallInt,
) -> SqlReturn {
    unsupported_function(MongoHandleRef::from(connection_handle), "SQLGetInfoW")
}

///
/// [`SQLGetStmtAttr`]: https://learn.microsoft.com/en-us/sql/odbc/reference/syntax/SQLGetStmtAttr-function
///
/// # Safety
/// Because this is a C-interface, this is necessarily unsafe
///
#[no_mangle]
pub unsafe extern "C" fn SQLGetStmtAttr(
    handle: HStmt,
    _attribute: StatementAttribute,
    _value_ptr: Pointer,
    _buffer_length: Integer,
    _string_length_ptr: *mut Integer,
) -> SqlReturn {
    unsupported_function(MongoHandleRef::from(handle), "SQLGetStmtAttr")
}

///
/// [`SQLGetStmtAttrW`]: https://learn.microsoft.com/en-us/sql/odbc/reference/syntax/SQLGetStmtAttr-function
///
/// This is the WChar version of the SQLGetStmtAttr function
///
/// # Safety
/// Because this is a C-interface, this is necessarily unsafe
///
#[no_mangle]
pub unsafe extern "C" fn SQLGetStmtAttrW(
    handle: HStmt,
    attribute: StatementAttribute,
    value_ptr: Pointer,
    _buffer_length: Integer,
    string_length_ptr: *mut Integer,
) -> SqlReturn {
    panic_safe_exec!(
        || {
            let stmt_handle = MongoHandleRef::from(handle);
            stmt_handle.clear_diagnostics();
            let stmt = must_be_valid!(stmt_handle.as_statement());
            if value_ptr.is_null() {
                return SqlReturn::ERROR;
            }
            let stmt_contents = stmt.read().unwrap();
            // Most attributes have type SQLULEN, so default to the size of that
            // type.
            set_str_length(string_length_ptr, size_of::<ULen>() as Integer);
            match attribute {
                StatementAttribute::AppRowDesc => {
                    *(value_ptr as *mut Pointer) = stmt_contents.attributes.app_row_desc;
                    set_str_length(string_length_ptr, size_of::<Pointer>() as Integer);
                }
                StatementAttribute::AppParamDesc => {
                    *(value_ptr as *mut Pointer) = stmt_contents.attributes.app_param_desc;
                    set_str_length(string_length_ptr, size_of::<Pointer>() as Integer);
                }
                StatementAttribute::ImpRowDesc => {
                    *(value_ptr as *mut Pointer) = stmt_contents.attributes.imp_row_desc;
                    set_str_length(string_length_ptr, size_of::<Pointer>() as Integer);
                }
                StatementAttribute::ImpParamDesc => {
                    *(value_ptr as *mut Pointer) = stmt_contents.attributes.imp_param_desc;
                    set_str_length(string_length_ptr, size_of::<Pointer>() as Integer);
                }
                StatementAttribute::FetchBookmarkPtr => {
                    *(value_ptr as *mut _) = stmt_contents.attributes.fetch_bookmark_ptr;
                    set_str_length(string_length_ptr, size_of::<*mut Len>() as Integer);
                }
                StatementAttribute::CursorScrollable => {
                    *(value_ptr as *mut CursorScrollable) =
                        stmt_contents.attributes.cursor_scrollable;
                }
                StatementAttribute::CursorSensitivity => {
                    *(value_ptr as *mut CursorSensitivity) =
                        stmt_contents.attributes.cursor_sensitivity;
                }
                StatementAttribute::AsyncEnable => {
                    *(value_ptr as *mut AsyncEnable) = stmt_contents.attributes.async_enable;
                }
                StatementAttribute::Concurrency => {
                    *(value_ptr as *mut Concurrency) = stmt_contents.attributes.concurrency;
                }
                StatementAttribute::CursorType => {
                    *(value_ptr as *mut CursorType) = stmt_contents.attributes.cursor_type;
                }
                StatementAttribute::EnableAutoIpd => {
                    *(value_ptr as *mut SqlBool) = stmt_contents.attributes.enable_auto_ipd;
                }
                StatementAttribute::KeysetSize => {
                    *(value_ptr as *mut ULen) = 0;
                }
                StatementAttribute::MaxLength => {
                    *(value_ptr as *mut ULen) = stmt_contents.attributes.max_length;
                }
                StatementAttribute::MaxRows => {
                    *(value_ptr as *mut ULen) = stmt_contents.attributes.max_rows;
                }
                StatementAttribute::NoScan => {
                    *(value_ptr as *mut NoScan) = stmt_contents.attributes.no_scan;
                }
                StatementAttribute::ParamBindOffsetPtr => {
                    *(value_ptr as *mut _) = stmt_contents.attributes.param_bind_offset_ptr;
                    set_str_length(string_length_ptr, size_of::<*mut ULen>() as Integer)
                }
                StatementAttribute::ParamBindType => {
                    *(value_ptr as *mut ULen) = stmt_contents.attributes.param_bind_type;
                }
                StatementAttribute::ParamOpterationPtr => {
                    *(value_ptr as *mut _) = stmt_contents.attributes.param_operation_ptr;
                    set_str_length(string_length_ptr, size_of::<*mut USmallInt>() as Integer)
                }
                StatementAttribute::ParamStatusPtr => {
                    *(value_ptr as *mut _) = stmt_contents.attributes.param_status_ptr;
                    set_str_length(string_length_ptr, size_of::<*mut USmallInt>() as Integer)
                }
                StatementAttribute::ParamsProcessedPtr => {
                    *(value_ptr as *mut _) = stmt_contents.attributes.param_processed_ptr;
                    set_str_length(string_length_ptr, size_of::<*mut ULen>() as Integer)
                }
                StatementAttribute::ParamsetSize => {
                    *(value_ptr as *mut ULen) = stmt_contents.attributes.paramset_size;
                }
                StatementAttribute::QueryTimeout => {
                    *(value_ptr as *mut ULen) = stmt_contents.attributes.query_timeout;
                }
                StatementAttribute::RetrieveData => {
                    *(value_ptr as *mut RetrieveData) = stmt_contents.attributes.retrieve_data;
                }
                StatementAttribute::RowBindOffsetPtr => {
                    *(value_ptr as *mut _) = stmt_contents.attributes.row_bind_offset_ptr;
                    set_str_length(string_length_ptr, size_of::<*mut ULen>() as Integer)
                }
                StatementAttribute::RowBindType => {
                    *(value_ptr as *mut ULen) = stmt_contents.attributes.row_bind_type;
                }
                StatementAttribute::RowNumber => {
                    *(value_ptr as *mut ULen) = stmt_contents.attributes.row_number;
                }
                StatementAttribute::RowOperationPtr => {
                    *(value_ptr as *mut _) = stmt_contents.attributes.row_operation_ptr;
                    set_str_length(string_length_ptr, size_of::<*mut USmallInt>() as Integer)
                }
                StatementAttribute::RowStatusPtr => {
                    *(value_ptr as *mut _) = stmt_contents.attributes.row_status_ptr;
                    set_str_length(string_length_ptr, size_of::<*mut USmallInt>() as Integer)
                }
                StatementAttribute::RowsFetchedPtr => {
                    *(value_ptr as *mut _) = stmt_contents.attributes.rows_fetched_ptr;
                    set_str_length(string_length_ptr, size_of::<*mut ULen>() as Integer)
                }
                StatementAttribute::RowArraySize => {
                    *(value_ptr as *mut ULen) = stmt_contents.attributes.row_array_size;
                }
                StatementAttribute::SimulateCursor => {
                    *(value_ptr as *mut ULen) = stmt_contents.attributes.simulate_cursor;
                }
                StatementAttribute::UseBookmarks => {
                    *(value_ptr as *mut UseBookmarks) = stmt_contents.attributes.use_bookmarks;
                }
                StatementAttribute::AsyncStmtEvent => {
                    *(value_ptr as *mut _) = stmt_contents.attributes.async_stmt_event;
                }
                StatementAttribute::MetadataId => {
                    todo!();
                }
            }
            SqlReturn::SUCCESS
        },
        handle
    );
}

///
/// [`SQLGetTypeInfo`]: https://learn.microsoft.com/en-us/sql/odbc/reference/syntax/SQLGetTypeInfo-function
///
/// # Safety
/// Because this is a C-interface, this is necessarily unsafe
///
#[no_mangle]
pub unsafe extern "C" fn SQLGetTypeInfo(handle: HStmt, _data_type: SqlDataType) -> SqlReturn {
    unimpl!(handle);
}

///
/// [`SQLMoreResults`]: https://learn.microsoft.com/en-us/sql/odbc/reference/syntax/SQLMoreResults-function
///
/// # Safety
/// Because this is a C-interface, this is necessarily unsafe
///
#[no_mangle]
pub unsafe extern "C" fn SQLMoreResults(_handle: HStmt) -> SqlReturn {
    // For now, we never allow more than one result from a query (i.e., we only support one query
    // at a time).
    SqlReturn::NO_DATA
}

///
/// [`SQLNativeSql`]: https://learn.microsoft.com/en-us/sql/odbc/reference/syntax/SQLNativeSql-function
///
/// # Safety
/// Because this is a C-interface, this is necessarily unsafe
///
#[no_mangle]
pub unsafe extern "C" fn SQLNativeSql(
    connection_handle: HDbc,
    _in_statement_text: *const Char,
    _in_statement_len: Integer,
    _out_statement_text: *mut Char,
    _buffer_len: Integer,
    _out_statement_len: *mut Integer,
) -> SqlReturn {
    unsupported_function(MongoHandleRef::from(connection_handle), "SQLNativeSql")
}

///
/// [`SQLNativeSqlW`]: https://learn.microsoft.com/en-us/sql/odbc/reference/syntax/SQLNativeSql-function
///
/// This is the WChar version of the SQLNativeSql function
///
/// # Safety
/// Because this is a C-interface, this is necessarily unsafe
///
#[no_mangle]
pub unsafe extern "C" fn SQLNativeSqlW(
    connection_handle: HDbc,
    _in_statement_text: *const WChar,
    _in_statement_len: Integer,
    _out_statement_text: *mut WChar,
    _buffer_len: Integer,
    _out_statement_len: *mut Integer,
) -> SqlReturn {
    unimpl!(connection_handle);
}

///
/// [`SQLNumParams`]: https://learn.microsoft.com/en-us/sql/odbc/reference/syntax/SQLNumParams-function
///
/// # Safety
/// Because this is a C-interface, this is necessarily unsafe
///
#[no_mangle]
pub unsafe extern "C" fn SQLNumParams(
    statement_handle: HStmt,
    _param_count_ptr: *mut SmallInt,
) -> SqlReturn {
    unsupported_function(MongoHandleRef::from(statement_handle), "SQLNumParams")
}

///
/// [`SQLNumResultCols`]: https://learn.microsoft.com/en-us/sql/odbc/reference/syntax/SQLNumResultCols-function
///
/// # Safety
/// Because this is a C-interface, this is necessarily unsafe
///
#[no_mangle]
pub unsafe extern "C" fn SQLNumResultCols(
    statement_handle: HStmt,
    column_count_ptr: *mut SmallInt,
) -> SqlReturn {
    panic_safe_exec!(
        || {
            let mongo_handle = MongoHandleRef::from(statement_handle);
            let stmt = must_be_valid!((*mongo_handle).as_statement());
            let stmt_contents = stmt.read().unwrap();
            let mongo_statement = stmt_contents.mongo_statement.as_ref();
            if mongo_statement.is_none() {
                *column_count_ptr = 0;
                return SqlReturn::SUCCESS;
            }
            *column_count_ptr = mongo_statement.unwrap().get_resultset_metadata().len() as SmallInt;
            SqlReturn::SUCCESS
        },
        statement_handle
    );
}

///
/// [`SQLParamData`]: https://learn.microsoft.com/en-us/sql/odbc/reference/syntax/SQLParamData-function
///
/// # Safety
/// Because this is a C-interface, this is necessarily unsafe
///
#[no_mangle]
pub unsafe extern "C" fn SQLParamData(hstmt: HStmt, _value_ptr_ptr: *mut Pointer) -> SqlReturn {
    unsupported_function(MongoHandleRef::from(hstmt), "SQLParamData")
}

///
/// [`SQLPrepare`]: https://learn.microsoft.com/en-us/sql/odbc/reference/syntax/SQLPrepare-function
///
/// # Safety
/// Because this is a C-interface, this is necessarily unsafe
///
#[no_mangle]
pub unsafe extern "C" fn SQLPrepare(
    hstmt: HStmt,
    _statement_text: *const Char,
    _text_length: Integer,
) -> SqlReturn {
    unsupported_function(MongoHandleRef::from(hstmt), "SQLPrepare")
}

///
/// [`SQLPrepareW`]: https://learn.microsoft.com/en-us/sql/odbc/reference/syntax/SQLPrepare-function
///
/// This is the WChar version of the SQLPrepare function
///
/// # Safety
/// Because this is a C-interface, this is necessarily unsafe
///
#[no_mangle]
pub unsafe extern "C" fn SQLPrepareW(
    hstmt: HStmt,
    _statement_text: *const WChar,
    _text_length: Integer,
) -> SqlReturn {
    unsupported_function(MongoHandleRef::from(hstmt), "SQLPrepareW")
}

///
/// [`SQLPrimaryKeys`]: https://learn.microsoft.com/en-us/sql/odbc/reference/syntax/SQLPrimaryKeys-function
///
/// # Safety
/// Because this is a C-interface, this is necessarily unsafe
///
#[no_mangle]
pub unsafe extern "C" fn SQLPrimaryKeys(
    statement_handle: HStmt,
    _catalog_name: *const Char,
    _catalog_name_length: SmallInt,
    _schema_name: *const Char,
    _schema_name_length: SmallInt,
    _table_name: *const Char,
    _table_name_length: SmallInt,
) -> SqlReturn {
    unsupported_function(MongoHandleRef::from(statement_handle), "SQLPrimaryKeys")
}

///
/// [`SQLPrimaryKeysW`]: https://learn.microsoft.com/en-us/sql/odbc/reference/syntax/SQLPrimaryKeys-function
///
/// This is the WChar version of the SQLPrimaryKeys function
///
/// # Safety
/// Because this is a C-interface, this is necessarily unsafe
///
#[no_mangle]
pub unsafe extern "C" fn SQLPrimaryKeysW(
    statement_handle: HStmt,
    _catalog_name: *const WChar,
    _catalog_name_length: SmallInt,
    _schema_name: *const WChar,
    _schema_name_length: SmallInt,
    _table_name: *const WChar,
    _table_name_length: SmallInt,
) -> SqlReturn {
    unimpl!(statement_handle);
}

///
/// [`SQLProcedureColumns`]: https://learn.microsoft.com/en-us/sql/odbc/reference/syntax/SQLProcedureColumns-function
///
/// # Safety
/// Because this is a C-interface, this is necessarily unsafe
///
#[no_mangle]
pub unsafe extern "C" fn SQLProcedureColumns(
    statement_handle: HStmt,
    _catalog_name: *const Char,
    _catalog_name_length: SmallInt,
    _schema_name: *const Char,
    _schema_name_length: SmallInt,
    _proc_name: *const Char,
    _proc_name_length: SmallInt,
    _column_name: *const Char,
    _column_name_length: SmallInt,
) -> SqlReturn {
    unsupported_function(
        MongoHandleRef::from(statement_handle),
        "SQLProcedureColumns",
    )
}

///
/// [`SQLProcedureColumnsW`]: https://learn.microsoft.com/en-us/sql/odbc/reference/syntax/SQLProcedureColumns-function
///
/// This is the WChar version of the SQLProcedureColumns function
///
/// # Safety
/// Because this is a C-interface, this is necessarily unsafe
///
#[no_mangle]
pub unsafe extern "C" fn SQLProcedureColumnsW(
    statement_handle: HStmt,
    _catalog_name: *const WChar,
    _catalog_name_length: SmallInt,
    _schema_name: *const WChar,
    _schema_name_length: SmallInt,
    _proc_name: *const WChar,
    _proc_name_length: SmallInt,
    _column_name: *const WChar,
    _column_name_length: SmallInt,
) -> SqlReturn {
    unsupported_function(
        MongoHandleRef::from(statement_handle),
        "SQLProcedureColumnsW",
    )
}

///
/// [`SQLProcedures`]: https://learn.microsoft.com/en-us/sql/odbc/reference/syntax/SQLProcedures-function
///
/// # Safety
/// Because this is a C-interface, this is necessarily unsafe
///
#[no_mangle]
pub unsafe extern "C" fn SQLProcedures(
    statement_handle: HStmt,
    _catalog_name: *const Char,
    _catalog_name_length: SmallInt,
    _schema_name: *const Char,
    _schema_name_length: SmallInt,
    _proc_name: *const Char,
    _proc_name_length: SmallInt,
) -> SqlReturn {
    unsupported_function(MongoHandleRef::from(statement_handle), "SQLProcedures")
}

///
/// [`SQLProceduresW`]: https://learn.microsoft.com/en-us/sql/odbc/reference/syntax/SQLProcedures-function
///
/// This is the WChar version of the SQLProcedures function
///
/// # Safety
/// Because this is a C-interface, this is necessarily unsafe
///
#[no_mangle]
pub unsafe extern "C" fn SQLProceduresW(
    statement_handle: HStmt,
    _catalog_name: *const WChar,
    _catalog_name_length: SmallInt,
    _schema_name: *const WChar,
    _schema_name_length: SmallInt,
    _proc_name: *const WChar,
    _proc_name_length: SmallInt,
) -> SqlReturn {
    unsupported_function(MongoHandleRef::from(statement_handle), "SQLProceduresW")
}

///
/// [`SQLPutData`]: https://learn.microsoft.com/en-us/sql/odbc/reference/syntax/SQLPutData-function
///
/// # Safety
/// Because this is a C-interface, this is necessarily unsafe
///
#[no_mangle]
pub unsafe extern "C" fn SQLPutData(
    statement_handle: HStmt,
    _data_ptr: Pointer,
    _str_len_or_ind_ptr: Len,
) -> SqlReturn {
    unsupported_function(MongoHandleRef::from(statement_handle), "SQLPutData")
}

///
/// [`SQLRowCount`]: https://learn.microsoft.com/en-us/sql/odbc/reference/syntax/SQLRowCount-function
///
/// # Safety
/// Because this is a C-interface, this is necessarily unsafe
///
#[no_mangle]
pub unsafe extern "C" fn SQLRowCount(
    statement_handle: HStmt,
    row_count_ptr: *mut Len,
) -> SqlReturn {
    panic_safe_exec!(
        || {
            let mongo_handle = MongoHandleRef::from(statement_handle);
            // even though we always return 0, we must still assert that the proper handle
            // type is sent by the client.
            let _ = must_be_valid!((*mongo_handle).as_statement());
            *row_count_ptr = 0 as Len;
            SqlReturn::SUCCESS
        },
        statement_handle
    );
}

///
/// [`SQLSetConnectAttr`]: https://learn.microsoft.com/en-us/sql/odbc/reference/syntax/SQLSetConnectAttr-function
///
/// # Safety
/// Because this is a C-interface, this is necessarily unsafe
///
#[no_mangle]
pub unsafe extern "C" fn SQLSetConnectAttr(
    connection_handle: HDbc,
    _attribute: ConnectionAttribute,
    _value_ptr: Pointer,
    _str_length: Integer,
) -> SqlReturn {
    unsupported_function(MongoHandleRef::from(connection_handle), "SQLSetConnectAttr")
}

///
/// [`SQLSetConnectAttrW`]: https://learn.microsoft.com/en-us/sql/odbc/reference/syntax/SQLSetConnectAttr-function
///
/// This is the WChar version of the SQLSetConnectAttr function
///
/// # Safety
/// Because this is a C-interface, this is necessarily unsafe
///
#[no_mangle]
pub unsafe extern "C" fn SQLSetConnectAttrW(
<<<<<<< HEAD
    connection_handle: HDbc,
    attribute: ConnectionAttribute,
    value_ptr: Pointer,
    _str_length: Integer,
) -> SqlReturn {
    let mut err = None;
    let conn_handle = MongoHandleRef::from(connection_handle);

    // This scope is introduced to make the RWLock Guard expire before we write
    // any error values via add_diag_info as RWLock::write is not reentrant on
    // all operating systems, and the docs say it can panic.
    let sql_return = {
        let conn = must_be_valid!((*conn_handle).as_connection());
        let mut conn_guard = conn.write().unwrap();

        match attribute {
            ConnectionAttribute::LoginTimeout => match FromPrimitive::from_u32(value_ptr as u32) {
                Some(login_timeout) => {
                    conn_guard.attributes.login_timeout = Some(login_timeout);
                    SqlReturn::SUCCESS
                }
                None => {
                    err = Some(ODBCError::InvalidAttrValue("SQL_ATTR_LOGIN_TIMEOUT"));
                    SqlReturn::ERROR
                }
            },
            _ => {
                err = Some(ODBCError::UnsupportedConnectionAttribute(attribute));
                SqlReturn::ERROR
            }
        }
    };

    if let Some(error) = err {
        conn_handle.add_diag_info(error);
    }
    sql_return
=======
    hdbc: HDbc,
    _attr: ConnectionAttribute,
    _value: Pointer,
    _str_length: Integer,
) -> SqlReturn {
    unimpl!(hdbc);
>>>>>>> ac4701e1
}

///
/// [`SQLSetCursorName`]: https://learn.microsoft.com/en-us/sql/odbc/reference/syntax/SQLSetCursorName-function
///
/// # Safety
/// Because this is a C-interface, this is necessarily unsafe
///
#[no_mangle]
pub unsafe extern "C" fn SQLSetCursorName(
    statement_handle: HStmt,
    _cursor_name: *const Char,
    _name_length: SmallInt,
) -> SqlReturn {
    unsupported_function(MongoHandleRef::from(statement_handle), "SQLSetCursorName")
}

///
/// [`SQLSetCursorNameW`]: https://learn.microsoft.com/en-us/sql/odbc/reference/syntax/SQLSetCursorName-function
///
/// This is the WChar version of the SQLSetCursorName function
///
/// # Safety
/// Because this is a C-interface, this is necessarily unsafe
///
#[no_mangle]
pub unsafe extern "C" fn SQLSetCursorNameW(
    statement_handle: HStmt,
    _cursor_name: *const WChar,
    _name_length: SmallInt,
) -> SqlReturn {
    unimpl!(statement_handle);
}

///
/// [`SQLSetDescField`]: https://learn.microsoft.com/en-us/sql/odbc/reference/syntax/SQLSetDescField-function
///
/// # Safety
/// Because this is a C-interface, this is necessarily unsafe
///
#[no_mangle]
pub unsafe extern "C" fn SQLSetDescField(
    _desc_handle: HDesc,
    _rec_number: SmallInt,
    _field_identifier: SmallInt,
    _value_ptr: Pointer,
    _buffer_length: Integer,
) -> SqlReturn {
    unimplemented!()
}

///
/// [`SQLSetDescRec`]: https://learn.microsoft.com/en-us/sql/odbc/reference/syntax/SQLSetDescRec-function
///
/// # Safety
/// Because this is a C-interface, this is necessarily unsafe
///
#[no_mangle]
pub unsafe extern "C" fn SQLSetDescRec(
    _desc_handle: HDesc,
    _rec_number: SmallInt,
    _desc_type: SmallInt,
    _desc_sub_type: SmallInt,
    _length: Len,
    _precision: SmallInt,
    _scale: SmallInt,
    _data_ptr: Pointer,
    _string_length_ptr: *const Len,
    _indicator_ptr: *const Len,
) -> SqlReturn {
    unimplemented!()
}

///
/// [`SQLSetPos`]: https://learn.microsoft.com/en-us/sql/odbc/reference/syntax/SQLSetPos-function
///
/// # Safety
/// Because this is a C-interface, this is necessarily unsafe
///
#[no_mangle]
pub unsafe extern "C" fn SQLSetPos(
    statement_handle: HStmt,
    _row_number: ULen,
    _operation: USmallInt,
    _lock_type: USmallInt,
) -> SqlReturn {
    unsupported_function(MongoHandleRef::from(statement_handle), "SQLSetPos")
}

///
/// [`SQLSetEnvAttr`]: https://learn.microsoft.com/en-us/sql/odbc/reference/syntax/SQLSetEnvAttr-function
///
/// # Safety
/// Because this is a C-interface, this is necessarily unsafe
///
#[no_mangle]
pub unsafe extern "C" fn SQLSetEnvAttr(
    environment_handle: HEnv,
    attribute: EnvironmentAttribute,
    value: Pointer,
    string_length: Integer,
) -> SqlReturn {
    SQLSetEnvAttrW(environment_handle, attribute, value, string_length)
}

///
/// [`SQLSetEnvAttrW`]: https://learn.microsoft.com/en-us/sql/odbc/reference/syntax/SQLSetEnvAttr-function
///
/// This is the WChar version of the SQLSetEnvAttr function
///
/// # Safety
/// Because this is a C-interface, this is necessarily unsafe
///
#[no_mangle]
pub unsafe extern "C" fn SQLSetEnvAttrW(
    environment_handle: HEnv,
    attribute: EnvironmentAttribute,
    value: Pointer,
    _string_length: Integer,
) -> SqlReturn {
    panic_safe_exec!(
        || {
            let env_handle = MongoHandleRef::from(environment_handle);
            env_handle.clear_diagnostics();
            let env = must_be_valid!(env_handle.as_env());
            match attribute {
                EnvironmentAttribute::OdbcVersion => match FromPrimitive::from_i32(value as i32) {
                    Some(version) => {
                        let mut env_contents = (*env).write().unwrap();
                        env_contents.attributes.odbc_ver = version;
                        SqlReturn::SUCCESS
                    }
                    None => {
                        env_handle
                            .add_diag_info(ODBCError::InvalidAttrValue("SQL_ATTR_ODBC_VERSION"));
                        SqlReturn::ERROR
                    }
                },
                EnvironmentAttribute::OutputNts => match FromPrimitive::from_i32(value as i32) {
                    Some(SqlBool::True) => SqlReturn::SUCCESS,
                    _ => {
                        env_handle.add_diag_info(ODBCError::Unimplemented("OUTPUT_NTS=SQL_FALSE"));
                        SqlReturn::ERROR
                    }
                },
                EnvironmentAttribute::ConnectionPooling => {
                    match FromPrimitive::from_i32(value as i32) {
                        Some(ConnectionPooling::Off) => SqlReturn::SUCCESS,
                        _ => {
                            env_handle.add_diag_info(ODBCError::OptionValueChanged(
                                "SQL_ATTR_CONNECTION_POOLING",
                                "SQL_CP_OFF",
                            ));
                            SqlReturn::SUCCESS_WITH_INFO
                        }
                    }
                }
                EnvironmentAttribute::CpMatch => match FromPrimitive::from_i32(value as i32) {
                    Some(CpMatch::Strict) => SqlReturn::SUCCESS,
                    _ => {
                        env_handle.add_diag_info(ODBCError::OptionValueChanged(
                            "SQL_ATTR_CP_MATCH",
                            "SQL_CP_STRICT_MATCH",
                        ));
                        SqlReturn::SUCCESS_WITH_INFO
                    }
                },
            }
        },
        environment_handle
    );
}

///
/// [`SQLSetStmtAttr`]: https://learn.microsoft.com/en-us/sql/odbc/reference/syntax/SQLSetStmtAttr-function
///
/// # Safety
/// Because this is a C-interface, this is necessarily unsafe
///
#[no_mangle]
pub unsafe extern "C" fn SQLSetStmtAttr(
    hstmt: HStmt,
    _attr: StatementAttribute,
    _value: Pointer,
    _str_length: Integer,
) -> SqlReturn {
    unsupported_function(MongoHandleRef::from(hstmt), "SQLSetStmtAttr")
}

///
/// [`SQLSetStmtAttrW`]: https://learn.microsoft.com/en-us/sql/odbc/reference/syntax/SQLSetStmtAttr-function
///
/// This is the WChar version of the SQLSetStmtAttr function
///
/// # Safety
/// Because this is a C-interface, this is necessarily unsafe
///
#[no_mangle]
pub unsafe extern "C" fn SQLSetStmtAttrW(
    hstmt: HStmt,
    attr: StatementAttribute,
    value: Pointer,
    _str_length: Integer,
) -> SqlReturn {
    panic_safe_exec!(
        || {
            let stmt_handle = MongoHandleRef::from(hstmt);
            stmt_handle.clear_diagnostics();
            let stmt = must_be_valid!(stmt_handle.as_statement());
            match attr {
                StatementAttribute::AppRowDesc => {
                    stmt_handle.add_diag_info(ODBCError::Unimplemented("SQL_ATTR_APP_ROW_DESC"));
                    SqlReturn::ERROR
                }
                StatementAttribute::AppParamDesc => {
                    stmt_handle.add_diag_info(ODBCError::Unimplemented("SQL_ATTR_APP_PARAM_DESC"));
                    SqlReturn::ERROR
                }
                StatementAttribute::ImpRowDesc => {
                    // TODO: SQL_681, determine the correct SQL state
                    stmt_handle.add_diag_info(ODBCError::Unimplemented("SQL_ATTR_IMP_ROW_DESC"));
                    SqlReturn::ERROR
                }
                StatementAttribute::ImpParamDesc => {
                    // TODO: SQL_681, determine the correct SQL state
                    stmt_handle.add_diag_info(ODBCError::Unimplemented("SQL_ATTR_IMP_PARAM_DESC"));
                    SqlReturn::ERROR
                }
                StatementAttribute::CursorScrollable => {
                    match FromPrimitive::from_usize(value as usize) {
                        Some(CursorScrollable::NonScrollable) => SqlReturn::SUCCESS,
                        _ => {
                            stmt_handle.add_diag_info(ODBCError::InvalidAttrValue(
                                "SQL_ATTR_CURSOR_SCROLLABLE",
                            ));
                            SqlReturn::ERROR
                        }
                    }
                }
                StatementAttribute::CursorSensitivity => {
                    match FromPrimitive::from_i32(value as i32) {
                        Some(CursorSensitivity::Insensitive) => SqlReturn::SUCCESS,
                        _ => {
                            stmt_handle.add_diag_info(ODBCError::InvalidAttrValue(
                                "SQL_ATTR_CURSOR_SENSITIVITY",
                            ));
                            SqlReturn::ERROR
                        }
                    }
                }
                StatementAttribute::AsyncEnable => {
                    stmt_handle.add_diag_info(ODBCError::Unimplemented("SQL_ATTR_ASYNC_ENABLE"));
                    SqlReturn::ERROR
                }
                StatementAttribute::Concurrency => match FromPrimitive::from_i32(value as i32) {
                    Some(Concurrency::ReadOnly) => SqlReturn::SUCCESS,
                    _ => {
                        stmt_handle.add_diag_info(ODBCError::OptionValueChanged(
                            "SQL_ATTR_CONCURRENCY",
                            "SQL_CONCUR_READ_ONLY",
                        ));
                        SqlReturn::SUCCESS_WITH_INFO
                    }
                },
                StatementAttribute::CursorType => match FromPrimitive::from_i32(value as i32) {
                    Some(CursorType::ForwardOnly) => SqlReturn::SUCCESS,
                    _ => {
                        stmt_handle.add_diag_info(ODBCError::OptionValueChanged(
                            "SQL_ATTR_CURSOR_TYPE",
                            "SQL_CURSOR_FORWARD_ONLY",
                        ));
                        SqlReturn::SUCCESS_WITH_INFO
                    }
                },
                StatementAttribute::EnableAutoIpd => {
                    stmt_handle.add_diag_info(ODBCError::Unimplemented("SQL_ATTR_ENABLE_AUTO_IPD"));
                    SqlReturn::ERROR
                }
                StatementAttribute::FetchBookmarkPtr => {
                    stmt_handle
                        .add_diag_info(ODBCError::Unimplemented("SQL_ATTR_FETCH_BOOKMARK_PTR"));
                    SqlReturn::ERROR
                }
                StatementAttribute::KeysetSize => {
                    stmt_handle.add_diag_info(ODBCError::Unimplemented("SQL_ATTR_KEYSET_SIZE"));
                    SqlReturn::ERROR
                }
                StatementAttribute::MaxLength => {
                    stmt_handle.add_diag_info(ODBCError::Unimplemented("SQL_ATTR_MAX_LENGTH"));
                    SqlReturn::ERROR
                }
                StatementAttribute::MaxRows => {
                    let mut stmt_contents = stmt.write().unwrap();
                    stmt_contents.attributes.max_rows = value as ULen;
                    SqlReturn::SUCCESS
                }
                StatementAttribute::NoScan => {
                    match FromPrimitive::from_i32(value as i32) {
                        Some(ns) => {
                            let mut stmt_contents = stmt.write().unwrap();
                            stmt_contents.attributes.no_scan = ns
                        }
                        None => stmt_handle
                            .add_diag_info(ODBCError::InvalidAttrValue("SQL_ATTR_NOSCAN")),
                    }
                    SqlReturn::SUCCESS
                }
                StatementAttribute::ParamBindOffsetPtr => {
                    stmt_handle
                        .add_diag_info(ODBCError::Unimplemented("SQL_ATTR_PARAM_BIND_OFFSET_PTR"));
                    SqlReturn::ERROR
                }
                StatementAttribute::ParamBindType => {
                    stmt_handle.add_diag_info(ODBCError::Unimplemented("SQL_ATTR_PARAM_BIND_TYPE"));
                    SqlReturn::ERROR
                }
                StatementAttribute::ParamOpterationPtr => {
                    stmt_handle
                        .add_diag_info(ODBCError::Unimplemented("SQL_ATTR_PARAM_OPERATION_PTR"));
                    SqlReturn::ERROR
                }
                StatementAttribute::ParamStatusPtr => {
                    stmt_handle
                        .add_diag_info(ODBCError::Unimplemented("SQL_ATTR_PARAM_STATUS_PTR"));
                    SqlReturn::ERROR
                }
                StatementAttribute::ParamsProcessedPtr => {
                    stmt_handle
                        .add_diag_info(ODBCError::Unimplemented("SQL_ATTR_PARAMS_PROCESSED_PTR"));
                    SqlReturn::ERROR
                }
                StatementAttribute::ParamsetSize => {
                    stmt_handle.add_diag_info(ODBCError::Unimplemented("SQL_ATTR_PARAMSET_SIZE"));
                    SqlReturn::ERROR
                }
                StatementAttribute::QueryTimeout => {
                    let mut stmt_contents = stmt.write().unwrap();
                    stmt_contents.attributes.query_timeout = value as ULen;
                    SqlReturn::SUCCESS
                }
                StatementAttribute::RetrieveData => match FromPrimitive::from_i32(value as i32) {
                    Some(RetrieveData::Off) => SqlReturn::SUCCESS,
                    _ => {
                        stmt_handle
                            .add_diag_info(ODBCError::InvalidAttrValue("SQL_ATTR_RETRIEVE_DATA"));
                        SqlReturn::ERROR
                    }
                },
                StatementAttribute::RowBindOffsetPtr => {
                    stmt_handle
                        .add_diag_info(ODBCError::Unimplemented("SQL_ATTR_ROW_BIND_OFFSET_PTR"));
                    SqlReturn::ERROR
                }
                StatementAttribute::RowBindType => {
                    let mut stmt_contents = stmt.write().unwrap();
                    stmt_contents.attributes.row_bind_type = value as ULen;
                    SqlReturn::SUCCESS
                }
                StatementAttribute::RowNumber => {
                    let mut stmt_contents = stmt.write().unwrap();
                    stmt_contents.attributes.row_number = value as ULen;
                    SqlReturn::SUCCESS
                }
                StatementAttribute::RowOperationPtr => {
                    stmt_handle
                        .add_diag_info(ODBCError::Unimplemented("SQL_ATTR_ROW_OPERATION_PTR"));
                    SqlReturn::ERROR
                }
                StatementAttribute::RowStatusPtr => {
                    let mut stmt_contents = stmt.write().unwrap();
                    stmt_contents.attributes.row_status_ptr = value as *mut USmallInt;
                    SqlReturn::SUCCESS
                }
                StatementAttribute::RowsFetchedPtr => {
                    let mut stmt_contents = stmt.write().unwrap();
                    stmt_contents.attributes.rows_fetched_ptr = value as *mut ULen;
                    SqlReturn::SUCCESS
                }
                StatementAttribute::RowArraySize => match FromPrimitive::from_i32(value as i32) {
                    Some(ras) => {
                        let mut stmt_contents = stmt.write().unwrap();
                        stmt_contents.attributes.row_array_size = ras;
                        SqlReturn::SUCCESS
                    }
                    None => {
                        stmt_handle
                            .add_diag_info(ODBCError::InvalidAttrValue("SQL_ATTR_ROW_ARRAY_SIZE"));
                        SqlReturn::ERROR
                    }
                },
                StatementAttribute::SimulateCursor => {
                    stmt_handle.add_diag_info(ODBCError::Unimplemented("SQL_ATTR_SIMULATE_CURSOR"));
                    SqlReturn::ERROR
                }
                StatementAttribute::UseBookmarks => match FromPrimitive::from_i32(value as i32) {
                    Some(ub) => {
                        let mut stmt_contents = stmt.write().unwrap();
                        stmt_contents.attributes.use_bookmarks = ub;
                        SqlReturn::SUCCESS
                    }
                    None => {
                        stmt_handle
                            .add_diag_info(ODBCError::InvalidAttrValue("SQL_ATTR_USE_BOOKMARKS"));
                        SqlReturn::ERROR
                    }
                },
                StatementAttribute::AsyncStmtEvent => {
                    stmt_handle
                        .add_diag_info(ODBCError::Unimplemented("SQL_ATTR_ASYNC_STMT_EVENT"));
                    SqlReturn::ERROR
                }
                StatementAttribute::MetadataId => {
                    todo!()
                }
            }
        },
        hstmt
    );
}

///
/// [`SQLSpecialColumns`]: https://learn.microsoft.com/en-us/sql/odbc/reference/syntax/SQLSpecialColumns-function
///
/// # Safety
/// Because this is a C-interface, this is necessarily unsafe
///
#[no_mangle]
pub unsafe extern "C" fn SQLSpecialColumns(
    statement_handle: HStmt,
    _identifier_type: SmallInt,
    _catalog_name: *const Char,
    _catalog_name_length: SmallInt,
    _schema_name: *const Char,
    _schema_name_length: SmallInt,
    _table_name: *const Char,
    _table_name_length: SmallInt,
    _scope: SmallInt,
    _nullable: Nullability,
) -> SqlReturn {
    unsupported_function(MongoHandleRef::from(statement_handle), "SQLSpecialColumns")
}

///
/// [`SQLSpecialColumnsW`]: https://learn.microsoft.com/en-us/sql/odbc/reference/syntax/SQLSpecialColumns-function
///
/// This is the WChar version of the SQLSpecialColumns function
///
/// # Safety
/// Because this is a C-interface, this is necessarily unsafe
///
#[no_mangle]
pub unsafe extern "C" fn SQLSpecialColumnsW(
    statement_handle: HStmt,
    _identifier_type: SmallInt,
    _catalog_name: *const WChar,
    _catalog_name_length: SmallInt,
    _schema_name: *const WChar,
    _schema_name_length: SmallInt,
    _table_name: *const WChar,
    _table_name_length: SmallInt,
    _scope: SmallInt,
    _nullable: Nullability,
) -> SqlReturn {
    unimpl!(statement_handle);
}

///
/// [`SQLStatistics`]: https://learn.microsoft.com/en-us/sql/odbc/reference/syntax/SQLStatistics-function
///
/// # Safety
/// Because this is a C-interface, this is necessarily unsafe
///
#[no_mangle]
pub unsafe extern "C" fn SQLStatistics(
    statement_handle: HStmt,
    _catalog_name: *const Char,
    _catalog_name_length: SmallInt,
    _schema_name: *const Char,
    _schema_name_length: SmallInt,
    _table_name: *const Char,
    _table_name_length: SmallInt,
    _unique: SmallInt,
    _reserved: SmallInt,
) -> SqlReturn {
    unimpl!(statement_handle);
}

///
/// [`SQLTablePrivileges`]: https://learn.microsoft.com/en-us/sql/odbc/reference/syntax/SQLTablePrivileges-function
///
/// # Safety
/// Because this is a C-interface, this is necessarily unsafe
///
#[no_mangle]
pub unsafe extern "C" fn SQLTablePrivileges(
    statement_handle: HStmt,
    _catalog_name: *const Char,
    _name_length_1: SmallInt,
    _schema_name: *const Char,
    _name_length_2: SmallInt,
    _table_name: *const Char,
    _name_length_3: SmallInt,
) -> SqlReturn {
    unsupported_function(MongoHandleRef::from(statement_handle), "SQLTablePrivileges")
}

///
/// [`SQLTablesPrivilegesW`]: https://learn.microsoft.com/en-us/sql/odbc/reference/syntax/SQLTablesPrivileges-function
///
/// This is the WChar version of the SQLTablesPrivileges function
///
/// # Safety
/// Because this is a C-interface, this is necessarily unsafe
///
#[no_mangle]
pub unsafe extern "C" fn SQLTablesPrivilegesW(
    statement_handle: HStmt,
    _catalog_name: *const WChar,
    _name_length_1: SmallInt,
    _schema_name: *const WChar,
    _name_length_2: SmallInt,
    _table_name: *const WChar,
    _name_length_3: SmallInt,
) -> SqlReturn {
    unimpl!(statement_handle);
}

///
/// [`SQLTables`]: https://learn.microsoft.com/en-us/sql/odbc/reference/syntax/SQLTables-function
///
/// # Safety
/// Because this is a C-interface, this is necessarily unsafe
///
#[no_mangle]
pub unsafe extern "C" fn SQLTables(
    statement_handle: HStmt,
    _catalog_name: *const Char,
    _name_length_1: SmallInt,
    _schema_name: *const Char,
    _name_length_2: SmallInt,
    _table_name: *const Char,
    _name_length_3: SmallInt,
    _table_type: *const Char,
    _name_length_4: SmallInt,
) -> SqlReturn {
    unsupported_function(MongoHandleRef::from(statement_handle), "SQLTables")
}

fn sql_tables(
    mongo_connection: &MongoConnection,
    query_timeout: i32,
    catalog: &str,
    schema: &str,
    table: &str,
    table_t: &str,
) -> Result<Box<dyn MongoStatement>> {
    match (catalog, schema, table, table_t) {
        (SQL_ALL_CATALOGS, "", "", "") => Ok(Box::new(MongoDatabases::list_all_catalogs(
            mongo_connection,
            Some(query_timeout),
        ))),
        ("", SQL_ALL_SCHEMAS, "", "") | ("", "", "", SQL_ALL_TABLE_TYPES) => unimplemented!(),
        (_, _, _, _) => Ok(Box::new(MongoCollections::list_tables(
            mongo_connection,
            Some(query_timeout),
            catalog,
            table,
            table_t,
        ))),
    }
}

///
/// [`SQLTablesW`]: https://learn.microsoft.com/en-us/sql/odbc/reference/syntax/SQLTables-function
///
/// This is the WChar version of the SQLTables function
///
/// # Safety
/// Because this is a C-interface, this is necessarily unsafe
///
#[no_mangle]
pub unsafe extern "C" fn SQLTablesW(
    statement_handle: HStmt,
    catalog_name: *const WChar,
    name_length_1: SmallInt,
    schema_name: *const WChar,
    name_length_2: SmallInt,
    table_name: *const WChar,
    name_length_3: SmallInt,
    table_type: *const WChar,
    name_length_4: SmallInt,
) -> SqlReturn {
    panic_safe_exec!(
        || {
            let mongo_handle = MongoHandleRef::from(statement_handle);
            let stmt = must_be_valid!((*mongo_handle).as_statement());
            let catalog = input_wtext_to_string(catalog_name, name_length_1 as usize);
            let schema = input_wtext_to_string(schema_name, name_length_2 as usize);
            let table = input_wtext_to_string(table_name, name_length_3 as usize);
            let table_t = input_wtext_to_string(table_type, name_length_4 as usize);
            let connection = (*(stmt.read().unwrap())).connection;
            let mongo_statement = sql_tables(
                (*connection)
                    .as_connection()
                    .unwrap()
                    .read()
                    .unwrap()
                    .mongo_connection
                    .as_ref()
                    .unwrap(),
                (*(stmt.read().unwrap())).attributes.query_timeout as i32,
                &catalog,
                &schema,
                &table,
                &table_t,
            );
            let mongo_statement = odbc_unwrap!(mongo_statement, mongo_handle);
            stmt.write().unwrap().mongo_statement = Some(mongo_statement);
            SqlReturn::SUCCESS
        },
        statement_handle
    );
}<|MERGE_RESOLUTION|>--- conflicted
+++ resolved
@@ -1334,7 +1334,6 @@
 #[no_mangle]
 pub unsafe extern "C" fn SQLGetConnectAttrW(
     connection_handle: HDbc,
-<<<<<<< HEAD
     attribute: ConnectionAttribute,
     value_ptr: Pointer,
     buffer_length: Integer,
@@ -1386,14 +1385,6 @@
         conn_handle.add_diag_info(error);
     }
     sql_return
-=======
-    _attribute: ConnectionAttribute,
-    _value_ptr: Pointer,
-    _buffer_length: Integer,
-    _string_length_ptr: *mut Integer,
-) -> SqlReturn {
-    unimpl!(connection_handle);
->>>>>>> ac4701e1
 }
 
 ///
@@ -2306,7 +2297,6 @@
 ///
 #[no_mangle]
 pub unsafe extern "C" fn SQLSetConnectAttrW(
-<<<<<<< HEAD
     connection_handle: HDbc,
     attribute: ConnectionAttribute,
     value_ptr: Pointer,
@@ -2344,14 +2334,6 @@
         conn_handle.add_diag_info(error);
     }
     sql_return
-=======
-    hdbc: HDbc,
-    _attr: ConnectionAttribute,
-    _value: Pointer,
-    _str_length: Integer,
-) -> SqlReturn {
-    unimpl!(hdbc);
->>>>>>> ac4701e1
 }
 
 ///
