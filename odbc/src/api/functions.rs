use crate::{
    add_diag_with_function,
    api::{
        data::{i16_len, i32_len, ptr_safe_write},
        diag::{get_diag_fieldw, get_diag_recw, get_stmt_diag_field},
        errors::{ODBCError, Result},
        util::{connection_attribute_to_string, handle_sql_type, statement_attribute_to_string},
    },
    handles::definitions::{
        Connection, ConnectionState, Descriptor, DescriptorState, Env, EnvState, MongoHandle,
        MongoHandleRef, Statement, StatementState,
    },
    has_odbc_3_behavior, trace_odbc,
};
use bson::Bson;
use constants::{
    DBMS_NAME, DRIVER_NAME, DRIVER_ODBC_VERSION, ODBC_VERSION, SQL_ALL_CATALOGS, SQL_ALL_SCHEMAS,
    SQL_ALL_TABLE_TYPES,
};

use cstr::{input_text_to_string_w, Charset, WideChar};

use definitions::*;
use function_name::named;
use log::{debug, error, info};
use logger::Logger;
use mongo_odbc_core::{
    odbc_uri::ODBCUri, MongoColMetadata, MongoCollections, MongoConnection, MongoDatabases,
    MongoFields, MongoForeignKeys, MongoPrimaryKeys, MongoQuery, MongoStatement, MongoTableTypes,
    MongoTypesInfo, TypeMode,
};
use num_traits::FromPrimitive;
use std::ptr::null_mut;
use std::{collections::HashMap, mem::size_of, panic, sync::mpsc};

const NULL_HANDLE_ERROR: &str = "handle cannot be null";
const HANDLE_MUST_BE_ENV_ERROR: &str = "handle must be env";
const HANDLE_MUST_BE_CONN_ERROR: &str = "handle must be conn";
const HANDLE_MUST_BE_STMT_ERROR: &str = "handle must be stmt";
const HANDLE_MUST_BE_DESC_ERROR: &str = "handle must be desc";

///
/// trace_outcome returns a formatted readable sql return type
///
pub fn trace_outcome(sql_return: &SqlReturn) -> String {
    let outcome = match *sql_return {
        SqlReturn::SUCCESS => "SUCCESS",
        SqlReturn::ERROR => "ERROR",
        SqlReturn::SUCCESS_WITH_INFO => "SUCCESS_WITH_INFO",
        SqlReturn::INVALID_HANDLE => "INVALID_HANDLE",
        SqlReturn::NEED_DATA => "NEED_DATA",
        SqlReturn::NO_DATA => "NO_DATA",
        SqlReturn::PARAM_DATA_AVAILABLE => "PARAM_DATA_AVAILABLE",
        SqlReturn::STILL_EXECUTING => "STILL_EXECUTING",
        _ => "unknown sql_return",
    };
    format!("SQLReturn = {outcome}")
}

macro_rules! must_be_valid {
    ($maybe_handle:expr) => {{
        // force the expression
        let maybe_handle = $maybe_handle;
        if maybe_handle.is_none() {
            return SqlReturn::INVALID_HANDLE;
        }
        maybe_handle.unwrap()
    }};
}

macro_rules! must_be_env {
    ($handle:expr) => {{
        let env = (*$handle).as_env();
        must_be_valid!(env)
    }};
}

macro_rules! must_be_conn {
    ($handle:expr) => {{
        let conn = (*$handle).as_connection();
        must_be_valid!(conn)
    }};
}

macro_rules! must_be_stmt {
    ($handle:expr) => {{
        let stmt = (*$handle).as_statement();
        must_be_valid!(stmt)
    }};
}

macro_rules! must_be_desc {
    ($handle:expr) => {{
        let desc = (*$handle).as_descriptor();
        must_be_valid!(desc)
    }};
}

macro_rules! odbc_unwrap {
    ($value:expr, $handle:expr) => {{
        // force the expression
        let value = $value;
        if let Err(error) = value {
            let odbc_err: ODBCError = error.into();
            add_diag_info!($handle, odbc_err.clone());
            return SqlReturn::ERROR;
        }
        value.unwrap()
    }};
}

/// panic_safe_exec_clear_diagnostics executes `function` such that any panics do not crash the runtime,
/// while clearing any diagnostics in the $handle's error vec.
/// If a panic occurs during execution, the panic is caught and turned into a String.
/// The panic message is added to the diagnostics of `handle` and SqlReturn::ERROR returned.
macro_rules! panic_safe_exec_clear_diagnostics {
    ($level:ident, $function:expr, $handle:expr) => {{
        use crate::panic_safe_exec_keep_diagnostics;
        let handle = $handle;
        let handle_ref = MongoHandleRef::from(handle);
        handle_ref.clear_diagnostics();
        panic_safe_exec_keep_diagnostics!($level, $function, $handle);
    }};
}
pub(crate) use panic_safe_exec_clear_diagnostics;

/// panic_safe_exec_keep_diagnostics executes `function` such that any panics do not crash the runtime,
/// while retaining any diagnostics in the provided $handle's errors vec.
/// If a panic occurs during execution, the panic is caught and turned into a String.
/// The panic message is added to the diagnostics of `handle` and SqlReturn::ERROR returned.
macro_rules! panic_safe_exec_keep_diagnostics {
    ($level:ident, $function:expr, $handle:expr) => {{
        let function = $function;
        let handle = $handle;
        let handle_ref = MongoHandleRef::from(handle);
        let previous_hook = panic::take_hook();
        let (s, r) = mpsc::sync_channel(1);
        let fct_name: &str = function_name!();
        panic::set_hook(Box::new(move |i| {
            if let Some(location) = i.location() {
                let info = format!("in file '{}' at line {}", location.file(), location.line());
                let _ = s.send(info);
            }
        }));
        let result = panic::catch_unwind(function);
        panic::set_hook(previous_hook);
        match result {
            Ok(sql_return) => {
                #[allow(unused_variables)]
                let trace = trace_outcome(&sql_return);
                if handle.is_null() {
                    crate::trace_odbc!($level, trace, fct_name);
                } else {
                    crate::trace_odbc!($level, handle_ref, trace, fct_name);
                }

                return sql_return;
            }
            Err(err) => {
                let panic_msg = if let Some(msg) = err.downcast_ref::<&'static str>() {
                    format!("{}\n{:?}", msg, r.recv())
                } else {
                    format!("{:?}\n{:?}", err, r.recv())
                };

                if handle.is_null() {
                    crate::trace_odbc_error!(ODBCError::Panic(panic_msg.clone()), fct_name);
                } else {
                    add_diag_with_function!(
                        handle_ref,
                        ODBCError::Panic(panic_msg.clone()),
                        fct_name
                    );
                }
                let sql_return = SqlReturn::ERROR;
                #[allow(unused_variables)]
                let trace = trace_outcome(&sql_return);
                if handle.is_null() {
                    crate::trace_odbc_error!(trace, fct_name);
                } else {
                    crate::trace_odbc_error!(handle_ref, trace, fct_name);
                }
                return sql_return;
            }
        };
    }};
}
pub(crate) use panic_safe_exec_keep_diagnostics;
use shared_sql_utils::driver_settings::DriverSettings;

///
/// unsupported_function is a macro for correctly setting the state for unsupported functions.
/// This macro is used for the SQL functions which the driver has no plan to support in the future.
///
macro_rules! unsupported_function {
    ($handle:expr) => {
        panic_safe_exec_clear_diagnostics!(
            info,
            || {
                let mongo_handle = MongoHandleRef::from($handle);
                let name = function_name!();
                add_diag_info!(mongo_handle, ODBCError::Unimplemented(name));
                SqlReturn::ERROR
            },
            $handle
        )
    };
}

///
/// unimpl is a macro for correctly handling the error coming from the Rust unimplemented! panic.
/// This macro is used for the SQL functions which we plan to support but did not implement yet.
///
macro_rules! unimpl {
    ($handle:expr) => {
        panic_safe_exec_clear_diagnostics!(error, || { unimplemented!() }, $handle)
    };
}

macro_rules! add_diag_info {
    ($handle:expr, $error:expr) => {
        add_diag_with_function!($handle, $error, function_name!());
    };
}

///
/// [`SQLAllocHandle`]: https://learn.microsoft.com/en-us/sql/odbc/reference/syntax/SQLAllocHandle-function
///
/// # Safety
/// Because this is a C-interface, this is necessarily unsafe
///
#[named]
#[no_mangle]
pub unsafe extern "C" fn SQLAllocHandle(
    handle_type: HandleType,
    input_handle: Handle,
    output_handle: *mut Handle,
) -> SqlReturn {
    panic_safe_exec_keep_diagnostics!(
        info,
        || {
            match sql_alloc_handle(handle_type, input_handle as *mut _, output_handle) {
                Ok(_) => SqlReturn::SUCCESS,
                Err(_) => SqlReturn::INVALID_HANDLE,
            }
        },
        input_handle
    );
}

fn sql_alloc_handle(
    handle_type: HandleType,
    input_handle: *mut MongoHandle,
    output_handle: *mut Handle,
) -> Result<()> {
    match handle_type {
        HandleType::SQL_HANDLE_ENV => {
            let env = Env::with_state(EnvState::Allocated);

            let mh = Box::new(MongoHandle::Env(env));
            unsafe {
                *output_handle = Box::into_raw(mh) as *mut _;
            }

            // Read the log level from the driver settings and set the logger level accordingly
            let driver_settings: DriverSettings =
                DriverSettings::from_private_profile_string().unwrap_or_default();
            Logger::set_log_level(driver_settings.log_level);

            Ok(())
        }
        HandleType::SQL_HANDLE_DBC => {
            // input handle cannot be NULL
            if input_handle.is_null() {
                return Err(ODBCError::InvalidHandleType(NULL_HANDLE_ERROR));
            }
            // input handle must be an Env
            let env = unsafe {
                (*input_handle)
                    .as_env()
                    .ok_or(ODBCError::InvalidHandleType(HANDLE_MUST_BE_ENV_ERROR))?
            };
            let conn = Connection::with_state(input_handle, ConnectionState::Allocated);
            let mh = Box::new(MongoHandle::Connection(conn));
            let mh_ptr = Box::into_raw(mh);
            env.connections.write().unwrap().insert(mh_ptr);
            *(env.state.write().unwrap()) = EnvState::ConnectionAllocated;
            unsafe { *output_handle = mh_ptr as *mut _ }
            Ok(())
        }
        HandleType::SQL_HANDLE_STMT => {
            // input handle cannot be NULL
            if input_handle.is_null() {
                return Err(ODBCError::InvalidHandleType(NULL_HANDLE_ERROR));
            }
            // input handle must be an Connection
            let conn = unsafe {
                (*input_handle)
                    .as_connection()
                    .ok_or(ODBCError::InvalidHandleType(HANDLE_MUST_BE_CONN_ERROR))?
            };
            let stmt = Statement::with_state(input_handle, StatementState::Allocated);
            let mh = Box::new(MongoHandle::Statement(stmt));
            let mh_ptr = Box::into_raw(mh);
            conn.statements.write().unwrap().insert(mh_ptr);
            *(conn.state.write().unwrap()) = ConnectionState::StatementAllocated;
            unsafe { *output_handle = mh_ptr as *mut _ }
            Ok(())
        }
        HandleType::SQL_HANDLE_DESC => {
            if input_handle.is_null() {
                return Err(ODBCError::InvalidHandleType(NULL_HANDLE_ERROR));
            }
            // input handle must be a Connection
            unsafe {
                (*input_handle)
                    .as_connection()
                    .ok_or(ODBCError::InvalidHandleType(HANDLE_MUST_BE_CONN_ERROR))?
            };
            let desc = Descriptor::with_state(input_handle, DescriptorState::ExplicitlyAllocated);
            let mh = Box::new(MongoHandle::Descriptor(desc));
            let mh_ptr = Box::into_raw(mh);
            unsafe { *output_handle = mh_ptr as *mut _ }
            Ok(())
        }
    }
}

///
/// [`SQLBindCol`]: https://learn.microsoft.com/en-us/sql/odbc/reference/syntax/SQLBindCol-function
///
/// # Safety
/// Because this is a C-interface, this is necessarily unsafe
///
#[named]
#[no_mangle]
pub unsafe extern "C" fn SQLBindCol(
    hstmt: HStmt,
    _col_number: USmallInt,
    _target_type: SmallInt,
    _target_value: Pointer,
    _buffer_length: Len,
    _length_or_indicatior: *mut Len,
) -> SqlReturn {
    unimpl!(hstmt);
}

///
/// [`SQLBindParameter`]: https://learn.microsoft.com/en-us/sql/odbc/reference/syntax/SQLBindParameter-function
///
/// # Safety
/// Because this is a C-interface, this is necessarily unsafe
//
#[named]
#[no_mangle]
pub unsafe extern "C" fn SQLBindParameter(
    hstmt: HStmt,
    _parameter_number: USmallInt,
    _input_output_type: SmallInt,
    _value_type: SmallInt,
    _parmeter_type: SmallInt,
    _column_size: ULen,
    _decimal_digits: SmallInt,
    _parameter_value_ptr: Pointer,
    _buffer_length: Len,
    _str_len_or_ind_ptr: *mut Len,
) -> SqlReturn {
    unsupported_function!(hstmt)
}

///
/// [`SQLBrowseConnectW`]: https://learn.microsoft.com/en-us/sql/odbc/reference/syntax/SQLBrowseConnect-function
///
/// This is the WideChar version of the SQLBrowseConnect function
///
/// # Safety
/// Because this is a C-interface, this is necessarily unsafe
///
#[named]
#[no_mangle]
pub unsafe extern "C" fn SQLBrowseConnectW(
    connection_handle: HDbc,
    _in_connection_string: *const WideChar,
    _string_length: SmallInt,
    _out_connection_string: *mut WideChar,
    _buffer_length: SmallInt,
    _out_buffer_length: *mut SmallInt,
) -> SqlReturn {
    unimpl!(connection_handle);
}

///
/// [`SQLBulkOperations`]: https://learn.microsoft.com/en-us/sql/odbc/reference/syntax/SQLBulkOperations-function
///
/// # Safety
/// Because this is a C-interface, this is necessarily unsafe
///
#[named]
#[no_mangle]
pub unsafe extern "C" fn SQLBulkOperations(
    statement_handle: HStmt,
    _operation: USmallInt,
) -> SqlReturn {
    unsupported_function!(statement_handle)
}

///
/// [`SQLCancel`]: https://learn.microsoft.com/en-us/sql/odbc/reference/syntax/SQLCancel-function
///
/// # Safety
/// Because this is a C-interface, this is necessarily unsafe
///
#[named]
#[no_mangle]
pub unsafe extern "C" fn SQLCancel(statement_handle: HStmt) -> SqlReturn {
    unimpl!(statement_handle);
}

///
/// [`SQLCancelHandle`]: https://learn.microsoft.com/en-us/sql/odbc/reference/syntax/SQLCancelHandle-function
///
/// # Safety
/// Because this is a C-interface, this is necessarily unsafe
///
#[named]
#[no_mangle]
pub unsafe extern "C" fn SQLCancelHandle(_handle_type: HandleType, handle: Handle) -> SqlReturn {
    unimpl!(handle);
}

///
/// [`SQLCloseCursor`]: https://learn.microsoft.com/en-us/sql/odbc/reference/syntax/SQLCloseCursor-function
///
/// # Safety
/// Because this is a C-interface, this is necessarily unsafe
///
#[no_mangle]
pub unsafe extern "C" fn SQLCloseCursor(_statement_handle: HStmt) -> SqlReturn {
    // We never need to do anything to close a cusor, so this is safe.
    SqlReturn::SUCCESS
}

///
/// [`SQLColAttributeW`]: https://learn.microsoft.com/en-us/sql/odbc/reference/syntax/SQLColAttribute-function
///
/// This is the WideChar version of the SQLColAttribute function
///
/// # Safety
/// Because this is a C-interface, this is necessarily unsafe
///
#[named]
#[no_mangle]
pub unsafe extern "C" fn SQLColAttributeW(
    statement_handle: HStmt,
    column_number: USmallInt,
    field_identifier: Desc,
    character_attribute_ptr: Pointer,
    buffer_length: SmallInt,
    string_length_ptr: *mut SmallInt,
    numeric_attribute_ptr: *mut Len,
) -> SqlReturn {
    panic_safe_exec_clear_diagnostics!(
        debug,
        || {
            let mongo_handle = MongoHandleRef::from(statement_handle);
            let stmt = must_be_valid!((*mongo_handle).as_statement());
            let mongo_stmt = stmt.mongo_statement.read().unwrap();
            stmt.errors.write().unwrap().clear();
            if mongo_stmt.is_none() {
                stmt.errors.write().unwrap().push(ODBCError::NoResultSet);
                return SqlReturn::ERROR;
            }
            let string_col_attr = |f: &dyn Fn(&MongoColMetadata) -> &str| {
                let mongo_handle = MongoHandleRef::from(statement_handle);
                let col_metadata = mongo_stmt.as_ref().unwrap().get_col_metadata(column_number);
                if let Ok(col_metadata) = col_metadata {
                    return i16_len::set_output_wstring_as_bytes(
                        (*f)(col_metadata),
                        character_attribute_ptr,
                        buffer_length as usize,
                        string_length_ptr,
                    );
                }
                // unfortunately, we cannot use odbc_unwrap! on the value because it causes a deadlock.
                add_diag_info!(
                    mongo_handle,
                    ODBCError::InvalidDescriptorIndex(column_number)
                );
                SqlReturn::ERROR
            };
            let numeric_col_attr = |f: &dyn Fn(&MongoColMetadata) -> Len| {
                {
                    let col_metadata = mongo_stmt.as_ref().unwrap().get_col_metadata(column_number);
                    if let Ok(col_metadata) = col_metadata {
                        *numeric_attribute_ptr = (*f)(col_metadata);
                        return SqlReturn::SUCCESS;
                    }
                }
                // unfortunately, we cannot use odbc_unwrap! on the value because it causes a deadlock.
                stmt.errors
                    .write()
                    .unwrap()
                    .push(ODBCError::InvalidDescriptorIndex(column_number));
                SqlReturn::ERROR
            };
            match field_identifier {
                Desc::SQL_DESC_AUTO_UNIQUE_VALUE => {
                    *numeric_attribute_ptr = SqlBool::SQL_FALSE as Len;
                    SqlReturn::SUCCESS
                }
                Desc::SQL_DESC_UNNAMED | Desc::SQL_DESC_UPDATABLE => {
                    *numeric_attribute_ptr = 0 as Len;
                    SqlReturn::SUCCESS
                }
                Desc::SQL_DESC_COUNT => {
                    *numeric_attribute_ptr =
                        mongo_stmt.as_ref().unwrap().get_resultset_metadata().len() as Len;
                    SqlReturn::SUCCESS
                }
                Desc::SQL_DESC_CASE_SENSITIVE => {
                    numeric_col_attr(&|x: &MongoColMetadata| x.case_sensitive as Len)
                }
                Desc::SQL_DESC_BASE_COLUMN_NAME => {
                    string_col_attr(&|x: &MongoColMetadata| x.base_col_name.as_ref())
                }
                Desc::SQL_DESC_BASE_TABLE_NAME => {
                    string_col_attr(&|x: &MongoColMetadata| x.base_table_name.as_ref())
                }
                Desc::SQL_DESC_CATALOG_NAME => {
                    string_col_attr(&|x: &MongoColMetadata| x.catalog_name.as_ref())
                }
                Desc::SQL_DESC_DISPLAY_SIZE => {
                    numeric_col_attr(&|x: &MongoColMetadata| x.display_size.unwrap_or(0) as Len)
                }
                Desc::SQL_DESC_FIXED_PREC_SCALE => {
                    numeric_col_attr(&|x: &MongoColMetadata| x.fixed_prec_scale as Len)
                }
                Desc::SQL_DESC_LABEL => string_col_attr(&|x: &MongoColMetadata| x.label.as_ref()),
                Desc::SQL_DESC_LENGTH => {
                    numeric_col_attr(&|x: &MongoColMetadata| x.length.unwrap_or(0) as Len)
                }
                Desc::SQL_DESC_LITERAL_PREFIX => {
                    string_col_attr(&|x: &MongoColMetadata| x.literal_prefix.unwrap_or(""))
                }
                Desc::SQL_DESC_LITERAL_SUFFIX => {
                    string_col_attr(&|x: &MongoColMetadata| x.literal_suffix.unwrap_or(""))
                }
                Desc::SQL_DESC_LOCAL_TYPE_NAME | Desc::SQL_DESC_SCHEMA_NAME => {
                    string_col_attr(&|_| "")
                }
                Desc::SQL_DESC_NAME => string_col_attr(&|x: &MongoColMetadata| x.col_name.as_ref()),
                Desc::SQL_DESC_NULLABLE => {
                    numeric_col_attr(&|x: &MongoColMetadata| x.nullability as Len)
                }
                Desc::SQL_DESC_NUM_PREC_RADIX => {
                    numeric_col_attr(&|x: &MongoColMetadata| x.num_prec_radix.unwrap_or(0) as Len)
                }
                Desc::SQL_DESC_OCTET_LENGTH => {
                    numeric_col_attr(&|x: &MongoColMetadata| x.octet_length.unwrap_or(0) as Len)
                }
                Desc::SQL_DESC_PRECISION => {
                    numeric_col_attr(&|x: &MongoColMetadata| x.precision.unwrap_or(0) as Len)
                }
                Desc::SQL_DESC_SCALE => {
                    numeric_col_attr(&|x: &MongoColMetadata| x.scale.unwrap_or(0) as Len)
                }
                Desc::SQL_DESC_SEARCHABLE => {
                    numeric_col_attr(&|x: &MongoColMetadata| x.searchable as Len)
                }
                Desc::SQL_DESC_TABLE_NAME => {
                    string_col_attr(&|x: &MongoColMetadata| x.table_name.as_ref())
                }
                Desc::SQL_DESC_TYPE_NAME => {
                    string_col_attr(&|x: &MongoColMetadata| x.type_name.as_ref())
                }
                Desc::SQL_DESC_TYPE | Desc::SQL_DESC_CONCISE_TYPE => {
                    numeric_col_attr(&|x: &MongoColMetadata| x.sql_type as Len)
                }
                Desc::SQL_DESC_UNSIGNED => {
                    numeric_col_attr(&|x: &MongoColMetadata| x.is_unsigned as Len)
                }
                desc @ (Desc::SQL_DESC_OCTET_LENGTH_PTR
                | Desc::SQL_DESC_DATETIME_INTERVAL_CODE
                | Desc::SQL_DESC_INDICATOR_PTR
                | Desc::SQL_DESC_DATA_PTR
                | Desc::SQL_DESC_ALLOC_TYPE
                | Desc::SQL_DESC_ARRAY_SIZE
                | Desc::SQL_DESC_ARRAY_STATUS_PTR
                | Desc::SQL_DESC_BIND_OFFSET_PTR
                | Desc::SQL_DESC_BIND_TYPE
                | Desc::SQL_DESC_DATETIME_INTERVAL_PRECISION
                | Desc::SQL_DESC_MAXIMUM_SCALE
                | Desc::SQL_DESC_MINIMUM_SCALE
                | Desc::SQL_DESC_PARAMETER_TYPE
                | Desc::SQL_DESC_ROWS_PROCESSED_PTR
                | Desc::SQL_DESC_ROWVER) => {
                    let mongo_handle = MongoHandleRef::from(statement_handle);
                    let _ = must_be_valid!((*mongo_handle).as_statement());
                    add_diag_info!(
                        mongo_handle,
                        ODBCError::UnsupportedFieldDescriptor(format!("{desc:?}"))
                    );
                    SqlReturn::ERROR
                }
            }
        },
        statement_handle
    );
}

///
/// [`SQLColumnPrivilegesW`]: https://learn.microsoft.com/en-us/sql/odbc/reference/syntax/SQLColumnPrivileges-function
///
/// This is the WideChar version of the SQLColumnPrivileges function
///
/// # Safety
/// Because this is a C-interface, this is necessarily unsafe
///
#[named]
#[no_mangle]
pub unsafe extern "C" fn SQLColumnPrivilegesW(
    statement_handle: HStmt,
    _catalog_name: *const WideChar,
    _catalog_name_length: SmallInt,
    _schema_name: *const WideChar,
    _schema_name_length: SmallInt,
    _table_name: *const WideChar,
    _table_name_length: SmallInt,
    _column_name: *const WideChar,
    _column_name_length: SmallInt,
) -> SqlReturn {
    unimpl!(statement_handle);
}

///
/// [`SQLColumnsW`]: https://learn.microsoft.com/en-us/sql/odbc/reference/syntax/SQLColumns-function
///
/// This is the WideChar version of the SQLColumns function
///
/// # Safety
/// Because this is a C-interface, this is necessarily unsafe
///
#[named]
#[no_mangle]
pub unsafe extern "C" fn SQLColumnsW(
    statement_handle: HStmt,
    catalog_name: *const WideChar,
    catalog_name_length: SmallInt,
    _schema_name: *const WideChar,
    _schema_name_length: SmallInt,
    table_name: *const WideChar,
    table_name_length: SmallInt,
    column_name: *const WideChar,
    column_name_length: SmallInt,
) -> SqlReturn {
    panic_safe_exec_clear_diagnostics!(
        debug,
        || {
            let mongo_handle = MongoHandleRef::from(statement_handle);
            let stmt = must_be_valid!((*mongo_handle).as_statement());
            let catalog_string = input_text_to_string_w(catalog_name, catalog_name_length as usize);
            let catalog = if catalog_name.is_null() || catalog_string.is_empty() {
                None
            } else {
                Some(catalog_string.as_str())
            };
            // ignore schema
            let table_string = input_text_to_string_w(table_name, table_name_length as usize);
            let table = if table_name.is_null() {
                None
            } else {
                Some(table_string.as_str())
            };
            let column_name_string =
                input_text_to_string_w(column_name, column_name_length as usize);
            let column = if column_name.is_null() {
                None
            } else {
                Some(column_name_string.as_str())
            };
            let connection = must_be_valid!((*stmt.connection).as_connection());
            let type_mode = *connection.type_mode.read().unwrap();
            let mongo_statement = Box::new(MongoFields::list_columns(
                connection
                    .mongo_connection
                    .read()
                    .unwrap()
                    .as_ref()
                    .unwrap(),
                Some(stmt.attributes.read().unwrap().query_timeout as i32),
                catalog,
                table,
                column,
                type_mode,
            ));
            *stmt.mongo_statement.write().unwrap() = Some(mongo_statement);
            SqlReturn::SUCCESS
        },
        statement_handle
    );
}

///
/// [`SQLCompleteAsync`]: https://learn.microsoft.com/en-us/sql/odbc/reference/syntax/SQLCompleteAsync-function
///
/// # Safety
/// Because this is a C-interface, this is necessarily unsafe
///
#[no_mangle]
#[named]
pub unsafe extern "C" fn SQLCompleteAsync(
    _handle_type: HandleType,
    handle: Handle,
    _async_ret_code_ptr: *mut RetCode,
) -> SqlReturn {
    unsupported_function!(handle)
}

///
/// [`SQLConnectW`]: https://learn.microsoft.com/en-us/sql/odbc/reference/syntax/SQLConnect-function
///
/// This is the WideChar version of the SQLConnect function
///
/// # Safety
/// Because this is a C-interface, this is necessarily unsafe
///
#[no_mangle]
#[named]
pub unsafe extern "C" fn SQLConnectW(
    connection_handle: HDbc,
    _server_name: *const WideChar,
    _name_length_1: SmallInt,
    _user_name: *const WideChar,
    _name_length_2: SmallInt,
    _authentication: *const WideChar,
    _name_length_3: SmallInt,
) -> SqlReturn {
    unsupported_function!(connection_handle)
}

///
/// [`SQLCopyDesc`]: https://learn.microsoft.com/en-us/sql/odbc/reference/syntax/SQLCopyDesc-function
///
/// # Safety
/// Because this is a C-interface, this is necessarily unsafe
///
#[no_mangle]
#[named]
pub unsafe extern "C" fn SQLCopyDesc(
    _source_desc_handle: HDesc,
    _target_desc_handle: HDesc,
) -> SqlReturn {
    unsupported_function!(_source_desc_handle)
}

///
/// [`SQLDataSourcesW`]: https://learn.microsoft.com/en-us/sql/odbc/reference/syntax/SQLDataSources-function
///
/// This function is implemented only by the Driver Manager.
///
/// # Safety
/// Because this is a C-interface, this is necessarily unsafe
///
/**
#[no_mangle]
#[named]
pub unsafe extern "C" fn SQLDataSourcesW(
    environment_handle: HEnv,
    _direction: USmallInt,
    _server_name: *mut WideChar,
    _buffer_length_1: SmallInt,
    _name_length_1: *mut SmallInt,
    _description: *mut WideChar,
    _buffer_length_2: SmallInt,
    _name_length_2: *mut SmallInt,
) -> SqlReturn {
    unsupported_function!(environment_handle)
}
*/

///
/// [`SQLDescribeColW`]: https://learn.microsoft.com/en-us/sql/odbc/reference/syntax/SQLDescribeCol-function
///
/// This is the WideChar version of the SQLDescribeCol function
///
/// # Safety
/// Because this is a C-interface, this is necessarily unsafe
///
#[named]
#[no_mangle]
pub unsafe extern "C" fn SQLDescribeColW(
    hstmt: HStmt,
    col_number: USmallInt,
    col_name: *mut WideChar,
    buffer_length: SmallInt,
    name_length: *mut SmallInt,
    data_type: *mut SqlDataType,
    col_size: *mut ULen,
    decimal_digits: *mut SmallInt,
    nullable: *mut Nullability,
) -> SqlReturn {
    panic_safe_exec_clear_diagnostics!(
        debug,
        || {
            let stmt_handle = MongoHandleRef::from(hstmt);
            {
                let stmt = must_be_valid!(stmt_handle.as_statement());
                let mongo_stmt = stmt.mongo_statement.write().unwrap();
                if mongo_stmt.is_none() {
                    stmt.errors.write().unwrap().push(ODBCError::NoResultSet);
                    return SqlReturn::ERROR;
                }
                let col_metadata = mongo_stmt.as_ref().unwrap().get_col_metadata(col_number);
                if let Ok(col_metadata) = col_metadata {
                    *data_type = col_metadata.sql_type;
                    *col_size = col_metadata.display_size.unwrap_or(0) as usize;
                    *decimal_digits = col_metadata.scale.unwrap_or(0) as i16;
                    *nullable = col_metadata.nullability;
                    return i16_len::set_output_wstring(
                        &col_metadata.label,
                        col_name,
                        buffer_length as usize,
                        name_length,
                    );
                }
            }
            add_diag_info!(stmt_handle, ODBCError::InvalidColumnNumber(col_number));

            SqlReturn::ERROR
        },
        hstmt
    );
}

///
/// [`SQLDescribeParam`]: https://learn.microsoft.com/en-us/sql/odbc/reference/syntax/SQLDescribeParam-function
///
/// # Safety
/// Because this is a C-interface, this is necessarily unsafe
///
#[no_mangle]
#[named]
pub unsafe extern "C" fn SQLDescribeParam(
    statement_handle: HStmt,
    _parameter_number: USmallInt,
    _data_type_ptr: *mut SqlDataType,
    _parameter_size_ptr: *mut ULen,
    _decimal_digits_ptr: *mut SmallInt,
    _nullable_ptr: *mut SmallInt,
) -> SqlReturn {
    unsupported_function!(statement_handle)
}

///
/// [`SQLDisconnect`]: https://learn.microsoft.com/en-us/sql/odbc/reference/syntax/SQLDisconnect-function
///
/// # Safety
/// Because this is a C-interface, this is necessarily unsafe
///
#[named]
#[no_mangle]
pub unsafe extern "C" fn SQLDisconnect(connection_handle: HDbc) -> SqlReturn {
    panic_safe_exec_clear_diagnostics!(
        info,
        || {
            let conn_handle = MongoHandleRef::from(connection_handle);
            let conn = must_be_valid!((*conn_handle).as_connection());
            // set the mongo_connection to None. This will cause the previous mongo_connection
            // to drop and disconnect.
            conn.mongo_connection
                .write()
                .unwrap()
                .as_ref()
                .unwrap()
                .client
                .clone()
                .shutdown();
            *conn.mongo_connection.write().unwrap() = None;
            SqlReturn::SUCCESS
        },
        connection_handle
    );
}

fn sql_driver_connect(conn: &Connection, odbc_uri_string: &str) -> Result<MongoConnection> {
    let mut odbc_uri = ODBCUri::new(odbc_uri_string.to_string())?;
    let client_options = odbc_uri.try_into_client_options()?;
    odbc_uri
        .remove(&["driver", "dsn"])
        .ok_or(ODBCError::MissingDriverOrDSNProperty)?;

    if let Some(log_level) = odbc_uri.remove(&["loglevel"]) {
        // The connection log level takes precedence over the driver log level
        // Update the logger configuration. This will affect all logging from the application.
        Logger::set_log_level(log_level);
    }

    if let Some(simple) = odbc_uri.remove(&["simple_types_only"]) {
        if simple.eq("1") {
            *conn.type_mode.write().unwrap() = TypeMode::Simple;
        }
    }

    let mut conn_attrs = conn.attributes.write().unwrap();
    let database = if conn_attrs.current_catalog.is_some() {
        conn_attrs.current_catalog.as_deref().map(|s| s.to_string())
    } else {
        let db = odbc_uri.remove(&["database"]);
        conn_attrs.current_catalog = db.as_ref().cloned();
        db
    };
    let connection_timeout = conn_attrs.connection_timeout;
    let login_timeout = conn_attrs.login_timeout;
    // ODBCError has an impl From mongo_odbc_core::Error, but that does not
    // create an impl From Result<T, mongo_odbc_core::Error> to Result<T, ODBCError>
    // hence this bizarre Ok(func?) pattern.
    Ok(mongo_odbc_core::MongoConnection::connect(
        client_options,
        database,
        connection_timeout,
        login_timeout,
        *conn.type_mode.read().unwrap(),
    )?)
}

///
/// [`SQLDriverConnectW`]: https://learn.microsoft.com/en-us/sql/odbc/reference/syntax/SQLDriverConnect-function
///
/// This is the WideChar version of the SQLDriverConnect function
///
/// # Safety
/// Because this is a C-interface, this is necessarily unsafe
///
#[named]
#[no_mangle]
pub unsafe extern "C" fn SQLDriverConnectW(
    connection_handle: HDbc,
    _window_handle: HWnd,
    in_connection_string: *const WideChar,
    string_length_1: SmallInt,
    out_connection_string: *mut WideChar,
    buffer_length: SmallInt,
    string_length_2: *mut SmallInt,
    driver_completion: DriverConnectOption,
) -> SqlReturn {
    panic_safe_exec_clear_diagnostics!(
        debug,
        || {
            let conn_handle = MongoHandleRef::from(connection_handle);
            trace_odbc!(
                info,
                conn_handle,
                format!("Connecting using {DRIVER_NAME} {} ", *DRIVER_ODBC_VERSION),
                function_name!()
            );
            // SQL_NO_PROMPT is the only option supported for DriverCompletion
            if driver_completion != DriverConnectOption::SQL_DRIVER_NO_PROMPT {
                add_diag_info!(
                    conn_handle,
                    ODBCError::UnsupportedDriverConnectOption(format!("{driver_completion:?}"))
                );
                return SqlReturn::ERROR;
            }
            let conn = must_be_valid!((*conn_handle).as_connection());
            let odbc_uri_string =
                input_text_to_string_w(in_connection_string, string_length_1 as usize);
            let mongo_connection =
                odbc_unwrap!(sql_driver_connect(conn, &odbc_uri_string), conn_handle);
            *conn.mongo_connection.write().unwrap() = Some(mongo_connection);
            // We know the mysql ODBC driver returns SUCCESS if the out_connection_string is NULL.
            // We can also just return SUCCESS if the buffer_len is 0. Likely, users are not
            // expecting to get back a warning when they pass an empty buffer to this, especially
<<<<<<< HEAD
            // given that we only currently support DriverConnectOption::SQL_DRIVER_NO_PROMPT.
            if buffer_len == 0 || out_connection_string.is_null() {
=======
            // given that we only currently support DriverConnectOption::NoPrompt.
            if buffer_length <= 0 || out_connection_string.is_null() {
                *string_length_2 = odbc_uri_string.len() as SmallInt;
>>>>>>> e853ae8d
                return SqlReturn::SUCCESS;
            }
            let buffer_len = usize::try_from(buffer_length).unwrap();
            let sql_return = i16_len::set_output_wstring(
                &odbc_uri_string,
                out_connection_string,
                buffer_len,
                string_length_2,
            );
            if sql_return == SqlReturn::SUCCESS_WITH_INFO {
                add_diag_info!(conn_handle, ODBCError::OutStringTruncated(buffer_len));
            }
            sql_return
        },
        connection_handle
    );
}

///
/// [`SQLDriversW`]: https://learn.microsoft.com/en-us/sql/odbc/reference/syntax/SQLDrivers-function
///
/// This function is implemented only by the Driver Manager.
///
/// # Safety
/// Because this is a C-interface, this is necessarily unsafe
///
/**
#[no_mangle]
#[named]
pub unsafe extern "C" fn SQLDriversW(
    henv: HEnv,
    _direction: USmallInt,
    _driver_desc: *mut WideChar,
    _driver_desc_max: SmallInt,
    _out_driver_desc: *mut SmallInt,
    _driver_attributes: *mut WideChar,
    _drvr_attr_max: SmallInt,
    _out_drvr_attr: *mut SmallInt,
) -> SqlReturn {
    unsupported_function!(henv)
}
**/

///
/// [`SQLEndTran`]: https://learn.microsoft.com/en-us/sql/odbc/reference/syntax/SQLEndTran-function
///
/// # Safety
/// Because this is a C-interface, this is necessarily unsafe
///
#[named]
#[no_mangle]
pub unsafe extern "C" fn SQLEndTran(
    _handle_type: HandleType,
    handle: Handle,
    _completion_type: SmallInt,
) -> SqlReturn {
    unimpl!(handle);
}

///
/// [`SQLExecDirectW`]: https://learn.microsoft.com/en-us/sql/odbc/reference/syntax/SQLExecDirect-function
///
/// This is the WideChar version of the SQLExecDirect function
///
/// # Safety
/// Because this is a C-interface, this is necessarily unsafe
///
#[named]
#[no_mangle]
pub unsafe extern "C" fn SQLExecDirectW(
    statement_handle: HStmt,
    statement_text: *const WideChar,
    text_length: Integer,
) -> SqlReturn {
    panic_safe_exec_clear_diagnostics!(
        debug,
        || {
            let mongo_handle = MongoHandleRef::from(statement_handle);
            let stmt = must_be_valid!(mongo_handle.as_statement());
            let connection = must_be_valid!((*stmt.connection).as_connection());
            let mongo_statement = odbc_unwrap!(
                sql_prepare(statement_text, text_length, connection,),
                mongo_handle
            );

            *stmt.mongo_statement.write().unwrap() = Some(Box::new(mongo_statement));

            odbc_unwrap!(sql_execute(stmt, connection), mongo_handle);

            SqlReturn::SUCCESS
        },
        statement_handle
    );
}

///
/// [`SQLExecute`]: https://learn.microsoft.com/en-us/sql/odbc/reference/syntax/SQLExecute-function
///
/// # Safety
/// Because this is a C-interface, this is necessarily unsafe
///
#[no_mangle]
#[named]
pub unsafe extern "C" fn SQLExecute(statement_handle: HStmt) -> SqlReturn {
    panic_safe_exec_clear_diagnostics!(
        debug,
        || {
            let mongo_handle = MongoHandleRef::from(statement_handle);
            let stmt = must_be_valid!(mongo_handle.as_statement());
            let connection = must_be_valid!((*stmt.connection).as_connection());
            odbc_unwrap!(sql_execute(stmt, connection), mongo_handle);
            SqlReturn::SUCCESS
        },
        statement_handle
    );
}

unsafe fn sql_execute(stmt: &Statement, connection: &Connection) -> Result<bool> {
    let mongo_statement = {
        if let Some(mongo_connection) = connection.mongo_connection.read().unwrap().as_ref() {
            stmt.mongo_statement
                .write()
                .unwrap()
                .as_mut()
                .unwrap()
                .execute(mongo_connection)
                .map_err(|e| e.into())
        } else {
            Err(ODBCError::InvalidCursorState)
        }
    };

    mongo_statement
}

///
/// [`SQLFetch`]: https://learn.microsoft.com/en-us/sql/odbc/reference/syntax/SQLFetch-function
///
/// # Safety
/// Because this is a C-interface, this is necessarily unsafe
///
#[named]
#[no_mangle]
pub unsafe extern "C" fn SQLFetch(statement_handle: HStmt) -> SqlReturn {
    panic_safe_exec_clear_diagnostics!(
        debug,
        || {
            let mongo_handle = MongoHandleRef::from(statement_handle);
            let stmt = must_be_valid!(mongo_handle.as_statement());
            let move_to_next_result = {
                let connection = must_be_valid!((*stmt.connection).as_connection());
                match stmt.mongo_statement.write().unwrap().as_mut() {
                    Some(mongo_stmt) => mongo_stmt
                        .next(connection.mongo_connection.read().unwrap().as_ref())
                        .map_err(|e| e.into()),
                    None => Err(ODBCError::InvalidCursorState),
                }
            };

            if let Ok((has_next, warnings_opt)) = move_to_next_result {
                let mut stmt_attrs = stmt.attributes.write().unwrap();

                // Add any warnings to the diagnostic records and log them
                warnings_opt.iter().for_each(|warning| {
                    add_diag_info!(
                        MongoHandleRef::from(statement_handle),
                        ODBCError::GeneralWarning(warning.to_string())
                    );
                });
                if !has_next {
                    stmt_attrs.row_index_is_valid = false;
                    // No more rows
                    return SqlReturn::NO_DATA;
                }
                stmt_attrs.row_index_is_valid = true;

                *stmt.var_data_cache.write().unwrap() = Some(HashMap::new());

                if !warnings_opt.is_empty() {
                    // No warnings and there is a next row
                    SqlReturn::SUCCESS_WITH_INFO
                } else {
                    SqlReturn::SUCCESS
                }
            } else {
                add_diag_info!(
                    mongo_handle,
                    move_to_next_result.as_ref().unwrap_err().clone()
                );
                // An error happened
                SqlReturn::ERROR
            }
        },
        statement_handle
    );
}

///
/// [`SQLFetchScroll`]: https://learn.microsoft.com/en-us/sql/odbc/reference/syntax/SQLFetchScroll-function
///
/// # Safety
/// Because this is a C-interface, this is necessarily unsafe
///
#[named]
#[no_mangle]
pub unsafe extern "C" fn SQLFetchScroll(
    statement_handle: HStmt,
    _fetch_orientation: USmallInt,
    _fetch_offset: Len,
) -> SqlReturn {
    unimpl!(statement_handle);
}

///
/// [`SQLForeignKeysW`]: https://learn.microsoft.com/en-us/sql/odbc/reference/syntax/SQLForeignKeys-function
///
/// This is the WideChar version of the SQLForeignKeys function
///
/// # Safety
/// Because this is a C-interface, this is necessarily unsafe
///
#[named]
#[no_mangle]
pub unsafe extern "C" fn SQLForeignKeysW(
    statement_handle: HStmt,
    _pk_catalog_name: *const WideChar,
    _pk_catalog_name_length: SmallInt,
    _pk_schema_name: *const WideChar,
    _pk_schema_name_length: SmallInt,
    _pk_table_name: *const WideChar,
    _pk_table_name_length: SmallInt,
    _fk_catalog_name: *const WideChar,
    _fk_catalog_name_length: SmallInt,
    _fk_schema_name: *const WideChar,
    _fk_schema_name_length: SmallInt,
    _fk_table_name: *const WideChar,
    _fk_table_name_length: SmallInt,
) -> SqlReturn {
    panic_safe_exec_clear_diagnostics!(
        debug,
        || {
            let mongo_handle = MongoHandleRef::from(statement_handle);
            let stmt = must_be_valid!((*mongo_handle).as_statement());
            let mongo_statement = MongoForeignKeys::empty();
            *stmt.mongo_statement.write().unwrap() = Some(Box::new(mongo_statement));
            SqlReturn::SUCCESS
        },
        statement_handle
    );
}

///
/// [`SQLFreeHandle`]: https://learn.microsoft.com/en-us/sql/odbc/reference/syntax/SQLFreeHandle-function
///
/// # Safety
/// Because this is a C-interface, this is necessarily unsafe
///
#[named]
#[no_mangle]
pub unsafe extern "C" fn SQLFreeHandle(handle_type: HandleType, handle: Handle) -> SqlReturn {
    trace_odbc!(
        info,
        *(handle as *mut MongoHandle),
        format!("Freeing handle {:?}", handle as *mut MongoHandle),
        function_name!()
    );
    panic_safe_exec_keep_diagnostics!(
        debug,
        || {
            match sql_free_handle(handle_type, handle as *mut _) {
                Ok(_) => SqlReturn::SUCCESS,
                Err(_) => SqlReturn::INVALID_HANDLE,
            }
        },
        null_mut() as Handle
    );
}

fn sql_free_handle(handle_type: HandleType, handle: *mut MongoHandle) -> Result<()> {
    match handle_type {
        // By making Boxes to the types and letting them go out of
        // scope, they will be dropped.
        HandleType::SQL_HANDLE_ENV => {
            let _ = unsafe {
                (*handle)
                    .as_env()
                    .ok_or(ODBCError::InvalidHandleType(HANDLE_MUST_BE_ENV_ERROR))?
            };
        }
        HandleType::SQL_HANDLE_DBC => {
            let conn = unsafe {
                (*handle)
                    .as_connection()
                    .ok_or(ODBCError::InvalidHandleType(HANDLE_MUST_BE_CONN_ERROR))?
            };
            let env = unsafe {
                (*conn.env)
                    .as_env()
                    .ok_or(ODBCError::InvalidHandleType(HANDLE_MUST_BE_ENV_ERROR))?
            };
            let mut connections = env.connections.write().unwrap();
            connections.remove(&handle);
            if connections.is_empty() {
                *env.state.write().unwrap() = EnvState::Allocated;
            }
        }
        HandleType::SQL_HANDLE_STMT => {
            let stmt = unsafe {
                (*handle)
                    .as_statement()
                    .ok_or(ODBCError::InvalidHandleType(HANDLE_MUST_BE_STMT_ERROR))?
            };
            // Actually reading this value would make ASAN fail, but this
            // is what the ODBC standard expects.
            let conn = unsafe {
                (*stmt.connection)
                    .as_connection()
                    .ok_or(ODBCError::InvalidHandleType(HANDLE_MUST_BE_CONN_ERROR))?
            };
            let mut statements = conn.statements.write().unwrap();
            statements.remove(&handle);
            if statements.is_empty() {
                *conn.state.write().unwrap() = ConnectionState::Connected;
            }
        }
        HandleType::SQL_HANDLE_DESC => {
            let _ = unsafe {
                (*handle)
                    .as_descriptor()
                    .ok_or(ODBCError::InvalidHandleType(HANDLE_MUST_BE_DESC_ERROR))?
            };
        }
    }
    // create the Box at the end to ensure Drop only occurs when there are no errors due
    // to incorrect handle type.
    let _ = unsafe { Box::from_raw(handle) };
    Ok(())
}

///
/// [`SQLFreeStmt`]: https://learn.microsoft.com/en-us/sql/odbc/reference/syntax/SQLFreeStmt-function
///
/// # Safety
/// Because this is a C-interface, this is necessarily unsafe
///
#[named]
#[no_mangle]
pub unsafe extern "C" fn SQLFreeStmt(statement_handle: HStmt, _option: SmallInt) -> SqlReturn {
    unimpl!(statement_handle);
}

///
/// [`SQLGetConnectAttrW`]: https://learn.microsoft.com/en-us/sql/odbc/reference/syntax/SQLGetConnectAttr-function
///
/// This is the WideChar version of the SQLGetConnectAttr function
///
/// # Safety
/// Because this is a C-interface, this is necessarily unsafe
///
#[named]
#[no_mangle]
pub unsafe extern "C" fn SQLGetConnectAttrW(
    connection_handle: HDbc,
    attribute: Integer,
    value_ptr: Pointer,
    buffer_length: Integer,
    string_length_ptr: *mut Integer,
) -> SqlReturn {
    panic_safe_exec_clear_diagnostics!(
        debug,
        || {
            let conn_handle = MongoHandleRef::from(connection_handle);

            match FromPrimitive::from_i32(attribute) {
                Some(valid_attr) => sql_get_connect_attrw_helper(
                    conn_handle,
                    valid_attr,
                    value_ptr,
                    buffer_length,
                    string_length_ptr,
                ),
                None => {
                    add_diag_info!(conn_handle, ODBCError::InvalidAttrIdentifier(attribute));
                    SqlReturn::ERROR
                }
            }
        },
        connection_handle
    )
}

unsafe fn sql_get_connect_attrw_helper(
    conn_handle: &mut MongoHandle,
    attribute: ConnectionAttribute,
    value_ptr: Pointer,
    buffer_length: Integer,
    string_length_ptr: *mut Integer,
) -> SqlReturn {
    let mut err = None;

    // This scope is introduced to make the RWLock Guard expire before we write
    // any error values via add_diag_info as RWLock::write is not reentrant on
    // all operating systems, and the docs say it can panic.
    let sql_return = {
        let conn = must_be_valid!((*conn_handle).as_connection());
        let attributes = &conn.attributes.read().unwrap();

        match attribute {
            ConnectionAttribute::SQL_ATTR_CURRENT_CATALOG => {
                let current_catalog = attributes.current_catalog.as_deref();
                match current_catalog {
                    None => SqlReturn::NO_DATA,
                    Some(cc) => i32_len::set_output_wstring_as_bytes(
                        cc,
                        value_ptr,
                        buffer_length as usize,
                        string_length_ptr,
                    ),
                }
            }
            ConnectionAttribute::SQL_ATTR_LOGIN_TIMEOUT => {
                let login_timeout = attributes.login_timeout.unwrap_or(0);
                i32_len::set_output_fixed_data(&login_timeout, value_ptr, string_length_ptr)
            }
            ConnectionAttribute::SQL_ATTR_CONNECTION_TIMEOUT => {
                let connection_timeout = attributes.connection_timeout.unwrap_or(0);
                i32_len::set_output_fixed_data(&connection_timeout, value_ptr, string_length_ptr)
            }
            _ => {
                err = Some(ODBCError::UnsupportedConnectionAttribute(
                    connection_attribute_to_string(attribute),
                ));
                SqlReturn::ERROR
            }
        }
    };

    if let Some(e) = err {
        add_diag_with_function!(conn_handle, e, "SQLGetConnectAttrW");
    }
    sql_return
}

///
/// [`SQLGetCursorNameW`]: https://learn.microsoft.com/en-us/sql/odbc/reference/syntax/SQLGetCursorName-function
///
/// This is the WideChar version of the SQLGetCursorName function
///
/// # Safety
/// Because this is a C-interface, this is necessarily unsafe
///
#[named]
#[no_mangle]
pub unsafe extern "C" fn SQLGetCursorNameW(
    statement_handle: HStmt,
    _cursor_name: *mut WideChar,
    _buffer_length: SmallInt,
    _name_length_ptr: *mut SmallInt,
) -> SqlReturn {
    unimpl!(statement_handle);
}

///
/// [`SQLGetData`]: https://learn.microsoft.com/en-us/sql/odbc/reference/syntax/SQLGetData-function
///
/// # Safety
/// Because this is a C-interface, this is necessarily unsafe
///
#[named]
#[no_mangle]
pub unsafe extern "C" fn SQLGetData(
    statement_handle: HStmt,
    col_or_param_num: USmallInt,
    target_type: SmallInt,
    target_value_ptr: Pointer,
    buffer_length: Len,
    str_len_or_ind_ptr: *mut Len,
) -> SqlReturn {
    panic_safe_exec_clear_diagnostics!(
        debug,
        || {
            let mongo_handle = MongoHandleRef::from(statement_handle);

            match FromPrimitive::from_i16(target_type) {
                Some(valid_type) => sql_get_data_helper(
                    mongo_handle,
                    col_or_param_num,
                    valid_type,
                    target_value_ptr,
                    buffer_length,
                    str_len_or_ind_ptr,
                ),
                None => {
                    add_diag_info!(mongo_handle, ODBCError::InvalidTargetType(target_type));
                    SqlReturn::ERROR
                }
            }
        },
        statement_handle
    )
}

unsafe fn sql_get_data_helper(
    mongo_handle: &mut MongoHandle,
    col_or_param_num: USmallInt,
    target_type: CDataType,
    target_value_ptr: Pointer,
    buffer_length: Len,
    str_len_or_ind_ptr: *mut Len,
) -> SqlReturn {
    let mut error = None;
    let mut ret = Bson::Null;
    {
        let res = {
            let stmt = must_be_valid!((*mongo_handle).as_statement());
            stmt.var_data_cache
                .write()
                .unwrap()
                .as_mut()
                .unwrap()
                .remove(&col_or_param_num)
        };
        if let Some(cached_data) = res {
            return crate::api::data::format_cached_data(
                mongo_handle,
                cached_data,
                col_or_param_num,
                target_type,
                target_value_ptr,
                buffer_length,
                str_len_or_ind_ptr,
            );
        }
        let stmt = (*mongo_handle).as_statement().unwrap();
        let mut mongo_stmt = stmt.mongo_statement.write().unwrap();
        let bson = match mongo_stmt.as_mut() {
            None => Err(ODBCError::InvalidCursorState),
            Some(mongo_stmt) => mongo_stmt
                .get_value(col_or_param_num)
                .map_err(ODBCError::Core),
        };
        match bson {
            Err(e) => error = Some(e),
            Ok(None) => {
                ret = Bson::Null;
            }
            Ok(Some(d)) => {
                ret = d;
            }
        }
    }
    if let Some(e) = error {
        add_diag_with_function!(mongo_handle, e, "SQLGetData");
        return SqlReturn::ERROR;
    }
    crate::api::data::format_bson_data(
        mongo_handle,
        col_or_param_num,
        target_type,
        target_value_ptr,
        buffer_length,
        str_len_or_ind_ptr,
        ret,
    )
}

///
/// [`SQLGetDescFieldW`]: https://learn.microsoft.com/en-us/sql/odbc/reference/syntax/SQLGetDescField-function
///
/// This is the WideChar version of the SQLGetDescField function
///
/// # Safety
/// Because this is a C-interface, this is necessarily unsafe
///
#[no_mangle]
#[named]
pub unsafe extern "C" fn SQLGetDescFieldW(
    _descriptor_handle: HDesc,
    _record_number: SmallInt,
    _field_identifier: SmallInt,
    _value_ptr: Pointer,
    _buffer_length: Integer,
    _string_length_ptr: *mut Integer,
) -> SqlReturn {
    unsupported_function!(_descriptor_handle)
}

///
/// [`SQLGetDescRecW`]: https://learn.microsoft.com/en-us/sql/odbc/reference/syntax/SQLGetDescRec-function
///
/// This is the WideChar version of the SQLGetDescRec function
///
/// # Safety
/// Because this is a C-interface, this is necessarily unsafe
///
#[no_mangle]
#[named]
pub unsafe extern "C" fn SQLGetDescRecW(
    _descriptor_handle: HDesc,
    _record_number: SmallInt,
    _name: *mut WideChar,
    _buffer_length: SmallInt,
    _string_length_ptr: *mut SmallInt,
    _type_ptr: *mut SmallInt,
    _sub_type_ptr: *mut SmallInt,
    _length_ptr: *mut Len,
    _precision_ptr: *mut SmallInt,
    _scale_ptr: *mut SmallInt,
    _nullable_ptr: *mut Nullability,
) -> SqlReturn {
    unsupported_function!(_descriptor_handle)
}

///
/// [`SQLGetDiagFieldW`]: https://learn.microsoft.com/en-us/sql/odbc/reference/syntax/SQLGetDiagField-function
///
/// This is the WideChar version of the SQLGetDiagField function
///
/// # Safety
/// Because this is a C-interface, this is necessarily unsafe
///
#[named]
#[no_mangle]
pub unsafe extern "C" fn SQLGetDiagFieldW(
    _handle_type: HandleType,
    handle: Handle,
    record_number: SmallInt,
    diag_identifier: SmallInt,
    diag_info_ptr: Pointer,
    buffer_length: SmallInt,
    string_length_ptr: *mut SmallInt,
) -> SqlReturn {
    panic_safe_exec_keep_diagnostics!(
        debug,
        || {
            let mongo_handle = handle as *mut MongoHandle;
            let odbc_version = (*mongo_handle).get_odbc_version();
            let get_error = |errors: &Vec<ODBCError>, diag_identifier: DiagType| -> SqlReturn {
                get_diag_fieldw(
                    errors,
                    diag_identifier,
                    odbc_version,
                    diag_info_ptr,
                    record_number,
                    buffer_length,
                    string_length_ptr,
                )
            };

            match FromPrimitive::from_i16(diag_identifier) {
                Some(diag_identifier) => {
                    match diag_identifier {
                        // some diagnostics are statement specific; return error if another handle is passed
                        DiagType::SQL_DIAG_ROW_COUNT | DiagType::SQL_DIAG_ROW_NUMBER => {
                            if _handle_type != HandleType::SQL_HANDLE_STMT {
                                return SqlReturn::ERROR;
                            }
                            get_stmt_diag_field(diag_identifier, diag_info_ptr)
                        }
                        DiagType::SQL_DIAG_NUMBER
                        | DiagType::SQL_DIAG_MESSAGE_TEXT
                        | DiagType::SQL_DIAG_NATIVE
                        | DiagType::SQL_DIAG_SQLSTATE
                        | DiagType::SQL_DIAG_RETURNCODE => match _handle_type {
                            HandleType::SQL_HANDLE_ENV => {
                                let env = must_be_env!(mongo_handle);
                                get_error(&env.errors.read().unwrap(), diag_identifier)
                            }
                            HandleType::SQL_HANDLE_DBC => {
                                let dbc = must_be_conn!(mongo_handle);
                                get_error(&dbc.errors.read().unwrap(), diag_identifier)
                            }
                            HandleType::SQL_HANDLE_STMT => {
                                let stmt = must_be_stmt!(mongo_handle);
                                get_error(&stmt.errors.read().unwrap(), diag_identifier)
                            }
                            HandleType::SQL_HANDLE_DESC => {
                                let desc = must_be_desc!(mongo_handle);
                                get_error(&desc.errors.read().unwrap(), diag_identifier)
                            }
                        },
                        // TODO: SQL-1152: Implement additional diag types
                        // this condition should only occur if the _diag_identifier is not in the spec
                        _ => SqlReturn::ERROR,
                    }
                }
                None => SqlReturn::ERROR,
            }
        },
        handle
    )
}

macro_rules! sql_get_diag_rec_impl {
    ($handle_type:ident, $handle:ident, $rec_number:ident, $state:ident, $native_error_ptr:ident, $message_text:ident, $buffer_length:ident, $text_length_ptr:ident, $error_output_func:ident) => {{
        panic_safe_exec_keep_diagnostics!(
            debug,
            || {
                if $rec_number < 1 || $buffer_length < 0 {
                    return SqlReturn::ERROR;
                }
                let mongo_handle = $handle as *mut MongoHandle;
                let odbc_version = (*mongo_handle).get_odbc_version();
                // Make the record number zero-indexed
                let rec_number = ($rec_number - 1) as usize;

                let get_error = |errors: &Vec<ODBCError>| -> SqlReturn {
                    match errors.get(rec_number) {
                        Some(odbc_err) => $error_output_func(
                            odbc_err,
                            $state,
                            odbc_version,
                            $message_text,
                            $buffer_length,
                            $text_length_ptr,
                            $native_error_ptr,
                        ),
                        None => SqlReturn::NO_DATA,
                    }
                };

                match $handle_type {
                    HandleType::SQL_HANDLE_ENV => {
                        let env = must_be_env!(mongo_handle);
                        get_error(&env.errors.read().unwrap())
                    }
                    HandleType::SQL_HANDLE_DBC => {
                        let dbc = must_be_conn!(mongo_handle);
                        get_error(&dbc.errors.read().unwrap())
                    }
                    HandleType::SQL_HANDLE_STMT => {
                        let stmt = must_be_stmt!(mongo_handle);
                        get_error(&stmt.errors.read().unwrap())
                    }
                    HandleType::SQL_HANDLE_DESC => {
                        let desc = must_be_desc!(mongo_handle);
                        get_error(&desc.errors.read().unwrap())
                    }
                }
            },
            $handle
        );
    }};
}

///
/// [`SQLGetDiagRecW`]: https://learn.microsoft.com/en-us/sql/odbc/reference/syntax/SQLGetDiagRec-function
///
/// This is the WideChar version of the SQLGetDiagRec function
///
/// # Safety
/// Because this is a C-interface, this is necessarily unsafe
///
#[named]
#[no_mangle]
pub unsafe extern "C" fn SQLGetDiagRecW(
    handle_type: HandleType,
    handle: Handle,
    rec_number: SmallInt,
    state: *mut WideChar,
    native_error_ptr: *mut Integer,
    message_text: *mut WideChar,
    buffer_length: SmallInt,
    text_length_ptr: *mut SmallInt,
) -> SqlReturn {
    sql_get_diag_rec_impl!(
        handle_type,
        handle,
        rec_number,
        state,
        native_error_ptr,
        message_text,
        buffer_length,
        text_length_ptr,
        get_diag_recw
    )
}

///
/// [`SQLGetEnvAttr`]: https://learn.microsoft.com/en-us/sql/odbc/reference/syntax/SQLGetEnvAttr-function
///
/// # Safety
/// Because this is a C-interface, this is necessarily unsafe
///
#[named]
#[no_mangle]
pub unsafe extern "C" fn SQLGetEnvAttr(
    environment_handle: HEnv,
    attribute: Integer,
    value_ptr: Pointer,
    _buffer_length: Integer,
    string_length: *mut Integer,
) -> SqlReturn {
    panic_safe_exec_clear_diagnostics!(
        info,
        || {
            let env_handle = MongoHandleRef::from(environment_handle);

            match FromPrimitive::from_i32(attribute) {
                Some(valid_attr) => {
                    sql_get_env_attrw_helper(env_handle, valid_attr, value_ptr, string_length)
                }
                None => {
                    add_diag_info!(env_handle, ODBCError::InvalidAttrIdentifier(attribute));
                    SqlReturn::ERROR
                }
            }
        },
        environment_handle
    );
}

unsafe fn sql_get_env_attrw_helper(
    env_handle: &MongoHandle,
    attribute: EnvironmentAttribute,
    value_ptr: Pointer,
    string_length: *mut Integer,
) -> SqlReturn {
    let env = must_be_valid!(env_handle.as_env());
    if value_ptr.is_null() {
        ptr_safe_write(string_length, 0);
    } else {
        ptr_safe_write(string_length, size_of::<Integer>() as Integer);
        match attribute {
            EnvironmentAttribute::SQL_ATTR_ODBC_VERSION => {
                *(value_ptr as *mut AttrOdbcVersion) = env.attributes.read().unwrap().odbc_ver;
            }
            EnvironmentAttribute::SQL_ATTR_OUTPUT_NTS => {
                *(value_ptr as *mut SqlBool) = env.attributes.read().unwrap().output_nts;
            }
            EnvironmentAttribute::SQL_ATTR_CONNECTION_POOLING => {
                *(value_ptr as *mut AttrConnectionPooling) =
                    env.attributes.read().unwrap().connection_pooling;
            }
            EnvironmentAttribute::SQL_ATTR_CP_MATCH => {
                *(value_ptr as *mut AttrCpMatch) = env.attributes.read().unwrap().cp_match;
            }
            EnvironmentAttribute::SQL_ATTR_DRIVER_UNICODE_TYPE => {
                *(value_ptr as *mut Charset) = env.attributes.read().unwrap().driver_unicode_type;
            }
        }
    }
    SqlReturn::SUCCESS
}

macro_rules! sql_get_info_helper {
($connection_handle:ident,
 $info_type:ident,
 $info_value_ptr:ident,
 $buffer_length:ident,
 $string_length_ptr:ident,
 ) => {{
    let connection_handle = $connection_handle;
    let info_type = $info_type;
    let info_value_ptr = $info_value_ptr;
    let buffer_length = $buffer_length;
    let string_length_ptr = $string_length_ptr;

    let conn_handle = MongoHandleRef::from(connection_handle);
    let mut err = None;
    let sql_return = match FromPrimitive::from_u16(info_type) {
        Some(some_info_type) => {
            trace_odbc!(
                debug,
                conn_handle,
                format!("InfoType {some_info_type:?}"),
                "SQLGetInfoW"
            );
            match some_info_type {
                InfoType::SQL_DRIVER_NAME => {
                    // This Driver Name is consistent with the name used for our JDBC driver.
                    i16_len::set_output_wstring_as_bytes(
                        DRIVER_NAME,
                        info_value_ptr,
                        buffer_length as usize,
                        string_length_ptr,
                    )
                }
                InfoType::SQL_DRIVER_VER => i16_len::set_output_wstring_as_bytes(
                    DRIVER_ODBC_VERSION.as_str(),
                    info_value_ptr,
                    buffer_length as usize,
                    string_length_ptr,
                ),
                InfoType::SQL_DRIVER_ODBC_VER => {
                    // This driver supports version 3.8.
                    i16_len::set_output_wstring(
                        ODBC_VERSION,
                        info_value_ptr as *mut WideChar,
                        buffer_length as usize,
                        string_length_ptr,
                    )
                }
                InfoType::SQL_SEARCH_PATTERN_ESCAPE => i16_len::set_output_wstring_as_bytes(
                    r"\",
                    info_value_ptr,
                    buffer_length as usize,
                    string_length_ptr,
                ),
                InfoType::SQL_DBMS_NAME => {
                    // The underlying DBMS is MongoDB Atlas.
                    i16_len::set_output_wstring_as_bytes(
                        DBMS_NAME,
                        info_value_ptr,
                        buffer_length as usize,
                        string_length_ptr,
                    )
                }
                InfoType::SQL_DBMS_VER => {
                    // Return the ADF version.
                    let conn = must_be_valid!((*conn_handle).as_connection());
                    let version = conn
                        .mongo_connection
                        .read()
                        .unwrap()
                        .as_ref()
                        .unwrap()
                        .get_adf_version();
                    match version {
                        Ok(version) => i16_len::set_output_wstring_as_bytes(
                            version.as_str(),
                            info_value_ptr,
                            buffer_length as usize,
                            string_length_ptr,
                        ),
                        Err(e) => {
                            err = Some(ODBCError::Core(e));
                            SqlReturn::ERROR
                        }
                    }
                }
                InfoType::SQL_CONCAT_NULL_BEHAVIOR => {
                    // If a NULL valued operand is used in a string concatenation,
                    // the result is NULL. The return value indicates that.
                    i16_len::set_output_fixed_data(&SQL_CB_NULL, info_value_ptr, string_length_ptr)
                }
                InfoType::SQL_IDENTIFIER_QUOTE_CHAR => {
                    // MongoSQL supports ` and " as identifier delimiters. The "
                    // character is the SQL-92 standard, but we instead return `
                    // to be consistent with our JDBC driver.
                    i16_len::set_output_wstring_as_bytes(
                        "`",
                        info_value_ptr,
                        buffer_length as usize,
                        string_length_ptr,
                    )
                }
                InfoType::SQL_OWNER_TERM => {
                    // SQL_OWNER_TERM is replaced by SQL_SCHEMA_TERM in newer ODBC
                    // versions. They use the same numeric value.
                    //
                    // SQL has two concepts in the data hierarchy above "table":
                    // "catalog" and "schema". MongoSQL only has "database" and
                    // "collection" (which is equivalent to "table"). A "catalog"
                    // contains many "schemas" and a "schema" contains many tables.
                    // Therefore, a "schema" may map to MongoSQL's "database".
                    // However, we choose to use "catalog" to represent MongoSQL
                    // databases, and we omit support for "schema".
                    i16_len::set_output_wstring_as_bytes(
                        "",
                        info_value_ptr,
                        buffer_length as usize,
                        string_length_ptr,
                    )
                }
                InfoType::SQL_CATALOG_NAME_SEPARATOR => {
                    // The name separator used by MongoSQL is '.'.
                    i16_len::set_output_wstring_as_bytes(
                        ".",
                        info_value_ptr,
                        buffer_length as usize,
                        string_length_ptr,
                    )
                }
                InfoType::SQL_CATALOG_TERM => {
                    // MongoSQL uses the term "database".
                    i16_len::set_output_wstring_as_bytes(
                        "database",
                        info_value_ptr,
                        buffer_length as usize,
                        string_length_ptr,
                    )
                }
                InfoType::SQL_CONVERT_FUNCTIONS => {
                    // MongoSQL only supports the CAST type conversion function.
                    i16_len::set_output_fixed_data(
                        &SQL_FN_CVT_CAST,
                        info_value_ptr,
                        string_length_ptr,
                    )
                }
                InfoType::SQL_NUMERIC_FUNCTIONS => {
                    // MongoSQL supports the following numeric functions.
                    const NUMERIC_FUNCTIONS: u32 = SQL_FN_NUM_ABS
                        | SQL_FN_NUM_CEILING
                        | SQL_FN_NUM_COS
                        | SQL_FN_NUM_FLOOR
                        | SQL_FN_NUM_LOG
                        | SQL_FN_NUM_MOD
                        | SQL_FN_NUM_SIN
                        | SQL_FN_NUM_SQRT
                        | SQL_FN_NUM_TAN
                        | SQL_FN_NUM_DEGREES
                        | SQL_FN_NUM_POWER
                        | SQL_FN_NUM_RADIANS
                        | SQL_FN_NUM_ROUND;
                    i16_len::set_output_fixed_data(
                        &NUMERIC_FUNCTIONS,
                        info_value_ptr,
                        string_length_ptr,
                    )
                }
                InfoType::SQL_STRING_FUNCTIONS => {
                    // MongoSQL supports the following string functions.
                    const STRING_FUNCTIONS: u32 = SQL_FN_STR_CONCAT
                        | SQL_FN_STR_LENGTH
                        | SQL_FN_STR_SUBSTRING
                        | SQL_FN_STR_BIT_LENGTH
                        | SQL_FN_STR_CHAR_LENGTH
                        | SQL_FN_STR_CHARACTER_LENGTH
                        | SQL_FN_STR_OCTET_LENGTH
                        | SQL_FN_STR_POSITION
                        | SQL_FN_STR_UCASE
                        | SQL_FN_STR_LCASE;

                    i16_len::set_output_fixed_data(
                        &STRING_FUNCTIONS,
                        info_value_ptr,
                        string_length_ptr,
                    )
                }
                InfoType::SQL_SYSTEM_FUNCTIONS => {
                    // MongoSQL does not support any of the ODBC system functions.
                    i16_len::set_output_fixed_data(&SQL_U32_ZERO, info_value_ptr, string_length_ptr)
                }
                InfoType::SQL_TIMEDATE_FUNCTIONS => {
                    // MongoSQL supports the following timedate functions.
                    const TIMEDATE_FUNCTIONS: u32 = SQL_FN_TD_CURRENT_TIMESTAMP | SQL_FN_TD_EXTRACT;
                    i16_len::set_output_fixed_data(
                        &TIMEDATE_FUNCTIONS,
                        info_value_ptr,
                        string_length_ptr,
                    )
                }
                InfoType::SQL_CONVERT_BIGINT
                | InfoType::SQL_CONVERT_DECIMAL
                | InfoType::SQL_CONVERT_DOUBLE
                | InfoType::SQL_CONVERT_FLOAT
                | InfoType::SQL_CONVERT_INTEGER
                | InfoType::SQL_CONVERT_NUMERIC
                | InfoType::SQL_CONVERT_REAL
                | InfoType::SQL_CONVERT_SMALLINT
                | InfoType::SQL_CONVERT_TINYINT
                | InfoType::SQL_CONVERT_BIT
                | InfoType::SQL_CONVERT_CHAR
                | InfoType::SQL_CONVERT_VARCHAR
                | InfoType::SQL_CONVERT_LONGVARCHAR
                | InfoType::SQL_CONVERT_WCHAR
                | InfoType::SQL_CONVERT_WVARCHAR
                | InfoType::SQL_CONVERT_WLONGVARCHAR
                | InfoType::SQL_CONVERT_TIMESTAMP
                | InfoType::SQL_CONVERT_BINARY
                | InfoType::SQL_CONVERT_DATE
                | InfoType::SQL_CONVERT_TIME
                | InfoType::SQL_CONVERT_VARBINARY
                | InfoType::SQL_CONVERT_LONGVARBINARY
                | InfoType::SQL_CONVERT_GUID => {
                    // MongoSQL does not support the CONVERT scalar function, but clients also use
                    // this to apply the CAST syntactic construct. The value we return for
                    // SQL_CONVERT_FUNCTIONS alerts the client that we expect CAST and not CONVERT.
                    i16_len::set_output_fixed_data(&MONGO_CAST_SUPPORT, info_value_ptr, string_length_ptr)
                }
                InfoType::SQL_GETDATA_EXTENSIONS => {
                    // GetData can be called on any column in any order.
                    const GETDATA_EXTENSIONS: u32 = SQL_GD_ANY_COLUMN | SQL_GD_ANY_ORDER;
                    i16_len::set_output_fixed_data(
                        &GETDATA_EXTENSIONS,
                        info_value_ptr,
                        string_length_ptr,
                    )
                }
                InfoType::SQL_COLUMN_ALIAS => {
                    // MongoSQL does support column aliases.
                    i16_len::set_output_wstring_as_bytes(
                        SQL_INFO_Y,
                        info_value_ptr,
                        buffer_length as usize,
                        string_length_ptr,
                    )
                }
                InfoType::SQL_GROUP_BY => {
                    // The GROUP BY clause must contain all nonaggregated columns
                    // in the select list. It can contain columns that are not in
                    // the select list.
                    i16_len::set_output_fixed_data(
                        &SQL_GB_GROUP_BY_CONTAINS_SELECT,
                        info_value_ptr,
                        string_length_ptr,
                    )
                }
                InfoType::SQL_ORDER_BY_COLUMNS_IN_SELECT => {
                    // MongoSQL does require ORDER BY columns to be in the SELECT list.
                    i16_len::set_output_wstring_as_bytes(
                        SQL_INFO_Y,
                        info_value_ptr,
                        buffer_length as usize,
                        string_length_ptr,
                    )
                }
                InfoType::SQL_OWNER_USAGE => {
                    // SQL_OWNER_USAGE is replaced by SQL_SCHEMA_USAGE in newer
                    // ODBC versions. They use the same numeric value.
                    //
                    // As noted for InfoType::OwnerTerm, the MongoSQL ODBC driver
                    // does not support "schema" in the data hierarchy.
                    i16_len::set_output_fixed_data(&SQL_U32_ZERO, info_value_ptr, string_length_ptr)
                }
                InfoType::SQL_CATALOG_USAGE => {
                    // This return value indicates support for SELECT as well as
                    // INSERT, UPDATE, and DELETE. In conjunction with the following
                    // InfoType, SQL_DATA_SOURCE_READ_ONLY, this return value is
                    // valid.
                    i16_len::set_output_fixed_data(
                        &SQL_CU_DML_STATEMENTS,
                        info_value_ptr,
                        string_length_ptr,
                    )
                }
                InfoType::SQL_DATA_SOURCE_READ_ONLY => {
                    // MongoSQL is read-only.
                    i16_len::set_output_wstring_as_bytes(
                        SQL_INFO_Y,
                        info_value_ptr,
                        buffer_length as usize,
                        string_length_ptr,
                    )
                }
                InfoType::SQL_SPECIAL_CHARACTERS => {
                    // According to the ODBC spec, this InfoType requires returning "A
                    // character string that contains all special characters (that is,
                    // all characters except a through z, A through Z, 0 through 9, and
                    // underscore) that can be used in an identifier name... For example,
                    // '#$^'. If an identifier contains one or more of these characters,
                    // the identifier must be a delimited identifier."
                    //
                    // MongoSQL grammar defines regular and delimited identifiers as
                    //
                    //    <regular identifier> ::= ([A-Za-z] | "_")[A-Za-z0-9_]*
                    //
                    //    <delimited identifier> ::= " <identifier character>* "
                    //                             | ` <identifier character>* `
                    //
                    //    <identifier character> ::= [^\x00]
                    //
                    // Meaning, MongoSQL requires delimiters for all characters other
                    // than [A-Za-z0-9_]. It is unrealistic to return a string with
                    // all of those characters, so here we choose to return a string
                    // containing what we believe to be most common special characters.
                    i16_len::set_output_wstring_as_bytes(
                        "`\"'.$+-*/|:<>!={}[]()",
                        info_value_ptr,
                        buffer_length as usize,
                        string_length_ptr,
                    )
                }
                InfoType::SQL_MAX_COLUMNS_IN_GROUP_BY
                | InfoType::SQL_MAX_COLUMNS_IN_ORDER_BY
                | InfoType::SQL_MAX_COLUMNS_IN_SELECT => {
                    // MongoSQL does not have an explicit maximum number of
                    // columns allowed in a GROUP BY, ORDER BY, or SELECT clause.
                    i16_len::set_output_fixed_data(&SQL_U16_ZERO, info_value_ptr, string_length_ptr)
                }

                InfoType::SQL_TIMEDATE_ADD_INTERVALS | InfoType::SQL_TIMEDATE_DIFF_INTERVALS => {
                    // Note that MongoSQL does not support TIMEDATE_ADD or
                    // TIMEDATE_DIFF, so this value will not be used. For the
                    // MongoSQL DATEADD and DATEDIFF functions, we support the
                    // following intervals.
                    const TIMEDATE_INTERVALS: u32 = SQL_FN_TSI_SECOND
                        | SQL_FN_TSI_MINUTE
                        | SQL_FN_TSI_HOUR
                        | SQL_FN_TSI_DAY
                        | SQL_FN_TSI_WEEK
                        | SQL_FN_TSI_MONTH
                        | SQL_FN_TSI_QUARTER
                        | SQL_FN_TSI_YEAR;
                    i16_len::set_output_fixed_data(
                        &TIMEDATE_INTERVALS,
                        info_value_ptr,
                        string_length_ptr,
                    )
                }
                InfoType::SQL_CATALOG_LOCATION => {
                    // MongoSQL puts the catalog (database) at the start of a qualified
                    // table name. As in, db.table.
                    i16_len::set_output_fixed_data(&SQL_CL_START, info_value_ptr, string_length_ptr)
                }
                InfoType::SQL_SQL_CONFORMANCE => {
                    // MongoSQL is SQL-92 Entry level compliant.
                    i16_len::set_output_fixed_data(
                        &SQL_SC_SQL92_ENTRY,
                        info_value_ptr,
                        string_length_ptr,
                    )
                }
                InfoType::SQL_ODBC_INTERFACE_CONFORMANCE => {
                    // The MongoSQL ODBC Driver currently meets the minimum compliance level.
                    i16_len::set_output_fixed_data(&SQL_OIC_CORE, info_value_ptr, string_length_ptr)
                }
                InfoType::SQL_SQL92_PREDICATES => {
                    // MongoSQL supports the following SQL-92 predicate operators.
                    const PREDICATES: u32 = SQL_SP_EXISTS
                        | SQL_SP_ISNOTNULL
                        | SQL_SP_ISNULL
                        | SQL_SP_LIKE
                        | SQL_SP_IN
                        | SQL_SP_BETWEEN
                        | SQL_SP_COMPARISON
                        | SQL_SP_QUANTIFIED_COMPARISON;
                    i16_len::set_output_fixed_data(&PREDICATES, info_value_ptr, string_length_ptr)
                }
                InfoType::SQL_SQL92_RELATIONAL_JOIN_OPERATORS => {
                    // MongoSQL supports the following SQL-92 JOIN operators.
                    const JOIN_OPS: u32 = SQL_SRJO_CROSS_JOIN
                        | SQL_SRJO_INNER_JOIN
                        | SQL_SRJO_LEFT_OUTER_JOIN
                        | SQL_SRJO_RIGHT_OUTER_JOIN;
                    i16_len::set_output_fixed_data(&JOIN_OPS, info_value_ptr, string_length_ptr)
                }
                InfoType::SQL_AGGREGATE_FUNCTIONS => {
                    // MongoSQL supports the following aggregate functions.
                    const AGG_FUNCTIONS: u32 = SQL_AF_AVG
                        | SQL_AF_COUNT
                        | SQL_AF_MAX
                        | SQL_AF_MIN
                        | SQL_AF_SUM
                        | SQL_AF_DISTINCT
                        | SQL_AF_ALL;
                    i16_len::set_output_fixed_data(
                        &AGG_FUNCTIONS,
                        info_value_ptr,
                        string_length_ptr,
                    )
                }
                InfoType::SQL_CATALOG_NAME => {
                    // MongoSQL does support catalog (database) names.
                    i16_len::set_output_wstring_as_bytes(
                        SQL_INFO_Y,
                        info_value_ptr,
                        buffer_length as usize,
                        string_length_ptr,
                    )
                }
                InfoType::SQL_MAX_IDENTIFIER_LEN => {
                    // MongoSQL does not have a maximum identifier length.
                    // Note : The spec does not specify which value to return if there are no maximum
                    // Let's report the max value for SQLUSMALLINT.
                    i16_len::set_output_fixed_data(&u16::MAX, info_value_ptr, string_length_ptr)
                }
                // Since we don't support transaction, Commit and Rollback are not supported.
                InfoType::SQL_CURSOR_COMMIT_BEHAVIOR | InfoType::SQL_CURSOR_ROLLBACK_BEHAVIOR => {
                    i16_len::set_output_fixed_data(
                        &SQL_CB_PRESERVE,
                        info_value_ptr,
                        string_length_ptr,
                    )
                }
                InfoType::SQL_DEFAULT_TXN_ISOLATION
                | InfoType::SQL_DTC_TRANSITION_COST
                | InfoType::SQL_BOOKMARK_PERSISTENCE
                | InfoType::SQL_POS_OPERATIONS
                | InfoType::SQL_STATIC_SENSITIVITY
                | InfoType::SQL_TXN_CAPABLE => {
                    i16_len::set_output_fixed_data(
                        &0,
                        info_value_ptr,
                        string_length_ptr,
                    )
                }
                // Setting this to 10, which is our default for the number of workers in the mongo driver's connection pool.
                InfoType::SQL_MAX_CONCURRENT_ACTIVITIES => {
                    i16_len::set_output_fixed_data(&10, info_value_ptr, string_length_ptr)
                }
                InfoType::SQL_FORWARD_ONLY_CURSOR_ATTRIBUTES1
                | InfoType::SQL_KEYSET_CURSOR_ATTRIBUTES1
                | InfoType::SQL_DYNAMIC_CURSOR_ATTRIBUTES1
                | InfoType::SQL_STATIC_CURSOR_ATTRIBUTES1 => {
                    i16_len::set_output_fixed_data(
                        &SQL_CA1_NEXT,
                        info_value_ptr,
                        string_length_ptr,
                    )
                }
                InfoType::SQL_FORWARD_ONLY_CURSOR_ATTRIBUTES2
                | InfoType::SQL_KEYSET_CURSOR_ATTRIBUTES2
                | InfoType::SQL_DYNAMIC_CURSOR_ATTRIBUTES2
                | InfoType::SQL_STATIC_CURSOR_ATTRIBUTES2 => {
                    i16_len::set_output_fixed_data(
                        &MONGO_CA2_SUPPORT,
                        info_value_ptr,
                        string_length_ptr,
                    )
                }
                InfoType::SQL_SCROLL_OPTIONS => {
                    i16_len::set_output_fixed_data(
                        &MONGO_SO_SUPPORT,
                        info_value_ptr,
                        string_length_ptr,
                    )
                }
                InfoType::SQL_NEED_LONG_DATA_LEN => {
                    i16_len::set_output_wstring_as_bytes(
                        SQL_INFO_Y,
                        info_value_ptr,
                        buffer_length as usize,
                        string_length_ptr,
                    )
                }
                InfoType::SQL_TXN_ISOLATION_OPTION => {
                    i16_len::set_output_fixed_data(
                        &SQL_TXN_SERIALIZABLE,
                        info_value_ptr,
                        string_length_ptr,
                    )
                }
                InfoType::SQL_DATABASE_NAME => {
                    let conn = must_be_valid!((*conn_handle).as_connection());
                    let attributes = conn.attributes.read().unwrap();
                    if attributes.current_catalog.is_some() {
                        i16_len::set_output_wstring_as_bytes(
                            attributes.current_catalog.as_ref().unwrap().as_str(),
                            info_value_ptr,
                            buffer_length as usize,
                            string_length_ptr,
                        )
                    } else {
                        err = Some(ODBCError::ConnectionNotOpen);
                        SqlReturn::ERROR
                    }
                }
                InfoType::SQL_SCROLL_CONCURRENCY => {
                    i16_len::set_output_fixed_data(
                        &SQL_SCCO_READ_ONLY,
                        info_value_ptr,
                        string_length_ptr,
                    )
                }
                InfoType::SQL_LOCK_TYPES => {
                    i16_len::set_output_fixed_data(
                        &SQL_LCK_NO_CHANGE,
                        info_value_ptr,
                        string_length_ptr,
                    )
                }
                _ => {
                    err = Some(ODBCError::UnsupportedInfoTypeRetrieval(
                        info_type.to_string(),
                    ));
                    SqlReturn::ERROR
                }
            }
        }
        None => {
            err = Some(ODBCError::UnsupportedInfoTypeRetrieval(
                info_type.to_string(),
            ));
            SqlReturn::ERROR
        }
    };

    if let Some(error) = err {
        add_diag_with_function!(conn_handle, error, "SQLGetInfoW");
    }
    sql_return
}}
}

///
/// [`SQLGetInfoW`]: https://learn.microsoft.com/en-us/sql/odbc/reference/syntax/SQLGetInfo-function
///
/// This is the WideChar version of the SQLGetInfo function
///
/// # Safety
/// Because this is a C-interface, this is necessarily unsafe
///
#[named]
#[no_mangle]
pub unsafe extern "C" fn SQLGetInfoW(
    connection_handle: HDbc,
    info_type: USmallInt,
    info_value_ptr: Pointer,
    buffer_length: SmallInt,
    string_length_ptr: *mut SmallInt,
) -> SqlReturn {
    panic_safe_exec_clear_diagnostics!(
        debug,
        || sql_get_info_helper!(
            connection_handle,
            info_type,
            info_value_ptr,
            buffer_length,
            string_length_ptr,
        ),
        connection_handle
    )
}

///
/// [`SQLGetStmtAttrW`]: https://learn.microsoft.com/en-us/sql/odbc/reference/syntax/SQLGetStmtAttr-function
///
/// This is the WideChar version of the SQLGetStmtAttr function
///
/// # Safety
/// Because this is a C-interface, this is necessarily unsafe
///
#[named]
#[no_mangle]
pub unsafe extern "C" fn SQLGetStmtAttrW(
    handle: HStmt,
    attribute: Integer,
    value_ptr: Pointer,
    _buffer_length: Integer,
    string_length_ptr: *mut Integer,
) -> SqlReturn {
    panic_safe_exec_clear_diagnostics!(
        debug,
        || {
            let stmt_handle = MongoHandleRef::from(handle);
            if value_ptr.is_null() {
                return SqlReturn::ERROR;
            }

            match FromPrimitive::from_i32(attribute) {
                Some(valid_attr) => {
                    sql_get_stmt_attrw_helper(stmt_handle, valid_attr, value_ptr, string_length_ptr)
                }
                None => {
                    add_diag_info!(stmt_handle, ODBCError::InvalidAttrIdentifier(attribute));
                    SqlReturn::ERROR
                }
            }
        },
        handle
    );
}

unsafe fn sql_get_stmt_attrw_helper(
    stmt_handle: &mut MongoHandle,
    attribute: StatementAttribute,
    value_ptr: Pointer,
    string_length_ptr: *mut Integer,
) -> SqlReturn {
    // Most attributes have type SQLULEN, so default to the size of that
    // type.
    ptr_safe_write(string_length_ptr, size_of::<ULen>() as Integer);

    let mut err = None;

    let sql_return = {
        let stmt = must_be_valid!(stmt_handle.as_statement());
        match attribute {
            StatementAttribute::SQL_ATTR_APP_ROW_DESC => {
                *(value_ptr as *mut Pointer) =
                    stmt.attributes.read().unwrap().app_row_desc as Pointer;
                ptr_safe_write(string_length_ptr, size_of::<Pointer>() as Integer);
                SqlReturn::SUCCESS
            }
            StatementAttribute::SQL_ATTR_APP_PARAM_DESC => {
                *(value_ptr as *mut Pointer) =
                    stmt.attributes.read().unwrap().app_param_desc as Pointer;
                ptr_safe_write(string_length_ptr, size_of::<Pointer>() as Integer);
                SqlReturn::SUCCESS
            }
            StatementAttribute::SQL_ATTR_IMP_ROW_DESC => {
                *(value_ptr as *mut Pointer) =
                    stmt.attributes.read().unwrap().imp_row_desc as Pointer;
                ptr_safe_write(string_length_ptr, size_of::<Pointer>() as Integer);
                SqlReturn::SUCCESS
            }
            StatementAttribute::SQL_ATTR_IMP_PARAM_DESC => {
                *(value_ptr as *mut Pointer) =
                    stmt.attributes.read().unwrap().imp_param_desc as Pointer;
                ptr_safe_write(string_length_ptr, size_of::<Pointer>() as Integer);
                SqlReturn::SUCCESS
            }
            StatementAttribute::SQL_ATTR_FETCH_BOOKMARK_PTR => {
                *(value_ptr as *mut _) = stmt.attributes.read().unwrap().fetch_bookmark_ptr;
                ptr_safe_write(string_length_ptr, size_of::<*mut Len>() as Integer);
                SqlReturn::SUCCESS
            }
            StatementAttribute::SQL_ATTR_CURSOR_SCROLLABLE => {
                *(value_ptr as *mut CursorScrollable) =
                    stmt.attributes.read().unwrap().cursor_scrollable;
                SqlReturn::SUCCESS
            }
            StatementAttribute::SQL_ATTR_CURSOR_SENSITIVITY => {
                *(value_ptr as *mut CursorSensitivity) =
                    stmt.attributes.read().unwrap().cursor_sensitivity;
                SqlReturn::SUCCESS
            }
            StatementAttribute::SQL_ATTR_ASYNC_ENABLE => {
                *(value_ptr as *mut AsyncEnable) = stmt.attributes.read().unwrap().async_enable;
                SqlReturn::SUCCESS
            }
            StatementAttribute::SQL_ATTR_CONCURRENCY => {
                *(value_ptr as *mut Concurrency) = stmt.attributes.read().unwrap().concurrency;
                SqlReturn::SUCCESS
            }
            StatementAttribute::SQL_ATTR_CURSOR_TYPE => {
                *(value_ptr as *mut CursorType) = stmt.attributes.read().unwrap().cursor_type;
                SqlReturn::SUCCESS
            }
            StatementAttribute::SQL_ATTR_ENABLE_AUTO_IPD => {
                *(value_ptr as *mut SqlBool) = stmt.attributes.read().unwrap().enable_auto_ipd;
                SqlReturn::SUCCESS
            }
            StatementAttribute::SQL_ATTR_KEYSET_SIZE => {
                *(value_ptr as *mut ULen) = 0;
                SqlReturn::SUCCESS
            }
            StatementAttribute::SQL_ATTR_MAX_LENGTH => {
                *(value_ptr as *mut ULen) = stmt.attributes.read().unwrap().max_length;
                SqlReturn::SUCCESS
            }
            StatementAttribute::SQL_ATTR_MAX_ROWS => {
                *(value_ptr as *mut ULen) = stmt.attributes.read().unwrap().max_rows;
                SqlReturn::SUCCESS
            }
            StatementAttribute::SQL_ATTR_NOSCAN => {
                *(value_ptr as *mut NoScan) = stmt.attributes.read().unwrap().no_scan;
                SqlReturn::SUCCESS
            }
            StatementAttribute::SQL_ATTR_PARAM_BIND_OFFSET_PTR => {
                *(value_ptr as *mut _) = stmt.attributes.read().unwrap().param_bind_offset_ptr;
                ptr_safe_write(string_length_ptr, size_of::<*mut ULen>() as Integer);
                SqlReturn::SUCCESS
            }
            StatementAttribute::SQL_ATTR_PARAM_BIND_TYPE => {
                *(value_ptr as *mut ULen) = stmt.attributes.read().unwrap().param_bind_type;
                SqlReturn::SUCCESS
            }
            StatementAttribute::SQL_ATTR_PARAM_OPERATION_PTR => {
                *(value_ptr as *mut _) = stmt.attributes.read().unwrap().param_operation_ptr;
                ptr_safe_write(string_length_ptr, size_of::<*mut USmallInt>() as Integer);
                SqlReturn::SUCCESS
            }
            StatementAttribute::SQL_ATTR_PARAM_STATUS_PTR => {
                *(value_ptr as *mut _) = stmt.attributes.read().unwrap().param_status_ptr;
                ptr_safe_write(string_length_ptr, size_of::<*mut USmallInt>() as Integer);
                SqlReturn::SUCCESS
            }
            StatementAttribute::SQL_ATTR_PARAMS_PROCESSED_PTR => {
                *(value_ptr as *mut _) = stmt.attributes.read().unwrap().param_processed_ptr;
                ptr_safe_write(string_length_ptr, size_of::<*mut ULen>() as Integer);
                SqlReturn::SUCCESS
            }
            StatementAttribute::SQL_ATTR_PARAMSET_SIZE => {
                *(value_ptr as *mut ULen) = stmt.attributes.read().unwrap().paramset_size;
                SqlReturn::SUCCESS
            }
            StatementAttribute::SQL_ATTR_QUERY_TIMEOUT => {
                *(value_ptr as *mut ULen) = stmt.attributes.read().unwrap().query_timeout;
                SqlReturn::SUCCESS
            }
            StatementAttribute::SQL_ATTR_RETRIEVE_DATA => {
                *(value_ptr as *mut RetrieveData) = stmt.attributes.read().unwrap().retrieve_data;
                SqlReturn::SUCCESS
            }
            StatementAttribute::SQL_ATTR_ROW_BIND_OFFSET_PTR => {
                *(value_ptr as *mut _) = stmt.attributes.read().unwrap().row_bind_offset_ptr;
                ptr_safe_write(string_length_ptr, size_of::<*mut ULen>() as Integer);
                SqlReturn::SUCCESS
            }
            StatementAttribute::SQL_ATTR_ROW_BIND_TYPE => {
                *(value_ptr as *mut ULen) = stmt.attributes.read().unwrap().row_bind_type;
                SqlReturn::SUCCESS
            }
            StatementAttribute::SQL_ATTR_ROW_NUMBER => {
                *(value_ptr as *mut ULen) = stmt.attributes.read().unwrap().row_number;
                SqlReturn::SUCCESS
            }
            StatementAttribute::SQL_ATTR_ROW_OPERATION_PTR => {
                *(value_ptr as *mut _) = stmt.attributes.read().unwrap().row_operation_ptr;
                ptr_safe_write(string_length_ptr, size_of::<*mut USmallInt>() as Integer);
                SqlReturn::SUCCESS
            }
            StatementAttribute::SQL_ATTR_ROW_STATUS_PTR => {
                *(value_ptr as *mut _) = stmt.attributes.read().unwrap().row_status_ptr;
                ptr_safe_write(string_length_ptr, size_of::<*mut USmallInt>() as Integer);
                SqlReturn::SUCCESS
            }
            StatementAttribute::SQL_ATTR_ROWS_FETCHED_PTR => {
                *(value_ptr as *mut _) = stmt.attributes.read().unwrap().rows_fetched_ptr;
                ptr_safe_write(string_length_ptr, size_of::<*mut ULen>() as Integer);
                SqlReturn::SUCCESS
            }
            StatementAttribute::SQL_ATTR_ROW_ARRAY_SIZE | StatementAttribute::SQL_ROWSET_SIZE => {
                *(value_ptr as *mut ULen) = stmt.attributes.read().unwrap().row_array_size;
                SqlReturn::SUCCESS
            }
            StatementAttribute::SQL_ATTR_SIMULATE_CURSOR => {
                *(value_ptr as *mut ULen) = stmt.attributes.read().unwrap().simulate_cursor;
                SqlReturn::SUCCESS
            }
            StatementAttribute::SQL_ATTR_USE_BOOKMARKS => {
                *(value_ptr as *mut UseBookmarks) = stmt.attributes.read().unwrap().use_bookmarks;
                SqlReturn::SUCCESS
            }
            StatementAttribute::SQL_ATTR_ASYNC_STMT_EVENT => {
                *(value_ptr as *mut _) = stmt.attributes.read().unwrap().async_stmt_event;
                SqlReturn::SUCCESS
            }
            StatementAttribute::SQL_ATTR_METADATA_ID => {
                // False means that we treat arguments to catalog functions as case sensitive. This
                // is a _requirement_ for mongodb where FOO and foo are distinct database names.
                *(value_ptr as *mut ULen) = SqlBool::SQL_FALSE as ULen;
                SqlReturn::SUCCESS
            }
            // leave SQL_GET_BOOKMARK as unsupported since it is for ODBC < 3.0 drivers
            StatementAttribute::SQL_GET_BOOKMARK
            // Not supported but still relevent to 3.0 drivers
            | StatementAttribute::SQL_ATTR_SAMPLE_SIZE
            | StatementAttribute::SQL_ATTR_DYNAMIC_COLUMNS
            | StatementAttribute::SQL_ATTR_TYPE_EXCEPTION_BEHAVIOR
            | StatementAttribute::SQL_ATTR_LENGTH_EXCEPTION_BEHAVIOR => {
                err = Some(ODBCError::UnsupportedStatementAttribute(
                    statement_attribute_to_string(attribute),
                ));
                SqlReturn::ERROR
            }
        }
    };

    if let Some(error) = err {
        add_diag_with_function!(stmt_handle, error, "SQLGetStmtAttrW");
    }
    sql_return
}

///
/// [`SQLGetTypeInfoW`]: https://learn.microsoft.com/en-us/sql/odbc/reference/syntax/SQLGetTypeInfo-function
///
/// # Safety
/// Because this is a C-interface, this is necessarily unsafe
///
#[named]
#[no_mangle]
pub unsafe extern "C" fn SQLGetTypeInfoW(handle: HStmt, data_type: SmallInt) -> SqlReturn {
    panic_safe_exec_clear_diagnostics!(
        debug,
        || {
            let mongo_handle = MongoHandleRef::from(handle);
            let odbc_version = mongo_handle.get_odbc_version();
            match FromPrimitive::from_i16(data_type) {
                Some(sql_data_type) => {
                    let sql_data_type = handle_sql_type(odbc_version, sql_data_type);
                    let stmt = must_be_valid!((*mongo_handle).as_statement());
                    let type_mode = if stmt.connection.is_null() {
                        TypeMode::Standard
                    } else {
                        let connection = must_be_valid!((*stmt.connection).as_connection());
                        *connection.type_mode.read().unwrap()
                    };
                    let types_info = MongoTypesInfo::new(sql_data_type, type_mode);
                    *stmt.mongo_statement.write().unwrap() = Some(Box::new(types_info));
                    SqlReturn::SUCCESS
                }
                None => {
                    add_diag_info!(
                        mongo_handle,
                        ODBCError::InvalidSqlType(data_type.to_string())
                    );
                    SqlReturn::ERROR
                }
            }
        },
        handle
    )
}

///
/// [`SQLMoreResults`]: https://learn.microsoft.com/en-us/sql/odbc/reference/syntax/SQLMoreResults-function
///
/// # Safety
/// Because this is a C-interface, this is necessarily unsafe
///
#[no_mangle]
pub unsafe extern "C" fn SQLMoreResults(_handle: HStmt) -> SqlReturn {
    // For now, we never allow more than one result from a query (i.e., we only support one query
    // at a time).
    SqlReturn::NO_DATA
}

///
/// [`SQLNativeSqlW`]: https://learn.microsoft.com/en-us/sql/odbc/reference/syntax/SQLNativeSql-function
///
/// This is the WideChar version of the SQLNativeSql function
///
/// # Safety
/// Because this is a C-interface, this is necessarily unsafe
///
#[named]
#[no_mangle]
pub unsafe extern "C" fn SQLNativeSqlW(
    connection_handle: HDbc,
    _in_statement_text: *const WideChar,
    _in_statement_len: Integer,
    _out_statement_text: *mut WideChar,
    _buffer_len: Integer,
    _out_statement_len: *mut Integer,
) -> SqlReturn {
    unimpl!(connection_handle);
}

///
/// [`SQLNumParams`]: https://learn.microsoft.com/en-us/sql/odbc/reference/syntax/SQLNumParams-function
///
/// # Safety
/// Because this is a C-interface, this is necessarily unsafe
///
#[no_mangle]
#[named]
pub unsafe extern "C" fn SQLNumParams(
    statement_handle: HStmt,
    _param_count_ptr: *mut SmallInt,
) -> SqlReturn {
    unsupported_function!(statement_handle)
}

///
/// [`SQLNumResultCols`]: https://learn.microsoft.com/en-us/sql/odbc/reference/syntax/SQLNumResultCols-function
///
/// # Safety
/// Because this is a C-interface, this is necessarily unsafe
///
#[named]
#[no_mangle]
pub unsafe extern "C" fn SQLNumResultCols(
    statement_handle: HStmt,
    column_count_ptr: *mut SmallInt,
) -> SqlReturn {
    panic_safe_exec_clear_diagnostics!(
        debug,
        || {
            let mongo_handle = MongoHandleRef::from(statement_handle);

            let stmt = must_be_valid!((*mongo_handle).as_statement());

            let mongo_statement = stmt.mongo_statement.read().unwrap();
            if mongo_statement.is_none() {
                *column_count_ptr = 0;
                return SqlReturn::SUCCESS;
            }
            *column_count_ptr = mongo_statement
                .as_ref()
                .unwrap()
                .get_resultset_metadata()
                .len() as SmallInt;
            SqlReturn::SUCCESS
        },
        statement_handle
    );
}

///
/// [`SQLParamData`]: https://learn.microsoft.com/en-us/sql/odbc/reference/syntax/SQLParamData-function
///
/// # Safety
/// Because this is a C-interface, this is necessarily unsafe
///
#[no_mangle]
#[named]
pub unsafe extern "C" fn SQLParamData(hstmt: HStmt, _value_ptr_ptr: *mut Pointer) -> SqlReturn {
    unsupported_function!(hstmt)
}

///
/// [`SQLPrepareW`]: https://learn.microsoft.com/en-us/sql/odbc/reference/syntax/SQLPrepare-function
///
/// This is the WideChar version of the SQLPrepare function
///
/// # Safety
/// Because this is a C-interface, this is necessarily unsafe
///
#[no_mangle]
#[named]
pub unsafe extern "C" fn SQLPrepareW(
    statement_handle: HStmt,
    statement_text: *const WideChar,
    text_length: Integer,
) -> SqlReturn {
    panic_safe_exec_clear_diagnostics!(
        debug,
        || {
            let mongo_handle = MongoHandleRef::from(statement_handle);
            let stmt = must_be_valid!(mongo_handle.as_statement());
            let connection = must_be_valid!((*stmt.connection).as_connection());
            let mongo_statement = odbc_unwrap!(
                sql_prepare(statement_text, text_length, connection,),
                mongo_handle
            );

            *stmt.mongo_statement.write().unwrap() = Some(Box::new(mongo_statement));
            SqlReturn::SUCCESS
        },
        statement_handle
    );
}

fn sql_prepare(
    statement_text: *const WideChar,
    text_length: Integer,
    connection: &Connection,
) -> Result<MongoQuery> {
    let mut query = unsafe { input_text_to_string_w(statement_text, text_length as usize) };
    query = query.strip_suffix(';').unwrap_or(&query).to_string();
    let mongo_statement = {
        let type_mode = *connection.type_mode.read().unwrap();
        let attributes = connection.attributes.read().unwrap();
        let timeout = attributes.connection_timeout;
        let current_db = attributes.current_catalog.as_ref().cloned();
        if let Some(mongo_connection) = connection.mongo_connection.read().unwrap().as_ref() {
            MongoQuery::prepare(mongo_connection, current_db, timeout, &query, type_mode)
                .map_err(|e| e.into())
        } else {
            Err(ODBCError::InvalidCursorState)
        }
    };
    mongo_statement
}

///
/// [`SQLPrimaryKeysW`]: https://learn.microsoft.com/en-us/sql/odbc/reference/syntax/SQLPrimaryKeys-function
///
/// This is the WideChar version of the SQLPrimaryKeys function
///
/// # Safety
/// Because this is a C-interface, this is necessarily unsafe
///
#[named]
#[no_mangle]
pub unsafe extern "C" fn SQLPrimaryKeysW(
    statement_handle: HStmt,
    _catalog_name: *const WideChar,
    _catalog_name_length: SmallInt,
    _schema_name: *const WideChar,
    _schema_name_length: SmallInt,
    _table_name: *const WideChar,
    _table_name_length: SmallInt,
) -> SqlReturn {
    panic_safe_exec_clear_diagnostics!(
        debug,
        || {
            let mongo_handle = MongoHandleRef::from(statement_handle);
            let stmt = must_be_valid!((*mongo_handle).as_statement());
            let mongo_statement = MongoPrimaryKeys::empty();
            *stmt.mongo_statement.write().unwrap() = Some(Box::new(mongo_statement));
            SqlReturn::SUCCESS
        },
        statement_handle
    );
}

///
/// [`SQLProcedureColumnsW`]: https://learn.microsoft.com/en-us/sql/odbc/reference/syntax/SQLProcedureColumns-function
///
/// This is the WideChar version of the SQLProcedureColumns function
///
/// # Safety
/// Because this is a C-interface, this is necessarily unsafe
///
#[no_mangle]
#[named]
pub unsafe extern "C" fn SQLProcedureColumnsW(
    statement_handle: HStmt,
    _catalog_name: *const WideChar,
    _catalog_name_length: SmallInt,
    _schema_name: *const WideChar,
    _schema_name_length: SmallInt,
    _proc_name: *const WideChar,
    _proc_name_length: SmallInt,
    _column_name: *const WideChar,
    _column_name_length: SmallInt,
) -> SqlReturn {
    unsupported_function!(statement_handle)
}

///
/// [`SQLProceduresW`]: https://learn.microsoft.com/en-us/sql/odbc/reference/syntax/SQLProcedures-function
///
/// This is the WideChar version of the SQLProcedures function
///
/// # Safety
/// Because this is a C-interface, this is necessarily unsafe
///
#[no_mangle]
#[named]
pub unsafe extern "C" fn SQLProceduresW(
    statement_handle: HStmt,
    _catalog_name: *const WideChar,
    _catalog_name_length: SmallInt,
    _schema_name: *const WideChar,
    _schema_name_length: SmallInt,
    _proc_name: *const WideChar,
    _proc_name_length: SmallInt,
) -> SqlReturn {
    unsupported_function!(statement_handle)
}

///
/// [`SQLPutData`]: https://learn.microsoft.com/en-us/sql/odbc/reference/syntax/SQLPutData-function
///
/// # Safety
/// Because this is a C-interface, this is necessarily unsafe
///
#[no_mangle]
#[named]
pub unsafe extern "C" fn SQLPutData(
    statement_handle: HStmt,
    _data_ptr: Pointer,
    _str_len_or_ind_ptr: Len,
) -> SqlReturn {
    unsupported_function!(statement_handle)
}

///
/// [`SQLRowCount`]: https://learn.microsoft.com/en-us/sql/odbc/reference/syntax/SQLRowCount-function
///
/// # Safety
/// Because this is a C-interface, this is necessarily unsafe
///
#[named]
#[no_mangle]
pub unsafe extern "C" fn SQLRowCount(
    statement_handle: HStmt,
    row_count_ptr: *mut Len,
) -> SqlReturn {
    panic_safe_exec_clear_diagnostics!(
        debug,
        || {
            let mongo_handle = MongoHandleRef::from(statement_handle);
            // even though we always return 0, we must still assert that the proper handle
            // type is sent by the client.
            let _ = must_be_valid!((*mongo_handle).as_statement());
            *row_count_ptr = 0 as Len;
            SqlReturn::SUCCESS
        },
        statement_handle
    );
}

///
/// [`SQLSetConnectAttrW`]: https://learn.microsoft.com/en-us/sql/odbc/reference/syntax/SQLSetConnectAttr-function
///
/// This is the WideChar version of the SQLSetConnectAttr function
///
/// # Safety
/// Because this is a C-interface, this is necessarily unsafe
///
#[named]
#[no_mangle]
pub unsafe extern "C" fn SQLSetConnectAttrW(
    connection_handle: HDbc,
    attribute: Integer,
    value_ptr: Pointer,
    _str_length: Integer,
) -> SqlReturn {
    panic_safe_exec_clear_diagnostics!(
        debug,
        || {
            let conn_handle = MongoHandleRef::from(connection_handle);

            match FromPrimitive::from_i32(attribute) {
                Some(valid_attr) => set_connect_attrw_helper(conn_handle, valid_attr, value_ptr),
                None => {
                    add_diag_info!(conn_handle, ODBCError::InvalidAttrIdentifier(attribute));
                    SqlReturn::ERROR
                }
            }
        },
        connection_handle
    )
}

unsafe fn set_connect_attrw_helper(
    conn_handle: &mut MongoHandle,
    attribute: ConnectionAttribute,
    value_ptr: Pointer,
) -> SqlReturn {
    let mut err = None;

    // This scope is introduced to make the RWLock Guard expire before we write
    // any error values via add_diag_info as RWLock::write is not reentrant on
    // all operating systems, and the docs say it can panic.
    let sql_return = {
        let conn = must_be_valid!((*conn_handle).as_connection());

        match attribute {
            ConnectionAttribute::SQL_ATTR_LOGIN_TIMEOUT => {
                conn.attributes.write().unwrap().login_timeout = Some(value_ptr as u32);
                SqlReturn::SUCCESS
            }
            ConnectionAttribute::SQL_ATTR_APP_WCHAR_TYPE => SqlReturn::SUCCESS,
            ConnectionAttribute::SQL_ATTR_CURRENT_CATALOG => {
                let current_db = input_text_to_string_w(value_ptr as *const _, usize::MAX);
                conn.attributes.write().unwrap().current_catalog = Some(current_db);
                SqlReturn::SUCCESS
            }
            _ => {
                err = Some(ODBCError::UnsupportedConnectionAttribute(
                    connection_attribute_to_string(attribute),
                ));
                SqlReturn::ERROR
            }
        }
    };

    if let Some(error) = err {
        add_diag_with_function!(conn_handle, error, "SQLSetConnectAttrW");
    }
    sql_return
}

///
/// [`SQLSetCursorNameW`]: https://learn.microsoft.com/en-us/sql/odbc/reference/syntax/SQLSetCursorName-function
///
/// This is the WideChar version of the SQLSetCursorName function
///
/// # Safety
/// Because this is a C-interface, this is necessarily unsafe
///
#[named]
#[no_mangle]
pub unsafe extern "C" fn SQLSetCursorNameW(
    statement_handle: HStmt,
    _cursor_name: *const WideChar,
    _name_length: SmallInt,
) -> SqlReturn {
    unimpl!(statement_handle);
}

///
/// [`SQLSetDescFieldW`]: https://learn.microsoft.com/en-us/sql/odbc/reference/syntax/SQLSetDescField-function
///
/// # Safety
/// Because this is a C-interface, this is necessarily unsafe
///
#[no_mangle]
#[named]
pub unsafe extern "C" fn SQLSetDescFieldW(
    _desc_handle: HDesc,
    _rec_number: SmallInt,
    _field_identifier: SmallInt,
    _value_ptr: Pointer,
    _buffer_length: Integer,
) -> SqlReturn {
    unsupported_function!(_desc_handle)
}

///
/// [`SQLSetDescRec`]: https://learn.microsoft.com/en-us/sql/odbc/reference/syntax/SQLSetDescRec-function
///
/// # Safety
/// Because this is a C-interface, this is necessarily unsafe
///
#[named]
#[no_mangle]
pub unsafe extern "C" fn SQLSetDescRec(
    desc_handle: HDesc,
    _rec_number: SmallInt,
    _desc_type: SmallInt,
    _desc_sub_type: SmallInt,
    _length: Len,
    _precision: SmallInt,
    _scale: SmallInt,
    _data_ptr: Pointer,
    _string_length_ptr: *const Len,
    _indicator_ptr: *const Len,
) -> SqlReturn {
    unimpl!(desc_handle)
}

///
/// [`SQLSetPos`]: https://learn.microsoft.com/en-us/sql/odbc/reference/syntax/SQLSetPos-function
///
/// # Safety
/// Because this is a C-interface, this is necessarily unsafe
///
#[no_mangle]
#[named]
pub unsafe extern "C" fn SQLSetPos(
    statement_handle: HStmt,
    _row_number: ULen,
    _operation: USmallInt,
    _lock_type: USmallInt,
) -> SqlReturn {
    unsupported_function!(statement_handle)
}

///
/// [`SQLSetEnvAttrW`]: https://learn.microsoft.com/en-us/sql/odbc/reference/syntax/SQLSetEnvAttr-function
///
/// This is the WideChar version of the SQLSetEnvAttr function
///
/// # Safety
/// Because this is a C-interface, this is necessarily unsafe
///
#[named]
#[no_mangle]
pub unsafe extern "C" fn SQLSetEnvAttr(
    environment_handle: HEnv,
    attribute: Integer,
    value: Pointer,
    _string_length: Integer,
) -> SqlReturn {
    panic_safe_exec_clear_diagnostics!(
        info,
        || {
            let env_handle = MongoHandleRef::from(environment_handle);

            match FromPrimitive::from_i32(attribute) {
                Some(valid_attr) => sql_set_env_attrw_helper(env_handle, valid_attr, value),
                None => {
                    add_diag_info!(env_handle, ODBCError::InvalidAttrIdentifier(attribute));
                    SqlReturn::ERROR
                }
            }
        },
        environment_handle
    );
}

unsafe fn sql_set_env_attrw_helper(
    env_handle: &mut MongoHandle,
    attribute: EnvironmentAttribute,
    value_ptr: Pointer,
) -> SqlReturn {
    let env = must_be_valid!(env_handle.as_env());
    match attribute {
        EnvironmentAttribute::SQL_ATTR_ODBC_VERSION => {
            match FromPrimitive::from_i32(value_ptr as i32) {
                Some(version) => {
                    env.attributes.write().unwrap().odbc_ver = version;
                    SqlReturn::SUCCESS
                }
                None => {
                    add_diag_with_function!(
                        env_handle,
                        ODBCError::InvalidAttrValue("SQL_ATTR_ODBC_VERSION"),
                        "SQLSetEnvAttrW"
                    );
                    SqlReturn::ERROR
                }
            }
        }
        EnvironmentAttribute::SQL_ATTR_OUTPUT_NTS => {
            match FromPrimitive::from_i32(value_ptr as i32) {
                Some(SqlBool::SQL_TRUE) => SqlReturn::SUCCESS,
                _ => {
                    add_diag_with_function!(
                        env_handle,
                        ODBCError::Unimplemented("OUTPUT_NTS=SQL_FALSE"),
                        "SQLSetEnvAttrW"
                    );
                    SqlReturn::ERROR
                }
            }
        }
        EnvironmentAttribute::SQL_ATTR_CONNECTION_POOLING => {
            match FromPrimitive::from_i32(value_ptr as i32) {
                Some(AttrConnectionPooling::SQL_CP_OFF) => SqlReturn::SUCCESS,
                _ => {
                    env_handle.add_diag_info(ODBCError::OptionValueChanged(
                        "SQL_ATTR_CONNECTION_POOLING",
                        "SQL_CP_OFF",
                    ));
                    SqlReturn::SUCCESS_WITH_INFO
                }
            }
        }
        EnvironmentAttribute::SQL_ATTR_CP_MATCH => {
            match FromPrimitive::from_i32(value_ptr as i32) {
                Some(AttrCpMatch::SQL_CP_STRICT_MATCH) => SqlReturn::SUCCESS,
                _ => {
                    env_handle.add_diag_info(ODBCError::OptionValueChanged(
                        "SQL_ATTR_CP_MATCH",
                        "SQL_CP_STRICT_MATCH",
                    ));
                    SqlReturn::SUCCESS_WITH_INFO
                }
            }
        }
        EnvironmentAttribute::SQL_ATTR_DRIVER_UNICODE_TYPE => {
            match FromPrimitive::from_i32(value_ptr as i32) {
                Some(Charset::Utf16) => SqlReturn::SUCCESS,
                Some(Charset::Utf32) => SqlReturn::SUCCESS,
                _ => {
                    env_handle.add_diag_info(ODBCError::OptionValueChanged(
                        "SQL_ATTR_DRIVER_UNICODE_TYPE",
                        "SQL_DM_CP_UTF16",
                    ));
                    SqlReturn::SUCCESS_WITH_INFO
                }
            }
        }
    }
}

///
/// [`SQLSetStmtAttrW`]: https://learn.microsoft.com/en-us/sql/odbc/reference/syntax/SQLSetStmtAttr-function
///
/// This is the WideChar version of the SQLSetStmtAttr function
///
/// # Safety
/// Because this is a C-interface, this is necessarily unsafe
///
#[named]
#[no_mangle]
pub unsafe extern "C" fn SQLSetStmtAttrW(
    hstmt: HStmt,
    attr: Integer,
    value: Pointer,
    _str_length: Integer,
) -> SqlReturn {
    panic_safe_exec_clear_diagnostics!(
        debug,
        || {
            let stmt_handle = MongoHandleRef::from(hstmt);

            match FromPrimitive::from_i32(attr) {
                Some(valid_attr) => sql_set_stmt_attrw_helper(stmt_handle, valid_attr, value),
                None => {
                    add_diag_info!(stmt_handle, ODBCError::InvalidAttrIdentifier(attr));
                    SqlReturn::ERROR
                }
            }
        },
        hstmt
    );
}

unsafe fn sql_set_stmt_attrw_helper(
    stmt_handle: &mut MongoHandle,
    attribute: StatementAttribute,
    value_ptr: Pointer,
) -> SqlReturn {
    let stmt = must_be_valid!(stmt_handle.as_statement());
    match attribute {
        StatementAttribute::SQL_ATTR_APP_ROW_DESC => {
            add_diag_with_function!(stmt_handle,ODBCError::Unimplemented("SQL_ATTR_APP_ROW_DESC"), "SQLSetStmtAttrW");
            SqlReturn::ERROR
        }
        StatementAttribute::SQL_ATTR_APP_PARAM_DESC => {
            add_diag_with_function!(stmt_handle,ODBCError::Unimplemented("SQL_ATTR_APP_PARAM_DESC"), "SQLSetStmtAttrW");
            SqlReturn::ERROR
        }
        StatementAttribute::SQL_ATTR_IMP_ROW_DESC => {
            // TODO: SQL_681, determine the correct SQL state
            add_diag_with_function!(stmt_handle,ODBCError::Unimplemented("SQL_ATTR_IMP_ROW_DESC"), "SQLSetStmtAttrW");
            SqlReturn::ERROR
        }
        StatementAttribute::SQL_ATTR_IMP_PARAM_DESC => {
            // TODO: SQL_681, determine the correct SQL state
            add_diag_with_function!(stmt_handle,ODBCError::Unimplemented("SQL_ATTR_IMP_PARAM_DESC"), "SQLSetStmtAttrW");
            SqlReturn::ERROR
        }
        StatementAttribute::SQL_ATTR_CURSOR_SCROLLABLE => {
            match FromPrimitive::from_usize(value_ptr as usize) {
                Some(CursorScrollable::SQL_NONSCROLLABLE) => SqlReturn::SUCCESS,
                _ => {
                    stmt_handle
                        .add_diag_info(ODBCError::InvalidAttrValue("SQL_ATTR_CURSOR_SCROLLABLE"));
                    SqlReturn::ERROR
                }
            }
        }
        StatementAttribute::SQL_ATTR_CURSOR_SENSITIVITY => {
            match FromPrimitive::from_i32(value_ptr as i32) {
                Some(CursorSensitivity::SQL_INSENSITIVE) => SqlReturn::SUCCESS,
                _ => {
                    stmt_handle
                        .add_diag_info(ODBCError::InvalidAttrValue("SQL_ATTR_CURSOR_SENSITIVITY"));
                    SqlReturn::ERROR
                }
            }
        }
        StatementAttribute::SQL_ATTR_ASYNC_ENABLE => {
            add_diag_with_function!(stmt_handle,ODBCError::Unimplemented("SQL_ATTR_ASYNC_ENABLE"), "SQLSetStmtAttrW");
            SqlReturn::ERROR
        }
        StatementAttribute::SQL_ATTR_CONCURRENCY => match FromPrimitive::from_i32(value_ptr as i32)
        {
            Some(Concurrency::SQL_CONCUR_READ_ONLY) => SqlReturn::SUCCESS,
            _ => {
                stmt_handle.add_diag_info(ODBCError::OptionValueChanged(
                    "SQL_ATTR_CONCURRENCY",
                    "SQL_CONCUR_READ_ONLY",
                ));
                SqlReturn::SUCCESS_WITH_INFO
            }
        },
        StatementAttribute::SQL_ATTR_CURSOR_TYPE => match FromPrimitive::from_i32(value_ptr as i32)
        {
            Some(CursorType::SQL_CURSOR_FORWARD_ONLY) => SqlReturn::SUCCESS,
            _ => {
                stmt_handle.add_diag_info(ODBCError::OptionValueChanged(
                    "SQL_ATTR_CURSOR_TYPE",
                    "SQL_CURSOR_FORWARD_ONLY",
                ));
                SqlReturn::SUCCESS_WITH_INFO
            }
        },
        StatementAttribute::SQL_ATTR_ENABLE_AUTO_IPD => {
            add_diag_with_function!(stmt_handle,ODBCError::Unimplemented("SQL_ATTR_ENABLE_AUTO_IPD"), "SQLSetStmtAttrW");
            SqlReturn::ERROR
        }
        StatementAttribute::SQL_ATTR_FETCH_BOOKMARK_PTR => {
            add_diag_with_function!(stmt_handle,ODBCError::Unimplemented("SQL_ATTR_FETCH_BOOKMARK_PTR"), "SQLSetStmtAttrW");
            SqlReturn::ERROR
        }
        StatementAttribute::SQL_ATTR_KEYSET_SIZE => {
            add_diag_with_function!(stmt_handle,ODBCError::Unimplemented("SQL_ATTR_KEYSET_SIZE"), "SQLSetStmtAttrW");
            SqlReturn::ERROR
        }
        StatementAttribute::SQL_ATTR_MAX_LENGTH => {
            add_diag_with_function!(stmt_handle,ODBCError::Unimplemented("SQL_ATTR_MAX_LENGTH"), "SQLSetStmtAttrW");
            SqlReturn::ERROR
        }
        StatementAttribute::SQL_ATTR_MAX_ROWS => {
            stmt.attributes.write().unwrap().max_rows = value_ptr as ULen;
            SqlReturn::SUCCESS
        }
        StatementAttribute::SQL_ATTR_NOSCAN => {
            match FromPrimitive::from_i32(value_ptr as i32) {
                Some(ns) => stmt.attributes.write().unwrap().no_scan = ns,
                None => stmt_handle.add_diag_info(ODBCError::InvalidAttrValue("SQL_ATTR_NOSCAN")),
            }
            SqlReturn::SUCCESS
        }
        StatementAttribute::SQL_ATTR_PARAM_BIND_OFFSET_PTR => {
            add_diag_with_function!(stmt_handle,ODBCError::Unimplemented("SQL_ATTR_PARAM_BIND_OFFSET_PTR"), "SQLSetStmtAttrW");
            SqlReturn::ERROR
        }
        StatementAttribute::SQL_ATTR_PARAM_BIND_TYPE => {
            add_diag_with_function!(stmt_handle,ODBCError::Unimplemented("SQL_ATTR_PARAM_BIND_TYPE"), "SQLSetStmtAttrW");
            SqlReturn::ERROR
        }
        StatementAttribute::SQL_ATTR_PARAM_OPERATION_PTR => {
            add_diag_with_function!(stmt_handle,ODBCError::Unimplemented("SQL_ATTR_PARAM_OPERATION_PTR"), "SQLSetStmtAttrW");
            SqlReturn::ERROR
        }
        StatementAttribute::SQL_ATTR_PARAM_STATUS_PTR => {
            add_diag_with_function!(stmt_handle,ODBCError::Unimplemented("SQL_ATTR_PARAM_STATUS_PTR"), "SQLSetStmtAttrW");
            SqlReturn::ERROR
        }
        StatementAttribute::SQL_ATTR_PARAMS_PROCESSED_PTR => {
            add_diag_with_function!(stmt_handle,ODBCError::Unimplemented("SQL_ATTR_PARAMS_PROCESSED_PTR"), "SQLSetStmtAttrW");
            SqlReturn::ERROR
        }
        StatementAttribute::SQL_ATTR_PARAMSET_SIZE => {
            add_diag_with_function!(stmt_handle,ODBCError::Unimplemented("SQL_ATTR_PARAMSET_SIZE"), "SQLSetStmtAttrW");
            SqlReturn::ERROR
        }
        StatementAttribute::SQL_ATTR_QUERY_TIMEOUT => {
            stmt.attributes.write().unwrap().query_timeout = value_ptr as ULen;
            SqlReturn::SUCCESS
        }
        StatementAttribute::SQL_ATTR_RETRIEVE_DATA => {
            match FromPrimitive::from_i32(value_ptr as i32) {
                Some(RetrieveData::Off) => SqlReturn::SUCCESS,
                _ => {
                    stmt_handle
                        .add_diag_info(ODBCError::InvalidAttrValue("SQL_ATTR_RETRIEVE_DATA"));
                    SqlReturn::ERROR
                }
            }
        }
        StatementAttribute::SQL_ATTR_ROW_BIND_OFFSET_PTR => {
            add_diag_with_function!(stmt_handle,ODBCError::Unimplemented("SQL_ATTR_ROW_BIND_OFFSET_PTR"), "SQLSetStmtAttrW");
            SqlReturn::ERROR
        }
        StatementAttribute::SQL_ATTR_ROW_BIND_TYPE => {
            stmt.attributes.write().unwrap().row_bind_type = value_ptr as ULen;
            SqlReturn::SUCCESS
        }
        StatementAttribute::SQL_ATTR_ROW_NUMBER => {
            stmt.attributes.write().unwrap().row_number = value_ptr as ULen;
            SqlReturn::SUCCESS
        }
        StatementAttribute::SQL_ATTR_ROW_OPERATION_PTR => {
            add_diag_with_function!(stmt_handle,ODBCError::Unimplemented("SQL_ATTR_ROW_OPERATION_PTR"), "SQLSetStmtAttrW");
            SqlReturn::ERROR
        }
        StatementAttribute::SQL_ATTR_ROW_STATUS_PTR => {
            stmt.attributes.write().unwrap().row_status_ptr = value_ptr as *mut USmallInt;
            SqlReturn::SUCCESS
        }
        StatementAttribute::SQL_ATTR_ROWS_FETCHED_PTR => {
            stmt.attributes.write().unwrap().rows_fetched_ptr = value_ptr as *mut ULen;
            SqlReturn::SUCCESS
        }
        StatementAttribute::SQL_ATTR_ROW_ARRAY_SIZE | StatementAttribute::SQL_ROWSET_SIZE => {
            match FromPrimitive::from_i32(value_ptr as i32) {
                Some(ras) => {
                    stmt.attributes.write().unwrap().row_array_size = ras;
                    SqlReturn::SUCCESS
                }
                None => {
                    stmt_handle
                        .add_diag_info(ODBCError::InvalidAttrValue("SQL_ATTR_ROW_ARRAY_SIZE"));
                    SqlReturn::ERROR
                }
            }
        }
        StatementAttribute::SQL_ATTR_SIMULATE_CURSOR => {
            add_diag_with_function!(stmt_handle,ODBCError::Unimplemented("SQL_ATTR_SIMULATE_CURSOR"), "SQLSetStmtAttrW");
            SqlReturn::ERROR
        }
        StatementAttribute::SQL_ATTR_USE_BOOKMARKS => {
            match FromPrimitive::from_i32(value_ptr as i32) {
                Some(ub) => {
                    stmt.attributes.write().unwrap().use_bookmarks = ub;
                    SqlReturn::SUCCESS
                }
                None => {
                    stmt_handle
                        .add_diag_info(ODBCError::InvalidAttrValue("SQL_ATTR_USE_BOOKMARKS"));
                    SqlReturn::ERROR
                }
            }
        }
        StatementAttribute::SQL_ATTR_ASYNC_STMT_EVENT => {
            add_diag_with_function!(stmt_handle,ODBCError::Unimplemented("SQL_ATTR_ASYNC_STMT_EVENT"), "SQLSetStmtAttrW");
            SqlReturn::ERROR
        }
        StatementAttribute::SQL_ATTR_METADATA_ID => {
            todo!()
        }
        // leave SQL_GET_BOOKMARK as unsupported since it is for ODBC < 3.0 drivers
        StatementAttribute::SQL_GET_BOOKMARK
        // Not supported but still relevent to 3.0 drivers
        | StatementAttribute::SQL_ATTR_SAMPLE_SIZE
        | StatementAttribute::SQL_ATTR_DYNAMIC_COLUMNS
        | StatementAttribute::SQL_ATTR_TYPE_EXCEPTION_BEHAVIOR
        | StatementAttribute::SQL_ATTR_LENGTH_EXCEPTION_BEHAVIOR => {
            stmt_handle.add_diag_info(ODBCError::UnsupportedStatementAttribute(
                statement_attribute_to_string(attribute),
            ));
            SqlReturn::ERROR
        }
    }
}

///
/// [`SQLSpecialColumnsW`]: https://learn.microsoft.com/en-us/sql/odbc/reference/syntax/SQLSpecialColumns-function
///
/// This is the WideChar version of the SQLSpecialColumns function
///
/// # Safety
/// Because this is a C-interface, this is necessarily unsafe
///
#[named]
#[no_mangle]
pub unsafe extern "C" fn SQLSpecialColumnsW(
    statement_handle: HStmt,
    _identifier_type: SmallInt,
    _catalog_name: *const WideChar,
    _catalog_name_length: SmallInt,
    _schema_name: *const WideChar,
    _schema_name_length: SmallInt,
    _table_name: *const WideChar,
    _table_name_length: SmallInt,
    _scope: SmallInt,
    _nullable: Nullability,
) -> SqlReturn {
    unimpl!(statement_handle);
}

///
/// [`SQLStatistics`]: https://learn.microsoft.com/en-us/sql/odbc/reference/syntax/SQLStatistics-function
///
/// # Safety
/// Because this is a C-interface, this is necessarily unsafe
///
#[named]
#[no_mangle]
pub unsafe extern "C" fn SQLStatisticsW(
    statement_handle: HStmt,
    _catalog_name: *const WideChar,
    _catalog_name_length: SmallInt,
    _schema_name: *const WideChar,
    _schema_name_length: SmallInt,
    _table_name: *const WideChar,
    _table_name_length: SmallInt,
    _unique: SmallInt,
    _reserved: SmallInt,
) -> SqlReturn {
    unsupported_function!(statement_handle)
}

///
/// [`SQLTablePrivilegesW`]: https://learn.microsoft.com/en-us/sql/odbc/reference/syntax/sqltableprivileges-function
///
/// This is the WideChar version of the SQLTablesPrivileges function
///
/// # Safety
/// Because this is a C-interface, this is necessarily unsafe
///
#[named]
#[no_mangle]
pub unsafe extern "C" fn SQLTablePrivilegesW(
    statement_handle: HStmt,
    _catalog_name: *const WideChar,
    _name_length_1: SmallInt,
    _schema_name: *const WideChar,
    _name_length_2: SmallInt,
    _table_name: *const WideChar,
    _name_length_3: SmallInt,
) -> SqlReturn {
    unimpl!(statement_handle);
}

fn sql_tables(
    mongo_connection: &MongoConnection,
    query_timeout: i32,
    catalog: &str,
    schema: &str,
    table: &str,
    table_t: &str,
    odbc_3_behavior: bool,
) -> Result<Box<dyn MongoStatement>> {
    match (catalog, schema, table, table_t) {
        (SQL_ALL_CATALOGS, "", "", "") => Ok(Box::new(MongoDatabases::list_all_catalogs(
            mongo_connection,
            Some(query_timeout),
        ))),
        ("", SQL_ALL_SCHEMAS, "", "") => Ok(Box::new(MongoCollections::all_schemas())),
        ("", "", "", SQL_ALL_TABLE_TYPES) => Ok(Box::new(MongoTableTypes::all_table_types())),
        _ => Ok(Box::new(MongoCollections::list_tables(
            mongo_connection,
            Some(query_timeout),
            catalog,
            table,
            table_t,
            odbc_3_behavior,
        ))),
    }
}

///
/// [`SQLTablesW`]: https://learn.microsoft.com/en-us/sql/odbc/reference/syntax/SQLTables-function
///
/// This is the WideChar version of the SQLTables function
///
/// # Safety
/// Because this is a C-interface, this is necessarily unsafe
///
#[no_mangle]
#[named]
pub unsafe extern "C" fn SQLTablesW(
    statement_handle: HStmt,
    catalog_name: *const WideChar,
    name_length_1: SmallInt,
    schema_name: *const WideChar,
    name_length_2: SmallInt,
    table_name: *const WideChar,
    name_length_3: SmallInt,
    table_type: *const WideChar,
    name_length_4: SmallInt,
) -> SqlReturn {
    panic_safe_exec_clear_diagnostics!(
        debug,
        || {
            let mongo_handle = MongoHandleRef::from(statement_handle);
            let odbc_behavior = has_odbc_3_behavior!(mongo_handle);
            let stmt = must_be_valid!((*mongo_handle).as_statement());
            let catalog = input_text_to_string_w(catalog_name, name_length_1 as usize);
            let schema = input_text_to_string_w(schema_name, name_length_2 as usize);
            let table = input_text_to_string_w(table_name, name_length_3 as usize);
            let table_t = input_text_to_string_w(table_type, name_length_4 as usize);
            let connection = stmt.connection;
            let mongo_statement = sql_tables(
                (*connection)
                    .as_connection()
                    .unwrap()
                    .mongo_connection
                    .read()
                    .unwrap()
                    .as_ref()
                    .unwrap(),
                stmt.attributes.read().unwrap().query_timeout as i32,
                &catalog,
                &schema,
                &table,
                &table_t,
                odbc_behavior,
            );
            let mongo_statement = odbc_unwrap!(mongo_statement, mongo_handle);
            *stmt.mongo_statement.write().unwrap() = Some(mongo_statement);
            SqlReturn::SUCCESS
        },
        statement_handle
    );
}<|MERGE_RESOLUTION|>--- conflicted
+++ resolved
@@ -970,14 +970,10 @@
             // We know the mysql ODBC driver returns SUCCESS if the out_connection_string is NULL.
             // We can also just return SUCCESS if the buffer_len is 0. Likely, users are not
             // expecting to get back a warning when they pass an empty buffer to this, especially
-<<<<<<< HEAD
             // given that we only currently support DriverConnectOption::SQL_DRIVER_NO_PROMPT.
-            if buffer_len == 0 || out_connection_string.is_null() {
-=======
             // given that we only currently support DriverConnectOption::NoPrompt.
             if buffer_length <= 0 || out_connection_string.is_null() {
                 *string_length_2 = odbc_uri_string.len() as SmallInt;
->>>>>>> e853ae8d
                 return SqlReturn::SUCCESS;
             }
             let buffer_len = usize::try_from(buffer_length).unwrap();
