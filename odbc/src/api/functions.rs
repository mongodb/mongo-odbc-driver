--- conflicted
+++ resolved
@@ -1845,7 +1845,6 @@
     buffer_length: SmallInt,
     string_length_ptr: *mut SmallInt,
 ) -> SqlReturn {
-<<<<<<< HEAD
     let conn_handle = MongoHandleRef::from(connection_handle);
     let mut err = None;
     let sql_return = match FromPrimitive::from_u16(info_type) {
@@ -1854,7 +1853,7 @@
                 InfoType::SQL_DRIVER_NAME => {
                     // This Driver Name is consistent with the name used for our JDBC driver.
                     i16_len::set_output_wstring(
-                        "MongoDB Atlas SQL interface ODBC Driver",
+                        DRIVER_NAME,
                         info_value_ptr as *mut WChar,
                         buffer_length as usize,
                         string_length_ptr,
@@ -1871,77 +1870,6 @@
                     let version = format_version(version_major, version_minor, version_patch);
 
                     i16_len::set_output_wstring(
-=======
-    match info_type {
-        // SQL_DRIVER_NAME
-        InfoType::DriverName => {
-            // This Driver Name is consistent with the name used for our JDBC driver.
-            i16_len::set_output_wstring(
-                DRIVER_NAME,
-                info_value_ptr as *mut WChar,
-                buffer_length as usize,
-                string_length_ptr,
-            )
-        }
-        // SQL_DRIVER_VER
-        InfoType::DriverVer => {
-            // The driver version can be obtained from the Cargo.toml file.
-            // The env! macro call below gets the version from the Cargo file
-            // at compile time.
-            let version_major = env!("CARGO_PKG_VERSION_MAJOR");
-            let version_minor = env!("CARGO_PKG_VERSION_MINOR");
-            let version_patch = env!("CARGO_PKG_VERSION_PATCH");
-
-            let version = format_version(version_major, version_minor, version_patch);
-
-            i16_len::set_output_wstring(
-                version.as_str(),
-                info_value_ptr as *mut WChar,
-                buffer_length as usize,
-                string_length_ptr,
-            )
-        }
-        // SQL_DRIVER_ODBC_VER
-        InfoType::DriverOdbcVer => {
-            // This driver supports version 3.8.
-            i16_len::set_output_wstring(
-                "03.08",
-                info_value_ptr as *mut WChar,
-                buffer_length as usize,
-                string_length_ptr,
-            )
-        }
-        // SQL_SEARCH_PATTERN_ESCAPE
-        InfoType::SearchPatternEscape => {
-            // TODO: SQL-1060: improve sql-to-rust regex pattern method and report escape character here
-            i16_len::set_output_wstring(
-                "",
-                info_value_ptr as *mut WChar,
-                buffer_length as usize,
-                string_length_ptr,
-            )
-        }
-        // SQL_DBMS_NAME
-        InfoType::DbmsName => {
-            // The underlying DBMS is MongoDB Atlas.
-            i16_len::set_output_wstring(
-                DBMS_NAME,
-                info_value_ptr as *mut WChar,
-                buffer_length as usize,
-                string_length_ptr,
-            )
-        }
-        // SQL_DBMS_VER
-        InfoType::DbmsVer => {
-            // Return the ADF version.
-            let mut err = None;
-            let conn_handle = MongoHandleRef::from(connection_handle);
-            let res = {
-                let conn = must_be_valid!((*conn_handle).as_connection());
-                let version = conn.mongo_connection.read().unwrap().as_ref().unwrap().get_adf_version();
-                match version {
-                    Ok(version) => i16_len::set_output_wstring(
->>>>>>> 5a85b87c
                         version.as_str(),
                         info_value_ptr as *mut WChar,
                         buffer_length as usize,
@@ -1969,7 +1897,7 @@
                 InfoType::SQL_DBMS_NAME => {
                     // The underlying DBMS is MongoDB Atlas.
                     i16_len::set_output_wstring(
-                        "MongoDB Atlas",
+                        DBMS_NAME,
                         info_value_ptr as *mut WChar,
                         buffer_length as usize,
                         string_length_ptr,
