use crate::{
    api::{
        data::{
            i16_len, i32_len, input_text_to_string, input_wtext_to_string, set_str_length,
            unsupported_function,
        },
        definitions::*,
        diag::{get_diag_field, get_diag_rec, get_diag_recw, get_stmt_diag_field},
        errors::{ODBCError, Result},
        util::{connection_attribute_to_string, format_version},
    },
    handles::definitions::*,
};
use ::function_name::named;
use bson::Bson;
use constants::{DBMS_NAME, DRIVER_NAME, SQL_ALL_CATALOGS, SQL_ALL_SCHEMAS, SQL_ALL_TABLE_TYPES};
use file_dbg_macros::dbg_write;
use mongo_odbc_core::{
    odbc_uri::ODBCUri, MongoColMetadata, MongoCollections, MongoConnection, MongoDatabases,
    MongoFields, MongoQuery, MongoStatement, MongoTableTypes,
};
use num_traits::FromPrimitive;
use odbc_sys::{
    BulkOperation, CDataType, Char, CompletionType, ConnectionAttribute, Desc, DriverConnectOption,
    EnvironmentAttribute, FetchOrientation, HDbc, HDesc, HEnv, HStmt, HWnd, Handle, HandleType,
    Integer, Len, Nullability, ParamType, Pointer, RetCode, SmallInt, SqlDataType, SqlReturn,
    StatementAttribute, ULen, USmallInt, WChar,
};
use std::{collections::HashMap, mem::size_of, panic, sync::mpsc};

const NULL_HANDLE_ERROR: &str = "handle cannot be null";
const HANDLE_MUST_BE_ENV_ERROR: &str = "handle must be env";
const HANDLE_MUST_BE_CONN_ERROR: &str = "handle must be conn";
const HANDLE_MUST_BE_STMT_ERROR: &str = "handle must be stmt";
const HANDLE_MUST_BE_DESC_ERROR: &str = "handle must be desc";

///
/// trace_call_and_outcome returns a formatted function name and sql return type
///
pub fn trace_call_and_outcome(function_name: &str, sql_return: &SqlReturn) -> String {
    let outcome = match *sql_return {
        SqlReturn::SUCCESS => "SUCCESS",
        SqlReturn::ERROR => "ERROR",
        SqlReturn::SUCCESS_WITH_INFO => "SUCCESS_WITH_INFO",
        SqlReturn::INVALID_HANDLE => "INVALID_HANDLE",
        SqlReturn::NEED_DATA => "NEED_DATA",
        SqlReturn::NO_DATA => "NO_DATA",
        SqlReturn::PARAM_DATA_AVAILABLE => "PARAM_DATA_AVAILABLE",
        SqlReturn::STILL_EXECUTING => "STILL_EXECUTING",
        _ => "unknown sql_return",
    };
    format!("{}, SQLReturn = {}", function_name, outcome)
}

macro_rules! must_be_valid {
    ($maybe_handle:expr) => {{
        // force the expression
        let maybe_handle = $maybe_handle;
        if maybe_handle.is_none() {
            return SqlReturn::INVALID_HANDLE;
        }
        maybe_handle.unwrap()
    }};
}

macro_rules! must_be_env {
    ($handle:expr) => {{
        let env = (*$handle).as_env();
        must_be_valid!(env)
    }};
}

macro_rules! must_be_conn {
    ($handle:expr) => {{
        let conn = (*$handle).as_connection();
        must_be_valid!(conn)
    }};
}

macro_rules! must_be_stmt {
    ($handle:expr) => {{
        let stmt = (*$handle).as_statement();
        must_be_valid!(stmt)
    }};
}

macro_rules! must_be_desc {
    ($handle:expr) => {{
        let desc = (*$handle).as_descriptor();
        must_be_valid!(desc)
    }};
}

macro_rules! odbc_unwrap {
    ($value:expr, $handle:expr) => {{
        // force the expression
        let value = $value;
        if let Err(error) = value {
            $handle.add_diag_info(error.into());
            return SqlReturn::ERROR;
        }
        value.unwrap()
    }};
}

// panic_safe_exec executes `function` such that any panics do not crash the runtime.
// If a panic occurs during execution, the panic is caught and turned into a String.
// The panic message is added to the diagnostics of `handle` and SqlReturn::ERROR returned.
macro_rules! panic_safe_exec {
    ($function:expr, $handle:expr) => {{
        let function = $function;
        let handle = $handle;
        let handle_ref = MongoHandleRef::from(handle);

        let previous_hook = panic::take_hook();
        let (s, r) = mpsc::sync_channel(1);
        panic::set_hook(Box::new(move |i| {
            if let Some(location) = i.location() {
                let info = format!("in file '{}' at line {}", location.file(), location.line());
                let _ = s.send(info);
            }
        }));
        let result = panic::catch_unwind(function);
        panic::set_hook(previous_hook);
        match result {
            Ok(sql_return) => {
                #[allow(unused_variables)]
                let trace = trace_call_and_outcome(function_name!(), &sql_return);
                dbg_write!(&trace);
                return sql_return;
            }
            Err(err) => {
                let msg = if let Some(msg) = err.downcast_ref::<&'static str>() {
                    format!("{}\n{:?}", msg, r.recv())
                } else {
                    format!("{:?}\n{:?}", err, r.recv())
                };
                handle_ref.add_diag_info(ODBCError::Panic(msg));
                let sql_return = SqlReturn::ERROR;
                #[allow(unused_variables)]
                let trace = trace_call_and_outcome(function_name!(), &sql_return);
                dbg_write!(&trace);
                return sql_return;
            }
        };
    }};
}
pub(crate) use panic_safe_exec;

macro_rules! unimpl {
    ($handle:expr) => {{
        let handle = $handle;
        panic_safe_exec!(|| { unimplemented!() }, handle);
    }};
}

///
/// [`SQLAllocHandle`]: https://learn.microsoft.com/en-us/sql/odbc/reference/syntax/SQLAllocHandle-function
///
/// # Safety
/// Because this is a C-interface, this is necessarily unsafe
///
#[named]
#[no_mangle]
pub unsafe extern "C" fn SQLAllocHandle(
    handle_type: HandleType,
    input_handle: Handle,
    output_handle: *mut Handle,
) -> SqlReturn {
    panic_safe_exec!(
        || {
            match sql_alloc_handle(handle_type, input_handle as *mut _, output_handle) {
                Ok(_) => SqlReturn::SUCCESS,
                Err(_) => SqlReturn::INVALID_HANDLE,
            }
        },
        input_handle
    );
}

fn sql_alloc_handle(
    handle_type: HandleType,
    input_handle: *mut MongoHandle,
    output_handle: *mut Handle,
) -> Result<()> {
    match handle_type {
        HandleType::Env => {
            let env = Env::with_state(EnvState::Allocated);
            let mh = Box::new(MongoHandle::Env(env));
            unsafe {
                *output_handle = Box::into_raw(mh) as *mut _;
            }
            Ok(())
        }
        HandleType::Dbc => {
            // input handle cannot be NULL
            if input_handle.is_null() {
                return Err(ODBCError::InvalidHandleType(NULL_HANDLE_ERROR));
            }
            // input handle must be an Env
            let env = unsafe {
                (*input_handle)
                    .as_env()
                    .ok_or(ODBCError::InvalidHandleType(HANDLE_MUST_BE_ENV_ERROR))?
            };
            let conn = Connection::with_state(input_handle, ConnectionState::Allocated);
            let mh = Box::new(MongoHandle::Connection(conn));
            let mh_ptr = Box::into_raw(mh);
            env.connections.write().unwrap().insert(mh_ptr);
            *(env.state.write().unwrap()) = EnvState::ConnectionAllocated;
            unsafe { *output_handle = mh_ptr as *mut _ }
            Ok(())
        }
        HandleType::Stmt => {
            // input handle cannot be NULL
            if input_handle.is_null() {
                return Err(ODBCError::InvalidHandleType(NULL_HANDLE_ERROR));
            }
            // input handle must be an Connection
            let conn = unsafe {
                (*input_handle)
                    .as_connection()
                    .ok_or(ODBCError::InvalidHandleType(HANDLE_MUST_BE_CONN_ERROR))?
            };
            let stmt = Statement::with_state(input_handle, StatementState::Allocated);
            let mh = Box::new(MongoHandle::Statement(stmt));
            let mh_ptr = Box::into_raw(mh);
            conn.statements.write().unwrap().insert(mh_ptr);
            *(conn.state.write().unwrap()) = ConnectionState::StatementAllocated;
            unsafe { *output_handle = mh_ptr as *mut _ }
            Ok(())
        }
        HandleType::Desc => {
            if input_handle.is_null() {
                return Err(ODBCError::InvalidHandleType(NULL_HANDLE_ERROR));
            }
            // input handle must be a Connection
            unsafe {
                (*input_handle)
                    .as_connection()
                    .ok_or(ODBCError::InvalidHandleType(HANDLE_MUST_BE_CONN_ERROR))?
            };
            let desc = Descriptor::with_state(input_handle, DescriptorState::ExplicitlyAllocated);
            let mh = Box::new(MongoHandle::Descriptor(desc));
            let mh_ptr = Box::into_raw(mh);
            unsafe { *output_handle = mh_ptr as *mut _ }
            Ok(())
        }
    }
}

///
/// [`SQLBindCol`]: https://learn.microsoft.com/en-us/sql/odbc/reference/syntax/SQLBindCol-function
///
/// # Safety
/// Because this is a C-interface, this is necessarily unsafe
///
#[named]
#[no_mangle]
pub unsafe extern "C" fn SQLBindCol(
    hstmt: HStmt,
    _col_number: USmallInt,
    _target_type: CDataType,
    _target_value: Pointer,
    _buffer_length: Len,
    _length_or_indicatior: *mut Len,
) -> SqlReturn {
    unimpl!(hstmt);
}

///
/// [`SQLBindParameter`]: https://learn.microsoft.com/en-us/sql/odbc/reference/syntax/SQLBindParameter-function
///
/// # Safety
/// Because this is a C-interface, this is necessarily unsafe
///
#[no_mangle]
pub unsafe extern "C" fn SQLBindParameter(
    hstmt: HStmt,
    _parameter_number: USmallInt,
    _input_output_type: ParamType,
    _value_type: CDataType,
    _parmeter_type: SqlDataType,
    _column_size: ULen,
    _decimal_digits: SmallInt,
    _parameter_value_ptr: Pointer,
    _buffer_length: Len,
    _str_len_or_ind_ptr: *mut Len,
) -> SqlReturn {
    unsupported_function(MongoHandleRef::from(hstmt), "SQLBindParameter")
}

///
/// [`SQLBrowseConnect`]: https://learn.microsoft.com/en-us/sql/odbc/reference/syntax/SQLBrowseConnect-function
///
/// # Safety
/// Because this is a C-interface, this is necessarily unsafe
///
#[no_mangle]
pub unsafe extern "C" fn SQLBrowseConnect(
    connection_handle: HDbc,
    _in_connection_string: *const Char,
    _string_length: SmallInt,
    _out_connection_string: *mut Char,
    _buffer_length: SmallInt,
    _out_buffer_length: *mut SmallInt,
) -> SqlReturn {
    unsupported_function(MongoHandleRef::from(connection_handle), "SQLBrowseConnect")
}

///
/// [`SQLBrowseConnectW`]: https://learn.microsoft.com/en-us/sql/odbc/reference/syntax/SQLBrowseConnect-function
///
/// This is the WChar version of the SQLBrowseConnect function
///
/// # Safety
/// Because this is a C-interface, this is necessarily unsafe
///
#[named]
#[no_mangle]
pub unsafe extern "C" fn SQLBrowseConnectW(
    connection_handle: HDbc,
    _in_connection_string: *const WChar,
    _string_length: SmallInt,
    _out_connection_string: *mut WChar,
    _buffer_length: SmallInt,
    _out_buffer_length: *mut SmallInt,
) -> SqlReturn {
    unimpl!(connection_handle);
}

///
/// [`SQLBulkOperations`]: https://learn.microsoft.com/en-us/sql/odbc/reference/syntax/SQLBulkOperations-function
///
/// # Safety
/// Because this is a C-interface, this is necessarily unsafe
///
#[no_mangle]
pub unsafe extern "C" fn SQLBulkOperations(
    statement_handle: HStmt,
    _operation: BulkOperation,
) -> SqlReturn {
    unsupported_function(MongoHandleRef::from(statement_handle), "SQLBulkOperations")
}

///
/// [`SQLCancel`]: https://learn.microsoft.com/en-us/sql/odbc/reference/syntax/SQLCancel-function
///
/// # Safety
/// Because this is a C-interface, this is necessarily unsafe
///
#[named]
#[no_mangle]
pub unsafe extern "C" fn SQLCancel(statement_handle: HStmt) -> SqlReturn {
    unimpl!(statement_handle);
}

///
/// [`SQLCancelHandle`]: https://learn.microsoft.com/en-us/sql/odbc/reference/syntax/SQLCancelHandle-function
///
/// # Safety
/// Because this is a C-interface, this is necessarily unsafe
///
#[named]
#[no_mangle]
pub unsafe extern "C" fn SQLCancelHandle(_handle_type: HandleType, handle: Handle) -> SqlReturn {
    unimpl!(handle);
}

///
/// [`SQLCloseCursor`]: https://learn.microsoft.com/en-us/sql/odbc/reference/syntax/SQLCloseCursor-function
///
/// # Safety
/// Because this is a C-interface, this is necessarily unsafe
///
#[no_mangle]
pub unsafe extern "C" fn SQLCloseCursor(_statement_handle: HStmt) -> SqlReturn {
    // We never need to do anything to close a cusor, so this is safe.
    SqlReturn::SUCCESS
}

///
/// [`SQLColAttribute`]: https://learn.microsoft.com/en-us/sql/odbc/reference/syntax/SQLColAttribute-function
///
/// # Safety
/// Because this is a C-interface, this is necessarily unsafe
///
#[no_mangle]
pub unsafe extern "C" fn SQLColAttribute(
    statement_handle: HStmt,
    _column_number: USmallInt,
    _field_identifier: Desc,
    _character_attribute_ptr: Pointer,
    _buffer_length: SmallInt,
    _string_length_ptr: *mut SmallInt,
    _numeric_attribute_ptr: *mut Len,
) -> SqlReturn {
    unsupported_function(MongoHandleRef::from(statement_handle), "SQLColAttribute")
}

///
/// [`SQLColAttributeW`]: https://learn.microsoft.com/en-us/sql/odbc/reference/syntax/SQLColAttribute-function
///
/// This is the WChar version of the SQLColAttribute function
///
/// # Safety
/// Because this is a C-interface, this is necessarily unsafe
///
#[named]
#[no_mangle]
pub unsafe extern "C" fn SQLColAttributeW(
    statement_handle: HStmt,
    column_number: USmallInt,
    field_identifier: Desc,
    character_attribute_ptr: Pointer,
    buffer_length: SmallInt,
    string_length_ptr: *mut SmallInt,
    numeric_attribute_ptr: *mut Len,
) -> SqlReturn {
    panic_safe_exec!(
        || {
            let mongo_handle = MongoHandleRef::from(statement_handle);
            let stmt = must_be_valid!((*mongo_handle).as_statement());
            let mongo_stmt = stmt.mongo_statement.read().unwrap();
            stmt.errors.write().unwrap().clear();
            if mongo_stmt.is_none() {
                stmt.errors.write().unwrap().push(ODBCError::NoResultSet);
                return SqlReturn::ERROR;
            }
            let string_col_attr = |f: &dyn Fn(&MongoColMetadata) -> &str| {
                let mongo_handle = MongoHandleRef::from(statement_handle);
                let col_metadata = mongo_stmt.as_ref().unwrap().get_col_metadata(column_number);
                if let Ok(col_metadata) = col_metadata {
                    return i16_len::set_output_wstring(
                        (*f)(col_metadata),
                        character_attribute_ptr as *mut WChar,
                        buffer_length as usize,
                        string_length_ptr,
                    );
                }
                // unfortunately, we cannot use odbc_unwrap! on the value because it causes a deadlock.
                mongo_handle.add_diag_info(ODBCError::InvalidDescriptorIndex(column_number));
                SqlReturn::ERROR
            };
            let numeric_col_attr = |f: &dyn Fn(&MongoColMetadata) -> Len| {
                {
                    let col_metadata = mongo_stmt.as_ref().unwrap().get_col_metadata(column_number);
                    if let Ok(col_metadata) = col_metadata {
                        *numeric_attribute_ptr = (*f)(col_metadata);
                        return SqlReturn::SUCCESS;
                    }
                }
                // unfortunately, we cannot use odbc_unwrap! on the value because it causes a deadlock.
                stmt.errors
                    .write()
                    .unwrap()
                    .push(ODBCError::InvalidDescriptorIndex(column_number));
                SqlReturn::ERROR
            };
            match field_identifier {
                Desc::AutoUniqueValue => {
                    *numeric_attribute_ptr = SqlBool::False as Len;
                    SqlReturn::SUCCESS
                }
                Desc::Unnamed | Desc::Updatable => {
                    *numeric_attribute_ptr = 0 as Len;
                    SqlReturn::SUCCESS
                }
                Desc::Count => {
                    *numeric_attribute_ptr =
                        mongo_stmt.as_ref().unwrap().get_resultset_metadata().len() as Len;
                    SqlReturn::SUCCESS
                }
                Desc::CaseSensitive => numeric_col_attr(&|x: &MongoColMetadata| {
                    (if x.type_name == "string" {
                        SqlBool::True
                    } else {
                        SqlBool::False
                    }) as Len
                }),
                Desc::BaseColumnName => {
                    string_col_attr(&|x: &MongoColMetadata| x.base_col_name.as_ref())
                }
                Desc::BaseTableName => {
                    string_col_attr(&|x: &MongoColMetadata| x.base_table_name.as_ref())
                }
                Desc::CatalogName => {
                    string_col_attr(&|x: &MongoColMetadata| x.catalog_name.as_ref())
                }
                Desc::DisplaySize => {
                    numeric_col_attr(&|x: &MongoColMetadata| x.display_size.unwrap_or(0) as Len)
                }
                Desc::FixedPrecScale => {
                    numeric_col_attr(&|x: &MongoColMetadata| x.fixed_prec_scale as Len)
                }
                Desc::Label => string_col_attr(&|x: &MongoColMetadata| x.label.as_ref()),
                Desc::Length => {
                    numeric_col_attr(&|x: &MongoColMetadata| x.length.unwrap_or(0) as Len)
                }
                Desc::LiteralPrefix
                | Desc::LiteralSuffix
                | Desc::LocalTypeName
                | Desc::SchemaName => string_col_attr(&|_| ""),
                Desc::Name => string_col_attr(&|x: &MongoColMetadata| x.col_name.as_ref()),
                Desc::Nullable => numeric_col_attr(&|x: &MongoColMetadata| x.nullability.0 as Len),
                Desc::OctetLength => {
                    numeric_col_attr(&|x: &MongoColMetadata| x.octet_length.unwrap_or(0) as Len)
                }
                Desc::Precision => {
                    numeric_col_attr(&|x: &MongoColMetadata| x.precision.unwrap_or(0) as Len)
                }
                Desc::Scale => {
                    numeric_col_attr(&|x: &MongoColMetadata| x.scale.unwrap_or(0) as Len)
                }
                Desc::Searchable => {
                    numeric_col_attr(&|x: &MongoColMetadata| x.is_searchable as Len)
                }
                Desc::TableName => string_col_attr(&|x: &MongoColMetadata| x.table_name.as_ref()),
                Desc::TypeName => string_col_attr(&|x: &MongoColMetadata| x.type_name.as_ref()),
                Desc::Type | Desc::ConciseType => {
                    numeric_col_attr(&|x: &MongoColMetadata| x.sql_type.0 as Len)
                }
                Desc::Unsigned => numeric_col_attr(&|x: &MongoColMetadata| x.is_unsigned as Len),
                desc @ (Desc::OctetLengthPtr
                | Desc::DatetimeIntervalCode
                | Desc::IndicatorPtr
                | Desc::DataPtr
                | Desc::AllocType
                | Desc::ArraySize
                | Desc::ArrayStatusPtr
                | Desc::BindOffsetPtr
                | Desc::BindType
                | Desc::DatetimeIntervalPrecision
                | Desc::MaximumScale
                | Desc::MinimumScale
                | Desc::NumPrecRadix
                | Desc::ParameterType
                | Desc::RowsProcessedPtr
                | Desc::RowVer) => {
                    let mongo_handle = MongoHandleRef::from(statement_handle);
                    let _ = must_be_valid!((*mongo_handle).as_statement());
                    mongo_handle.add_diag_info(ODBCError::UnsupportedFieldDescriptor(format!(
                        "{:?}",
                        desc
                    )));
                    SqlReturn::ERROR
                }
            }
        },
        statement_handle
    );
}

///
/// [`SQLColumnPrivileges`]: https://learn.microsoft.com/en-us/sql/odbc/reference/syntax/SQLColumnPrivileges-function
///
/// # Safety
/// Because this is a C-interface, this is necessarily unsafe
///
#[no_mangle]
pub unsafe extern "C" fn SQLColumnPrivileges(
    statement_handle: HStmt,
    _catalog_name: *const Char,
    _catalog_name_length: SmallInt,
    _schema_name: *const Char,
    _schema_name_length: SmallInt,
    _table_name: *const Char,
    _table_name_length: SmallInt,
    _column_name: *const Char,
    _column_name_length: SmallInt,
) -> SqlReturn {
    unsupported_function(
        MongoHandleRef::from(statement_handle),
        "SQLColumnPrivileges",
    )
}

///
/// [`SQLColumnPrivilegesW`]: https://learn.microsoft.com/en-us/sql/odbc/reference/syntax/SQLColumnPrivileges-function
///
/// This is the WChar version of the SQLColumnPrivileges function
///
/// # Safety
/// Because this is a C-interface, this is necessarily unsafe
///
#[named]
#[no_mangle]
pub unsafe extern "C" fn SQLColumnPrivilegesW(
    statement_handle: HStmt,
    _catalog_name: *const WChar,
    _catalog_name_length: SmallInt,
    _schema_name: *const WChar,
    _schema_name_length: SmallInt,
    _table_name: *const WChar,
    _table_name_length: SmallInt,
    _column_name: *const WChar,
    _column_name_length: SmallInt,
) -> SqlReturn {
    unimpl!(statement_handle);
}

///
/// [`SQLColumns`]: https://learn.microsoft.com/en-us/sql/odbc/reference/syntax/SQLColumns-function
///
/// # Safety
/// Because this is a C-interface, this is necessarily unsafe
///
#[named]
#[no_mangle]
pub unsafe extern "C" fn SQLColumns(
    statement_handle: HStmt,
    catalog_name: *const Char,
    catalog_name_length: SmallInt,
    schema_name: *const Char,
    schema_name_length: SmallInt,
    table_name: *const Char,
    table_name_length: SmallInt,
    column_name: *const Char,
    column_name_length: SmallInt,
) -> SqlReturn {
    panic_safe_exec!(
        || {
            let mongo_handle = MongoHandleRef::from(statement_handle);
            if !(schema_name.is_null() || schema_name_length == 0) {
                mongo_handle.add_diag_info(ODBCError::UnsupportedFieldSchema());
                return SqlReturn::ERROR;
            }
            let stmt = must_be_valid!((*mongo_handle).as_statement());
            let catalog_string = input_text_to_string(catalog_name, catalog_name_length as usize);
            let catalog = if catalog_name.is_null() {
                None
            } else {
                Some(catalog_string.as_str())
            };
            // ignore schema
            let table_string = input_text_to_string(table_name, table_name_length as usize);
            let table = if table_name.is_null() {
                None
            } else {
                Some(table_string.as_str())
            };
            let column_name_string = input_text_to_string(column_name, column_name_length as usize);
            let column = if column_name.is_null() {
                None
            } else {
                Some(column_name_string.as_str())
            };
            let connection = stmt.connection;
            let mongo_statement = sql_columns(
                (*connection)
                    .as_connection()
                    .unwrap()
                    .mongo_connection
                    .read()
                    .unwrap()
                    .as_ref()
                    .unwrap(),
                stmt.attributes.read().unwrap().query_timeout as i32,
                catalog,
                table,
                column,
            );
            let mongo_statement = odbc_unwrap!(mongo_statement, mongo_handle);
            *stmt.mongo_statement.write().unwrap() = Some(mongo_statement);
            SqlReturn::SUCCESS
        },
        statement_handle
    );
}

///
/// [`SQLColumnsW`]: https://learn.microsoft.com/en-us/sql/odbc/reference/syntax/SQLColumns-function
///
/// This is the WChar version of the SQLColumns function
///
/// # Safety
/// Because this is a C-interface, this is necessarily unsafe
///
#[named]
#[no_mangle]
pub unsafe extern "C" fn SQLColumnsW(
    statement_handle: HStmt,
    catalog_name: *const WChar,
    catalog_name_length: SmallInt,
    _schema_name: *const WChar,
    _schema_name_length: SmallInt,
    table_name: *const WChar,
    table_name_length: SmallInt,
    column_name: *const WChar,
    column_name_length: SmallInt,
) -> SqlReturn {
    panic_safe_exec!(
        || {
            let mongo_handle = MongoHandleRef::from(statement_handle);
            let stmt = must_be_valid!((*mongo_handle).as_statement());
            let catalog_string = input_wtext_to_string(catalog_name, catalog_name_length as usize);
            let catalog = if catalog_name.is_null() {
                None
            } else {
                Some(catalog_string.as_str())
            };
            // ignore schema
            let table_string = input_wtext_to_string(table_name, table_name_length as usize);
            let table = if table_name.is_null() {
                None
            } else {
                Some(table_string.as_str())
            };
            let column_name_string =
                input_wtext_to_string(column_name, column_name_length as usize);
            let column = if column_name.is_null() {
                None
            } else {
                Some(column_name_string.as_str())
            };
            let connection = stmt.connection;
            let mongo_statement = sql_columns(
                (*connection)
                    .as_connection()
                    .unwrap()
                    .mongo_connection
                    .read()
                    .unwrap()
                    .as_ref()
                    .unwrap(),
                stmt.attributes.read().unwrap().query_timeout as i32,
                catalog,
                table,
                column,
            );
            let mongo_statement = odbc_unwrap!(mongo_statement, mongo_handle);
            *stmt.mongo_statement.write().unwrap() = Some(mongo_statement);
            SqlReturn::SUCCESS
        },
        statement_handle
    );
}

fn sql_columns(
    mongo_connection: &MongoConnection,
    query_timeout: i32,
    catalog: Option<&str>,
    table: Option<&str>,
    column: Option<&str>,
) -> Result<Box<dyn MongoStatement>> {
    Ok(Box::new(MongoFields::list_columns(
        mongo_connection,
        Some(query_timeout),
        catalog,
        table,
        column,
    )))
}

///
/// [`SQLCompleteAsync`]: https://learn.microsoft.com/en-us/sql/odbc/reference/syntax/SQLCompleteAsync-function
///
/// # Safety
/// Because this is a C-interface, this is necessarily unsafe
///
#[no_mangle]
pub unsafe extern "C" fn SQLCompleteAsync(
    _handle_type: HandleType,
    handle: Handle,
    _async_ret_code_ptr: *mut RetCode,
) -> SqlReturn {
    unsupported_function(MongoHandleRef::from(handle), "SQLCompleteAsync")
}

///
/// [`SQLConnect`]: https://learn.microsoft.com/en-us/sql/odbc/reference/syntax/SQLConnect-function
///
/// # Safety
/// Because this is a C-interface, this is necessarily unsafe
///
#[no_mangle]
pub unsafe extern "C" fn SQLConnect(
    connection_handle: HDbc,
    _server_name: *const Char,
    _name_length_1: SmallInt,
    _user_name: *const Char,
    _name_length_2: SmallInt,
    _authentication: *const Char,
    _name_length_3: SmallInt,
) -> SqlReturn {
    unsupported_function(MongoHandleRef::from(connection_handle), "SQLConnect")
}

///
/// [`SQLConnectW`]: https://learn.microsoft.com/en-us/sql/odbc/reference/syntax/SQLConnect-function
///
/// This is the WChar version of the SQLConnect function
///
/// # Safety
/// Because this is a C-interface, this is necessarily unsafe
///
#[no_mangle]
pub unsafe extern "C" fn SQLConnectW(
    connection_handle: HDbc,
    _server_name: *const WChar,
    _name_length_1: SmallInt,
    _user_name: *const WChar,
    _name_length_2: SmallInt,
    _authentication: *const WChar,
    _name_length_3: SmallInt,
) -> SqlReturn {
    unsupported_function(MongoHandleRef::from(connection_handle), "SQLConnectW")
}

///
/// [`SQLCopyDesc`]: https://learn.microsoft.com/en-us/sql/odbc/reference/syntax/SQLCopyDesc-function
///
/// # Safety
/// Because this is a C-interface, this is necessarily unsafe
///
#[no_mangle]
pub unsafe extern "C" fn SQLCopyDesc(
    _source_desc_handle: HDesc,
    _target_desc_handle: HDesc,
) -> SqlReturn {
    unsupported_function(MongoHandleRef::from(_source_desc_handle), "SQLCopyDesc")
}

///
/// [`SQLDataSources`]: https://learn.microsoft.com/en-us/sql/odbc/reference/syntax/SQLDataSources-function
///
/// # Safety
/// Because this is a C-interface, this is necessarily unsafe
///
#[no_mangle]
pub unsafe extern "C" fn SQLDataSources(
    environment_handle: HEnv,
    _direction: FetchOrientation,
    _server_name: *mut Char,
    _buffer_length_1: SmallInt,
    _name_length_1: *mut SmallInt,
    _description: *mut Char,
    _buffer_length_2: SmallInt,
    _name_length_2: *mut SmallInt,
) -> SqlReturn {
    unsupported_function(MongoHandleRef::from(environment_handle), "SQLDataSources")
}

///
/// [`SQLDataSourcesW`]: https://learn.microsoft.com/en-us/sql/odbc/reference/syntax/SQLDataSources-function
///
/// This is the WChar version of the SQLDataSources function
///
/// # Safety
/// Because this is a C-interface, this is necessarily unsafe
///
#[no_mangle]
pub unsafe extern "C" fn SQLDataSourcesW(
    environment_handle: HEnv,
    _direction: FetchOrientation,
    _server_name: *mut WChar,
    _buffer_length_1: SmallInt,
    _name_length_1: *mut SmallInt,
    _description: *mut WChar,
    _buffer_length_2: SmallInt,
    _name_length_2: *mut SmallInt,
) -> SqlReturn {
    unsupported_function(MongoHandleRef::from(environment_handle), "SQLDataSourcesW")
}

///
/// [`SQLDescribeCol`]: https://learn.microsoft.com/en-us/sql/odbc/reference/syntax/SQLDescribeCol-function
///
/// # Safety
/// Because this is a C-interface, this is necessarily unsafe
///
#[no_mangle]
pub unsafe extern "C" fn SQLDescribeCol(
    hstmt: HStmt,
    _col_number: USmallInt,
    _col_name: *mut Char,
    _buffer_length: SmallInt,
    _name_length: *mut SmallInt,
    _data_type: *mut SqlDataType,
    _col_size: *mut ULen,
    _decimal_digits: *mut SmallInt,
    _nullable: *mut Nullability,
) -> SqlReturn {
    unsupported_function(MongoHandleRef::from(hstmt), "SQLDescribeCol")
}

///
/// [`SQLDescribeColW`]: https://learn.microsoft.com/en-us/sql/odbc/reference/syntax/SQLDescribeCol-function
///
/// This is the WChar version of the SQLDescribeCol function
///
/// # Safety
/// Because this is a C-interface, this is necessarily unsafe
///
#[named]
#[no_mangle]
pub unsafe extern "C" fn SQLDescribeColW(
    hstmt: HStmt,
    col_number: USmallInt,
    col_name: *mut WChar,
    buffer_length: SmallInt,
    name_length: *mut SmallInt,
    data_type: *mut SqlDataType,
    col_size: *mut ULen,
    decimal_digits: *mut SmallInt,
    nullable: *mut Nullability,
) -> SqlReturn {
    panic_safe_exec!(
        || {
            let stmt_handle = MongoHandleRef::from(hstmt);
            stmt_handle.clear_diagnostics();
            {
                let stmt = must_be_valid!(stmt_handle.as_statement());
                let mongo_stmt = stmt.mongo_statement.write().unwrap();
                if mongo_stmt.is_none() {
                    stmt.errors.write().unwrap().push(ODBCError::NoResultSet);
                    return SqlReturn::ERROR;
                }
                let col_metadata = mongo_stmt.as_ref().unwrap().get_col_metadata(col_number);
                if let Ok(col_metadata) = col_metadata {
                    *data_type = col_metadata.sql_type;
                    *col_size = col_metadata.display_size.unwrap_or(0) as usize;
                    *decimal_digits = col_metadata.scale.unwrap_or(0) as i16;
                    *nullable = col_metadata.nullability;
                    return i16_len::set_output_wstring(
                        &col_metadata.label,
                        col_name,
                        buffer_length as usize,
                        name_length,
                    );
                }
            }
            stmt_handle.add_diag_info(ODBCError::InvalidDescriptorIndex(col_number));
            SqlReturn::ERROR
        },
        hstmt
    );
}

///
/// [`SQLDescribeParam`]: https://learn.microsoft.com/en-us/sql/odbc/reference/syntax/SQLDescribeParam-function
///
/// # Safety
/// Because this is a C-interface, this is necessarily unsafe
///
#[no_mangle]
pub unsafe extern "C" fn SQLDescribeParam(
    statement_handle: HStmt,
    _parameter_number: USmallInt,
    _data_type_ptr: *mut SqlDataType,
    _parameter_size_ptr: *mut ULen,
    _decimal_digits_ptr: *mut SmallInt,
    _nullable_ptr: *mut SmallInt,
) -> SqlReturn {
    unsupported_function(MongoHandleRef::from(statement_handle), "SQLDescribeParam")
}

///
/// [`SQLDisconnect`]: https://learn.microsoft.com/en-us/sql/odbc/reference/syntax/SQLDisconnect-function
///
/// # Safety
/// Because this is a C-interface, this is necessarily unsafe
///
#[named]
#[no_mangle]
pub unsafe extern "C" fn SQLDisconnect(connection_handle: HDbc) -> SqlReturn {
    panic_safe_exec!(
        || {
            let conn_handle = MongoHandleRef::from(connection_handle);
            let conn = must_be_valid!((*conn_handle).as_connection());
            // set the mongo_connection to None. This will cause the previous mongo_connection
            // to drop and disconnect.
            *conn.mongo_connection.write().unwrap() = None;
            SqlReturn::SUCCESS
        },
        connection_handle
    );
}

fn sql_driver_connect(conn: &Connection, odbc_uri_string: &str) -> Result<MongoConnection> {
    let mut odbc_uri = ODBCUri::new(odbc_uri_string)?;
<<<<<<< HEAD
    let mongo_uri = odbc_uri.remove_to_mongo_uri()?;
    let _auth_src = odbc_uri.remove_or_else(|| "admin", &["auth_src"]);
=======
    let client_options = odbc_uri.try_into_client_options()?;
>>>>>>> c1b68f64
    odbc_uri
        .remove(&["driver", "dsn"])
        .ok_or(ODBCError::MissingDriverOrDSNProperty)?;
    let conn_attrs = conn.attributes.read().unwrap();
    let database = if conn_attrs.current_catalog.is_some() {
        conn_attrs.current_catalog.as_deref()
    } else {
        odbc_uri.remove(&["database"])
    };
    let connection_timeout = conn_attrs.connection_timeout;
    let login_timeout = conn_attrs.login_timeout;
    // ODBCError has an impl From mongo_odbc_core::Error, but that does not
    // create an impl From Result<T, mongo_odbc_core::Error> to Result<T, ODBCError>
    // hence this bizarre Ok(func?) pattern.
<<<<<<< HEAD
    Ok(MongoConnection::connect(
        &mongo_uri,
=======
    Ok(mongo_odbc_core::MongoConnection::connect(
        client_options,
>>>>>>> c1b68f64
        database,
        connection_timeout,
        login_timeout,
    )?)
}

///
/// [`SQLDriverConnect`]: https://learn.microsoft.com/en-us/sql/odbc/reference/syntax/SQLDriverConnect-function
///
/// # Safety
/// Because this is a C-infereface, this is necessarily unsafe
///
#[named]
#[no_mangle]
pub unsafe extern "C" fn SQLDriverConnect(
    connection_handle: HDbc,
    _window_handle: HWnd,
    in_connection_string: *const Char,
    string_length_1: SmallInt,
    out_connection_string: *mut Char,
    buffer_length: SmallInt,
    string_length_2: *mut SmallInt,
    driver_completion: DriverConnectOption,
) -> SqlReturn {
    panic_safe_exec!(
        || {
            let conn_handle = MongoHandleRef::from(connection_handle);
            // SQL_NO_PROMPT is the only option supported for DriverCompletion
            if driver_completion != DriverConnectOption::NoPrompt {
                conn_handle.add_diag_info(ODBCError::UnsupportedDriverConnectOption(format!(
                    "{:?}",
                    driver_completion
                )));
                return SqlReturn::ERROR;
            }
            let conn = must_be_valid!((*conn_handle).as_connection());
            let odbc_uri_string =
                input_text_to_string(in_connection_string, string_length_1 as usize);
            let mongo_connection =
                odbc_unwrap!(sql_driver_connect(conn, &odbc_uri_string), conn_handle);
            *conn.mongo_connection.write().unwrap() = Some(mongo_connection);
            let buffer_len = usize::try_from(buffer_length).unwrap();
            let sql_return = i16_len::set_output_string(
                &odbc_uri_string,
                out_connection_string,
                buffer_len,
                string_length_2,
            );
            if sql_return == SqlReturn::SUCCESS_WITH_INFO {
                conn_handle.add_diag_info(ODBCError::OutStringTruncated(buffer_len));
            }
            sql_return
        },
        connection_handle
    );
}

///
/// [`SQLDriverConnectW`]: https://learn.microsoft.com/en-us/sql/odbc/reference/syntax/SQLDriverConnect-function
///
/// This is the WChar version of the SQLDriverConnect function
///
/// # Safety
/// Because this is a C-interface, this is necessarily unsafe
///
#[named]
#[no_mangle]
pub unsafe extern "C" fn SQLDriverConnectW(
    connection_handle: HDbc,
    _window_handle: HWnd,
    in_connection_string: *const WChar,
    string_length_1: SmallInt,
    out_connection_string: *mut WChar,
    buffer_length: SmallInt,
    string_length_2: *mut SmallInt,
    driver_completion: DriverConnectOption,
) -> SqlReturn {
    panic_safe_exec!(
        || {
            let conn_handle = MongoHandleRef::from(connection_handle);
            // SQL_NO_PROMPT is the only option supported for DriverCompletion
            if driver_completion != DriverConnectOption::NoPrompt {
                conn_handle.add_diag_info(ODBCError::UnsupportedDriverConnectOption(format!(
                    "{:?}",
                    driver_completion
                )));
                return SqlReturn::ERROR;
            }
            let conn = must_be_valid!((*conn_handle).as_connection());
            let odbc_uri_string =
                input_wtext_to_string(in_connection_string, string_length_1 as usize);
            let mongo_connection =
                odbc_unwrap!(sql_driver_connect(conn, &odbc_uri_string), conn_handle);
            *conn.mongo_connection.write().unwrap() = Some(mongo_connection);
            let buffer_len = usize::try_from(buffer_length).unwrap();
            let sql_return = i16_len::set_output_wstring(
                &odbc_uri_string,
                out_connection_string,
                buffer_len,
                string_length_2,
            );
            if sql_return == SqlReturn::SUCCESS_WITH_INFO {
                conn_handle.add_diag_info(ODBCError::OutStringTruncated(buffer_len));
            }
            sql_return
        },
        connection_handle
    );
}

///
/// [`SQLDrivers`]: https://learn.microsoft.com/en-us/sql/odbc/reference/syntax/SQLDrivers-function
///
/// # Safety
/// Because this is a C-interface, this is necessarily unsafe
///
#[no_mangle]
pub unsafe extern "C" fn SQLDrivers(
    henv: HEnv,
    _direction: FetchOrientation,
    _driver_desc: *mut Char,
    _driver_desc_max: SmallInt,
    _out_driver_desc: *mut SmallInt,
    _driver_attributes: *mut Char,
    _drvr_attr_max: SmallInt,
    _out_drvr_attr: *mut SmallInt,
) -> SqlReturn {
    unsupported_function(MongoHandleRef::from(henv), "SQLDrivers")
}

///
/// [`SQLDriversW`]: https://learn.microsoft.com/en-us/sql/odbc/reference/syntax/SQLDrivers-function
///
/// This is the WChar version of the SQLDrivers function
///
/// # Safety
/// Because this is a C-interface, this is necessarily unsafe
///
#[no_mangle]
pub unsafe extern "C" fn SQLDriversW(
    henv: HEnv,
    _direction: FetchOrientation,
    _driver_desc: *mut WChar,
    _driver_desc_max: SmallInt,
    _out_driver_desc: *mut SmallInt,
    _driver_attributes: *mut WChar,
    _drvr_attr_max: SmallInt,
    _out_drvr_attr: *mut SmallInt,
) -> SqlReturn {
    unsupported_function(MongoHandleRef::from(henv), "SQLDriversW")
}

///
/// [`SQLEndTran`]: https://learn.microsoft.com/en-us/sql/odbc/reference/syntax/SQLEndTran-function
///
/// # Safety
/// Because this is a C-interface, this is necessarily unsafe
///
#[named]
#[no_mangle]
pub unsafe extern "C" fn SQLEndTran(
    _handle_type: HandleType,
    handle: Handle,
    _completion_type: CompletionType,
) -> SqlReturn {
    unimpl!(handle);
}

///
/// [`SQLExecDirect`]: https://learn.microsoft.com/en-us/sql/odbc/reference/syntax/SQLExecDirect-function
///
/// # Safety
/// Because this is a C-interface, this is necessarily unsafe
///
#[named]
#[no_mangle]
pub unsafe extern "C" fn SQLExecDirect(
    statement_handle: HStmt,
    statement_text: *const Char,
    text_length: Integer,
) -> SqlReturn {
    panic_safe_exec!(
        || {
            let query = input_text_to_string(statement_text, text_length as usize);
            let mongo_handle = MongoHandleRef::from(statement_handle);
            let stmt = must_be_valid!(mongo_handle.as_statement());
            let mongo_statement = {
                let connection = must_be_valid!((*stmt.connection).as_connection());
                let timeout = connection.attributes.read().unwrap().connection_timeout;
                if let Some(mongo_connection) = connection.mongo_connection.read().unwrap().as_ref()
                {
                    MongoQuery::execute(mongo_connection, timeout, &query).map_err(|e| e.into())
                } else {
                    Err(ODBCError::General("Statement has no parent Connection"))
                }
            };

            if let Ok(statement) = mongo_statement {
                *stmt.mongo_statement.write().unwrap() = Some(Box::new(statement));
                return SqlReturn::SUCCESS;
            }
            mongo_handle.add_diag_info(mongo_statement.unwrap_err());
            SqlReturn::ERROR
        },
        statement_handle
    );
}

///
/// [`SQLExecDirectW`]: https://learn.microsoft.com/en-us/sql/odbc/reference/syntax/SQLExecDirect-function
///
/// This is the WChar version of the SQLExecDirect function
///
/// # Safety
/// Because this is a C-interface, this is necessarily unsafe
///
#[named]
#[no_mangle]
pub unsafe extern "C" fn SQLExecDirectW(
    statement_handle: HStmt,
    statement_text: *const WChar,
    text_length: Integer,
) -> SqlReturn {
    panic_safe_exec!(
        || {
            let query = input_wtext_to_string(statement_text, text_length as usize);
            let mongo_handle = MongoHandleRef::from(statement_handle);
            let stmt = must_be_valid!(mongo_handle.as_statement());
            let mongo_statement = {
                let connection = must_be_valid!((*stmt.connection).as_connection());
                let timeout = connection.attributes.read().unwrap().connection_timeout;
                if let Some(mongo_connection) = connection.mongo_connection.read().unwrap().as_ref()
                {
                    MongoQuery::execute(mongo_connection, timeout, &query).map_err(|e| e.into())
                } else {
                    Err(ODBCError::InvalidCursorState)
                }
            };
            if let Ok(statement) = mongo_statement {
                *stmt.mongo_statement.write().unwrap() = Some(Box::new(statement));
                return SqlReturn::SUCCESS;
            }
            mongo_handle.add_diag_info(mongo_statement.unwrap_err());
            SqlReturn::ERROR
        },
        statement_handle
    );
}

///
/// [`SQLExecute`]: https://learn.microsoft.com/en-us/sql/odbc/reference/syntax/SQLExecute-function
///
/// # Safety
/// Because this is a C-interface, this is necessarily unsafe
///
#[no_mangle]
pub unsafe extern "C" fn SQLExecute(statement_handle: HStmt) -> SqlReturn {
    unsupported_function(MongoHandleRef::from(statement_handle), "SQLExecute")
}

///
/// [`SQLFetch`]: https://learn.microsoft.com/en-us/sql/odbc/reference/syntax/SQLFetch-function
///
/// # Safety
/// Because this is a C-interface, this is necessarily unsafe
///
#[named]
#[no_mangle]
pub unsafe extern "C" fn SQLFetch(statement_handle: HStmt) -> SqlReturn {
    panic_safe_exec!(
        || {
            let mongo_handle = MongoHandleRef::from(statement_handle);
            let stmt = must_be_valid!((*mongo_handle).as_statement());
            let mut mongo_stmt = stmt.mongo_statement.write().unwrap();
            let connection = must_be_valid!((*stmt.connection).as_connection());

            if mongo_stmt.is_none() {
                stmt.errors
                    .write()
                    .unwrap()
                    .push(ODBCError::InvalidCursorState);
                return SqlReturn::ERROR;
            }

            let res = mongo_stmt
                .as_mut()
                .unwrap()
                .next(connection.mongo_connection.read().unwrap().as_ref());

            match res {
                Err(e) => {
                    stmt.errors.write().unwrap().push(e.into());
                    return SqlReturn::ERROR;
                }
                Ok(b) => {
                    let mut stmt_attrs = stmt.attributes.write().unwrap();
                    if !b {
                        stmt_attrs.row_index_is_valid = false;
                        return SqlReturn::NO_DATA;
                    }
                    stmt_attrs.row_index_is_valid = true;
                }
            }

            *stmt.var_data_cache.write().unwrap() = Some(HashMap::new());
            SqlReturn::SUCCESS
        },
        statement_handle
    );
}

///
/// [`SQLFetchScroll`]: https://learn.microsoft.com/en-us/sql/odbc/reference/syntax/SQLFetchScroll-function
///
/// # Safety
/// Because this is a C-interface, this is necessarily unsafe
///
#[named]
#[no_mangle]
pub unsafe extern "C" fn SQLFetchScroll(
    statement_handle: HStmt,
    _fetch_orientation: FetchOrientation,
    _fetch_offset: Len,
) -> SqlReturn {
    unimpl!(statement_handle);
}

///
/// [`SQLForeignKeys`]: https://learn.microsoft.com/en-us/sql/odbc/reference/syntax/SQLForeignKeys-function
///
/// # Safety
/// Because this is a C-interface, this is necessarily unsafe
///
#[no_mangle]
pub unsafe extern "C" fn SQLForeignKeys(
    statement_handle: HStmt,
    _pk_catalog_name: *const Char,
    _pk_catalog_name_length: SmallInt,
    _pk_schema_name: *const Char,
    _pk_schema_name_length: SmallInt,
    _pk_table_name: *const Char,
    _pk_table_name_length: SmallInt,
    _fk_catalog_name: *const Char,
    _fk_catalog_name_length: SmallInt,
    _fk_schema_name: *const Char,
    _fk_schema_name_length: SmallInt,
    _fk_table_name: *const Char,
    _fk_table_name_length: SmallInt,
) -> SqlReturn {
    unsupported_function(MongoHandleRef::from(statement_handle), "SQLForeignKeys")
}

///
/// [`SQLForeignKeysW`]: https://learn.microsoft.com/en-us/sql/odbc/reference/syntax/SQLForeignKeys-function
///
/// This is the WChar version of the SQLForeignKeys function
///
/// # Safety
/// Because this is a C-interface, this is necessarily unsafe
///
#[named]
#[no_mangle]
pub unsafe extern "C" fn SQLForeignKeysW(
    statement_handle: HStmt,
    _pk_catalog_name: *const WChar,
    _pk_catalog_name_length: SmallInt,
    _pk_schema_name: *const WChar,
    _pk_schema_name_length: SmallInt,
    _pk_table_name: *const WChar,
    _pk_table_name_length: SmallInt,
    _fk_catalog_name: *const WChar,
    _fk_catalog_name_length: SmallInt,
    _fk_schema_name: *const WChar,
    _fk_schema_name_length: SmallInt,
    _fk_table_name: *const WChar,
    _fk_table_name_length: SmallInt,
) -> SqlReturn {
    unimpl!(statement_handle);
}

///
/// [`SQLFreeHandle`]: https://learn.microsoft.com/en-us/sql/odbc/reference/syntax/SQLFreeHandle-function
///
/// # Safety
/// Because this is a C-interface, this is necessarily unsafe
///
#[named]
#[no_mangle]
pub unsafe extern "C" fn SQLFreeHandle(handle_type: HandleType, handle: Handle) -> SqlReturn {
    panic_safe_exec!(
        || {
            match sql_free_handle(handle_type, handle as *mut _) {
                Ok(_) => SqlReturn::SUCCESS,
                Err(_) => SqlReturn::INVALID_HANDLE,
            }
        },
        handle
    );
}

fn sql_free_handle(handle_type: HandleType, handle: *mut MongoHandle) -> Result<()> {
    match handle_type {
        // By making Boxes to the types and letting them go out of
        // scope, they will be dropped.
        HandleType::Env => {
            let _ = unsafe {
                (*handle)
                    .as_env()
                    .ok_or(ODBCError::InvalidHandleType(HANDLE_MUST_BE_ENV_ERROR))?
            };
        }
        HandleType::Dbc => {
            let conn = unsafe {
                (*handle)
                    .as_connection()
                    .ok_or(ODBCError::InvalidHandleType(HANDLE_MUST_BE_CONN_ERROR))?
            };
            let env = unsafe {
                (*conn.env)
                    .as_env()
                    .ok_or(ODBCError::InvalidHandleType(HANDLE_MUST_BE_ENV_ERROR))?
            };
            let mut connections = env.connections.write().unwrap();
            connections.remove(&handle);
            if connections.is_empty() {
                *env.state.write().unwrap() = EnvState::Allocated;
            }
        }
        HandleType::Stmt => {
            let stmt = unsafe {
                (*handle)
                    .as_statement()
                    .ok_or(ODBCError::InvalidHandleType(HANDLE_MUST_BE_STMT_ERROR))?
            };
            // Actually reading this value would make ASAN fail, but this
            // is what the ODBC standard expects.
            let conn = unsafe {
                (*stmt.connection)
                    .as_connection()
                    .ok_or(ODBCError::InvalidHandleType(HANDLE_MUST_BE_CONN_ERROR))?
            };
            let mut statements = conn.statements.write().unwrap();
            statements.remove(&handle);
            if statements.is_empty() {
                *conn.state.write().unwrap() = ConnectionState::Connected;
            }
        }
        HandleType::Desc => {
            let _ = unsafe {
                (*handle)
                    .as_descriptor()
                    .ok_or(ODBCError::InvalidHandleType(HANDLE_MUST_BE_DESC_ERROR))?
            };
        }
    }
    // create the Box at the end to ensure Drop only occurs when there are no errors due
    // to incorrect handle type.
    let _ = unsafe { Box::from_raw(handle) };
    Ok(())
}

///
/// [`SQLFreeStmt`]: https://learn.microsoft.com/en-us/sql/odbc/reference/syntax/SQLFreeStmt-function
///
/// # Safety
/// Because this is a C-interface, this is necessarily unsafe
///
#[named]
#[no_mangle]
pub unsafe extern "C" fn SQLFreeStmt(statement_handle: HStmt, _option: SmallInt) -> SqlReturn {
    panic_safe_exec!(
        || {
            unimplemented!();
        },
        statement_handle
    );
}

///
/// [`SQLGetConnectAttr`]: https://learn.microsoft.com/en-us/sql/odbc/reference/syntax/SQLGetConnectAttr-function
///
/// # Safety
/// Because this is a C-interface, this is necessarily unsafe
///
#[no_mangle]
pub unsafe extern "C" fn SQLGetConnectAttr(
    connection_handle: HDbc,
    _attribute: ConnectionAttribute,
    _value_ptr: Pointer,
    _buffer_length: Integer,
    _string_length_ptr: *mut Integer,
) -> SqlReturn {
    unsupported_function(MongoHandleRef::from(connection_handle), "SQLGetConnectAttr")
}

///
/// [`SQLGetConnectAttrW`]: https://learn.microsoft.com/en-us/sql/odbc/reference/syntax/SQLGetConnectAttr-function
///
/// This is the WChar version of the SQLGetConnectAttr function
///
/// # Safety
/// Because this is a C-interface, this is necessarily unsafe
///
#[named]
#[no_mangle]
pub unsafe extern "C" fn SQLGetConnectAttrW(
    connection_handle: HDbc,
    attribute: ConnectionAttribute,
    value_ptr: Pointer,
    buffer_length: Integer,
    string_length_ptr: *mut Integer,
) -> SqlReturn {
    panic_safe_exec!(
        || {
            let mut err = None;
            let conn_handle = MongoHandleRef::from(connection_handle);

            // This scope is introduced to make the RWLock Guard expire before we write
            // any error values via add_diag_info as RWLock::write is not reentrant on
            // all operating systems, and the docs say it can panic.
            let sql_return = {
                let conn = must_be_valid!((*conn_handle).as_connection());
                let attributes = &conn.attributes.read().unwrap();

                match attribute {
                    ConnectionAttribute::CurrentCatalog => {
                        let current_catalog = attributes.current_catalog.as_deref();
                        match current_catalog {
                            None => SqlReturn::NO_DATA,
                            Some(cc) => i32_len::set_output_wstring(
                                cc,
                                value_ptr as *mut WChar,
                                buffer_length as usize,
                                string_length_ptr,
                            ),
                        }
                    }
                    ConnectionAttribute::LoginTimeout => {
                        let login_timeout = attributes.login_timeout.unwrap_or(0);
                        i32_len::set_output_fixed_data(&login_timeout, value_ptr, string_length_ptr)
                    }
                    ConnectionAttribute::ConnectionTimeout => {
                        let connection_timeout = attributes.connection_timeout.unwrap_or(0);
                        i32_len::set_output_fixed_data(
                            &connection_timeout,
                            value_ptr,
                            string_length_ptr,
                        )
                    }
                    _ => {
                        err = Some(ODBCError::UnsupportedConnectionAttribute(
                            connection_attribute_to_string(attribute),
                        ));
                        SqlReturn::ERROR
                    }
                }
            };

            if let Some(error) = err {
                conn_handle.add_diag_info(error);
            }
            sql_return
        },
        connection_handle
    )
}

///
/// [`SQLGetCursorName`]: https://learn.microsoft.com/en-us/sql/odbc/reference/syntax/SQLGetCursorName-function
///
/// # Safety
/// Because this is a C-interface, this is necessarily unsafe
///
#[no_mangle]
pub unsafe extern "C" fn SQLGetCursorName(
    statement_handle: HStmt,
    _cursor_name: *mut Char,
    _buffer_length: SmallInt,
    _name_length_ptr: *mut SmallInt,
) -> SqlReturn {
    unsupported_function(MongoHandleRef::from(statement_handle), "SQLGetCursorName")
}

///
/// [`SQLGetCursorNameW`]: https://learn.microsoft.com/en-us/sql/odbc/reference/syntax/SQLGetCursorName-function
///
/// This is the WChar version of the SQLGetCursorName function
///
/// # Safety
/// Because this is a C-interface, this is necessarily unsafe
///
#[named]
#[no_mangle]
pub unsafe extern "C" fn SQLGetCursorNameW(
    statement_handle: HStmt,
    _cursor_name: *mut WChar,
    _buffer_length: SmallInt,
    _name_length_ptr: *mut SmallInt,
) -> SqlReturn {
    unimpl!(statement_handle);
}

///
/// [`SQLGetData`]: https://learn.microsoft.com/en-us/sql/odbc/reference/syntax/SQLGetData-function
///
/// # Safety
/// Because this is a C-interface, this is necessarily unsafe
///
#[named]
#[no_mangle]
pub unsafe extern "C" fn SQLGetData(
    statement_handle: HStmt,
    col_or_param_num: USmallInt,
    target_type: CDataType,
    target_value_ptr: Pointer,
    buffer_length: Len,
    str_len_or_ind_ptr: *mut Len,
) -> SqlReturn {
    panic_safe_exec!(
        || {
            let mut error = None;
            let mut ret = Bson::Null;
            let mongo_handle = MongoHandleRef::from(statement_handle);
            {
                let res = {
                    let stmt = must_be_valid!((*mongo_handle).as_statement());
                    stmt.var_data_cache
                        .write()
                        .unwrap()
                        .as_mut()
                        .unwrap()
                        .remove(&col_or_param_num)
                };
                if let Some(cached_data) = res {
                    return crate::api::data::format_cached_data(
                        mongo_handle,
                        cached_data,
                        col_or_param_num,
                        target_type,
                        target_value_ptr,
                        buffer_length,
                        str_len_or_ind_ptr,
                    );
                }
                let stmt = (*mongo_handle).as_statement().unwrap();
                let mut mongo_stmt = stmt.mongo_statement.write().unwrap();
                let bson = match mongo_stmt.as_mut() {
                    None => Err(ODBCError::InvalidCursorState),
                    Some(mongo_stmt) => mongo_stmt
                        .get_value(col_or_param_num)
                        .map_err(ODBCError::Core),
                };
                match bson {
                    Err(e) => error = Some(e),
                    Ok(None) => error = Some(ODBCError::InvalidDescriptorIndex(col_or_param_num)),
                    Ok(Some(d)) => {
                        ret = d;
                    }
                }
            }
            if let Some(e) = error {
                mongo_handle.add_diag_info(e);
                return SqlReturn::ERROR;
            }
            crate::api::data::format_bson_data(
                mongo_handle,
                col_or_param_num,
                target_type,
                target_value_ptr,
                buffer_length,
                str_len_or_ind_ptr,
                ret,
            )
        },
        statement_handle
    )
}

///
/// [`SQLGetDescField`]: https://learn.microsoft.com/en-us/sql/odbc/reference/syntax/SQLGetDescField-function
///
/// # Safety
/// Because this is a C-interface, this is necessarily unsafe
///
#[no_mangle]
pub unsafe extern "C" fn SQLGetDescField(
    _descriptor_handle: HDesc,
    _record_number: SmallInt,
    _field_identifier: SmallInt,
    _value_ptr: Pointer,
    _buffer_length: Integer,
    _string_length_ptr: *mut Integer,
) -> SqlReturn {
    unsupported_function(MongoHandleRef::from(_descriptor_handle), "SQLGetDescField")
}

///
/// [`SQLGetDescFieldW`]: https://learn.microsoft.com/en-us/sql/odbc/reference/syntax/SQLGetDescField-function
///
/// This is the WChar version of the SQLGetDescField function
///
/// # Safety
/// Because this is a C-interface, this is necessarily unsafe
///
#[no_mangle]
pub unsafe extern "C" fn SQLGetDescFieldW(
    _descriptor_handle: HDesc,
    _record_number: SmallInt,
    _field_identifier: SmallInt,
    _value_ptr: Pointer,
    _buffer_length: Integer,
    _string_length_ptr: *mut Integer,
) -> SqlReturn {
    unsupported_function(MongoHandleRef::from(_descriptor_handle), "SQLGetDescFieldW")
}

///
/// [`SQLGetDescRec`]: https://learn.microsoft.com/en-us/sql/odbc/reference/syntax/SQLGetDescRec-function
///
/// # Safety
/// Because this is a C-interface, this is necessarily unsafe
///
#[no_mangle]
pub unsafe extern "C" fn SQLGetDescRec(
    _descriptor_handle: HDesc,
    _record_number: SmallInt,
    _name: *mut Char,
    _buffer_length: SmallInt,
    _string_length_ptr: *mut SmallInt,
    _type_ptr: *mut SmallInt,
    _sub_type_ptr: *mut SmallInt,
    _length_ptr: *mut Len,
    _precision_ptr: *mut SmallInt,
    _scale_ptr: *mut SmallInt,
    _nullable_ptr: *mut Nullability,
) -> SqlReturn {
    unsupported_function(MongoHandleRef::from(_descriptor_handle), "SQLGetDescRec")
}

///
/// [`SQLGetDescRecW`]: https://learn.microsoft.com/en-us/sql/odbc/reference/syntax/SQLGetDescRec-function
///
/// This is the WChar version of the SQLGetDescRec function
///
/// # Safety
/// Because this is a C-interface, this is necessarily unsafe
///
#[no_mangle]
pub unsafe extern "C" fn SQLGetDescRecW(
    _descriptor_handle: HDesc,
    _record_number: SmallInt,
    _name: *mut WChar,
    _buffer_length: SmallInt,
    _string_length_ptr: *mut SmallInt,
    _type_ptr: *mut SmallInt,
    _sub_type_ptr: *mut SmallInt,
    _length_ptr: *mut Len,
    _precision_ptr: *mut SmallInt,
    _scale_ptr: *mut SmallInt,
    _nullable_ptr: *mut Nullability,
) -> SqlReturn {
    unsupported_function(MongoHandleRef::from(_descriptor_handle), "SQLGetDescRecW")
}

///
/// [`SQLGetDiagField`]: https://learn.microsoft.com/en-us/sql/odbc/reference/syntax/SQLGetDiagField-function
///
/// # Safety
/// Because this is a C-interface, this is necessarily unsafe
///
#[no_mangle]
pub unsafe extern "C" fn SQLGetDiagField(
    _handle_type: HandleType,
    handle: Handle,
    _record_rumber: SmallInt,
    _diag_identifier: SmallInt,
    _diag_info_ptr: Pointer,
    _buffer_length: SmallInt,
    _string_length_ptr: *mut SmallInt,
) -> SqlReturn {
    unsupported_function(MongoHandleRef::from(handle), "SQLGetDiagField")
}

///
/// [`SQLGetDiagFieldW`]: https://learn.microsoft.com/en-us/sql/odbc/reference/syntax/SQLGetDiagField-function
///
/// This is the WChar version of the SQLGetDiagField function
///
/// # Safety
/// Because this is a C-interface, this is necessarily unsafe
///
#[named]
#[no_mangle]
pub unsafe extern "C" fn SQLGetDiagFieldW(
    _handle_type: HandleType,
    handle: Handle,
    _record_number: SmallInt,
    _diag_identifier: SmallInt,
    _diag_info_ptr: Pointer,
    _buffer_length: SmallInt,
    _string_length_ptr: *mut SmallInt,
) -> SqlReturn {
    panic_safe_exec!(
        || {
            let mongo_handle = handle as *mut MongoHandle;
            let get_error = |errors: &Vec<ODBCError>, diag_identifier: DiagType| -> SqlReturn {
                get_diag_field(
                    errors,
                    diag_identifier,
                    _diag_info_ptr,
                    _record_number,
                    _buffer_length,
                    _string_length_ptr,
                    true,
                )
            };

            match FromPrimitive::from_i16(_diag_identifier) {
                Some(diag_identifier) => {
                    match diag_identifier {
                        // some diagnostics are statement specific; return error if another handle is passed
                        DiagType::SQL_DIAG_ROW_COUNT | DiagType::SQL_DIAG_ROW_NUMBER => {
                            if _handle_type != HandleType::Stmt {
                                return SqlReturn::ERROR;
                            }
                            get_stmt_diag_field(diag_identifier, _diag_info_ptr)
                        }
                        DiagType::SQL_DIAG_NUMBER
                        | DiagType::SQL_DIAG_MESSAGE_TEXT
                        | DiagType::SQL_DIAG_NATIVE
                        | DiagType::SQL_DIAG_SQLSTATE
                        | DiagType::SQL_DIAG_RETURNCODE => match _handle_type {
                            HandleType::Env => {
                                let env = must_be_env!(mongo_handle);
                                get_error(&env.errors.read().unwrap(), diag_identifier)
                            }
                            HandleType::Dbc => {
                                let dbc = must_be_conn!(mongo_handle);
                                get_error(&dbc.errors.read().unwrap(), diag_identifier)
                            }
                            HandleType::Stmt => {
                                let stmt = must_be_stmt!(mongo_handle);
                                get_error(&stmt.errors.read().unwrap(), diag_identifier)
                            }
                            HandleType::Desc => {
                                let desc = must_be_desc!(mongo_handle);
                                get_error(&desc.errors.read().unwrap(), diag_identifier)
                            }
                        },
                        // TODO: SQL-1152: Implement additional diag types
                        // this condition should only occur if the _diag_identifier is not in the spec
                        _ => SqlReturn::ERROR,
                    }
                }
                None => SqlReturn::ERROR,
            }
        },
        handle
    )
}

macro_rules! sql_get_diag_rec_impl {
    ($handle_type:ident, $handle:ident, $rec_number:ident, $state:ident, $native_error_ptr:ident, $message_text:ident, $buffer_length:ident, $text_length_ptr:ident, $error_output_func:ident) => {{
        panic_safe_exec!(
            || {
                if $rec_number < 1 || $buffer_length < 0 {
                    return SqlReturn::ERROR;
                }
                let mongo_handle = $handle as *mut MongoHandle;
                // Make the record number zero-indexed
                let rec_number = ($rec_number - 1) as usize;

                let get_error = |errors: &Vec<ODBCError>| -> SqlReturn {
                    match errors.get(rec_number) {
                        Some(odbc_err) => $error_output_func(
                            odbc_err,
                            $state,
                            $message_text,
                            $buffer_length,
                            $text_length_ptr,
                            $native_error_ptr,
                        ),
                        None => SqlReturn::NO_DATA,
                    }
                };

                match $handle_type {
                    HandleType::Env => {
                        let env = must_be_env!(mongo_handle);
                        get_error(&env.errors.read().unwrap())
                    }
                    HandleType::Dbc => {
                        let dbc = must_be_conn!(mongo_handle);
                        get_error(&dbc.errors.read().unwrap())
                    }
                    HandleType::Stmt => {
                        let stmt = must_be_stmt!(mongo_handle);
                        get_error(&stmt.errors.read().unwrap())
                    }
                    HandleType::Desc => {
                        let desc = must_be_desc!(mongo_handle);
                        get_error(&desc.errors.read().unwrap())
                    }
                }
            },
            $handle
        );
    }};
}

///
/// [`SQLGetDiagRec`]: https://learn.microsoft.com/en-us/sql/odbc/reference/syntax/SQLGetDiagRec-function
///
/// # Safety
/// Because this is a C-interface, this is necessarily unsafe
///
#[named]
#[no_mangle]
pub unsafe extern "C" fn SQLGetDiagRec(
    handle_type: HandleType,
    handle: Handle,
    rec_number: SmallInt,
    state: *mut Char,
    native_error_ptr: *mut Integer,
    message_text: *mut Char,
    buffer_length: SmallInt,
    text_length_ptr: *mut SmallInt,
) -> SqlReturn {
    sql_get_diag_rec_impl!(
        handle_type,
        handle,
        rec_number,
        state,
        native_error_ptr,
        message_text,
        buffer_length,
        text_length_ptr,
        get_diag_rec
    )
}

///
/// [`SQLGetDiagRecW`]: https://learn.microsoft.com/en-us/sql/odbc/reference/syntax/SQLGetDiagRec-function
///
/// This is the WChar version of the SQLGetDiagRec function
///
/// # Safety
/// Because this is a C-interface, this is necessarily unsafe
///
#[named]
#[no_mangle]
pub unsafe extern "C" fn SQLGetDiagRecW(
    handle_type: HandleType,
    handle: Handle,
    rec_number: SmallInt,
    state: *mut WChar,
    native_error_ptr: *mut Integer,
    message_text: *mut WChar,
    buffer_length: SmallInt,
    text_length_ptr: *mut SmallInt,
) -> SqlReturn {
    sql_get_diag_rec_impl!(
        handle_type,
        handle,
        rec_number,
        state,
        native_error_ptr,
        message_text,
        buffer_length,
        text_length_ptr,
        get_diag_recw
    )
}

///
/// [`SQLGetEnvAttr`]: https://learn.microsoft.com/en-us/sql/odbc/reference/syntax/SQLGetEnvAttr-function
///
/// # Safety
/// Because this is a C-interface, this is necessarily unsafe
///
#[no_mangle]
pub unsafe extern "C" fn SQLGetEnvAttr(
    environment_handle: HEnv,
    _attribute: EnvironmentAttribute,
    _value_ptr: Pointer,
    _buffer_length: Integer,
    _string_length: *mut Integer,
) -> SqlReturn {
    unsupported_function(MongoHandleRef::from(environment_handle), "SQLGetEnvAttr")
}

///
/// [`SQLGetEnvAttrW`]: https://learn.microsoft.com/en-us/sql/odbc/reference/syntax/SQLGetEnvAttr-function
///
/// This is the WChar version of the SQLGetEnvAttr function
///
/// # Safety
/// Because this is a C-interface, this is necessarily unsafe
///
#[named]
#[no_mangle]
pub unsafe extern "C" fn SQLGetEnvAttrW(
    environment_handle: HEnv,
    attribute: EnvironmentAttribute,
    value_ptr: Pointer,
    _buffer_length: Integer,
    string_length: *mut Integer,
) -> SqlReturn {
    panic_safe_exec!(
        || {
            let env_handle = MongoHandleRef::from(environment_handle);
            env_handle.clear_diagnostics();
            let env = must_be_valid!(env_handle.as_env());
            if value_ptr.is_null() {
                set_str_length(string_length, 0);
            } else {
                set_str_length(string_length, size_of::<Integer>() as Integer);
                match attribute {
                    EnvironmentAttribute::OdbcVersion => {
                        *(value_ptr as *mut OdbcVersion) = env.attributes.read().unwrap().odbc_ver;
                    }
                    EnvironmentAttribute::OutputNts => {
                        *(value_ptr as *mut SqlBool) = env.attributes.read().unwrap().output_nts;
                    }
                    EnvironmentAttribute::ConnectionPooling => {
                        *(value_ptr as *mut ConnectionPooling) =
                            env.attributes.read().unwrap().connection_pooling;
                    }
                    EnvironmentAttribute::CpMatch => {
                        *(value_ptr as *mut CpMatch) = env.attributes.read().unwrap().cp_match;
                    }
                }
            }
            SqlReturn::SUCCESS
        },
        environment_handle
    );
}

///
/// [`SQLGetInfo`]: https://learn.microsoft.com/en-us/sql/odbc/reference/syntax/SQLGetInfo-function
///
/// # Safety
/// Because this is a C-interface, this is necessarily unsafe
///
#[no_mangle]
pub unsafe extern "C" fn SQLGetInfo(
    connection_handle: HDbc,
    _info_type: USmallInt,
    _info_value_ptr: Pointer,
    _buffer_length: SmallInt,
    _string_length_ptr: *mut SmallInt,
) -> SqlReturn {
    unsupported_function(MongoHandleRef::from(connection_handle), "SQLGetInfo")
}

///
/// [`SQLGetInfoW`]: https://learn.microsoft.com/en-us/sql/odbc/reference/syntax/SQLGetInfo-function
///
/// This is the WChar version of the SQLGetInfo function
///
/// # Safety
/// Because this is a C-interface, this is necessarily unsafe
///
#[named]
#[no_mangle]
pub unsafe extern "C" fn SQLGetInfoW(
    connection_handle: HDbc,
    info_type: USmallInt,
    info_value_ptr: Pointer,
    buffer_length: SmallInt,
    string_length_ptr: *mut SmallInt,
) -> SqlReturn {
    panic_safe_exec!(
        || sql_get_infow_helper(
            connection_handle,
            info_type,
            info_value_ptr,
            buffer_length,
            string_length_ptr
        ),
        connection_handle
    )
}

unsafe fn sql_get_infow_helper(
    connection_handle: HDbc,
    info_type: USmallInt,
    info_value_ptr: Pointer,
    buffer_length: SmallInt,
    string_length_ptr: *mut SmallInt,
) -> SqlReturn {
    let conn_handle = MongoHandleRef::from(connection_handle);
    let mut err = None;
    let sql_return = match FromPrimitive::from_u16(info_type) {
        Some(some_info_type) => {
            match some_info_type {
                InfoType::SQL_DRIVER_NAME => {
                    // This Driver Name is consistent with the name used for our JDBC driver.
                    i16_len::set_output_wstring(
                        DRIVER_NAME,
                        info_value_ptr as *mut WChar,
                        buffer_length as usize,
                        string_length_ptr,
                    )
                }
                InfoType::SQL_DRIVER_VER => {
                    // The driver version can be obtained from the Cargo.toml file.
                    // The env! macro call below gets the version from the Cargo file
                    // at compile time.
                    let version_major = env!("CARGO_PKG_VERSION_MAJOR");
                    let version_minor = env!("CARGO_PKG_VERSION_MINOR");
                    let version_patch = env!("CARGO_PKG_VERSION_PATCH");

                    let version = format_version(version_major, version_minor, version_patch);

                    i16_len::set_output_wstring(
                        version.as_str(),
                        info_value_ptr as *mut WChar,
                        buffer_length as usize,
                        string_length_ptr,
                    )
                }
                InfoType::SQL_DRIVER_ODBC_VER => {
                    // This driver supports version 3.8.
                    i16_len::set_output_wstring(
                        "03.08",
                        info_value_ptr as *mut WChar,
                        buffer_length as usize,
                        string_length_ptr,
                    )
                }
                InfoType::SQL_SEARCH_PATTERN_ESCAPE => {
                    // TODO: SQL-1060: improve sql-to-rust regex pattern method and report escape character here
                    i16_len::set_output_wstring(
                        "",
                        info_value_ptr as *mut WChar,
                        buffer_length as usize,
                        string_length_ptr,
                    )
                }
                InfoType::SQL_DBMS_NAME => {
                    // The underlying DBMS is MongoDB Atlas.
                    i16_len::set_output_wstring(
                        DBMS_NAME,
                        info_value_ptr as *mut WChar,
                        buffer_length as usize,
                        string_length_ptr,
                    )
                }
                InfoType::SQL_DBMS_VER => {
                    // Return the ADF version.
                    let conn = must_be_valid!((*conn_handle).as_connection());
                    let version = conn
                        .mongo_connection
                        .read()
                        .unwrap()
                        .as_ref()
                        .unwrap()
                        .get_adf_version();
                    match version {
                        Ok(version) => i16_len::set_output_wstring(
                            version.as_str(),
                            info_value_ptr as *mut WChar,
                            buffer_length as usize,
                            string_length_ptr,
                        ),
                        Err(e) => {
                            err = Some(ODBCError::Core(e));
                            SqlReturn::ERROR
                        }
                    }
                }
                InfoType::SQL_CONCAT_NULL_BEHAVIOR => {
                    // If a NULL valued operand is used in a string concatenation,
                    // the result is NULL. The return value indicates that.
                    i16_len::set_output_fixed_data(&SQL_CB_NULL, info_value_ptr, string_length_ptr)
                }
                InfoType::SQL_IDENTIFIER_QUOTE_CHAR => {
                    // MongoSQL supports ` and " as identifier delimiters. The "
                    // character is the SQL-92 standard, but we instead return `
                    // to be consistent with our JDBC driver.
                    i16_len::set_output_wstring(
                        "`",
                        info_value_ptr as *mut WChar,
                        buffer_length as usize,
                        string_length_ptr,
                    )
                }
                InfoType::SQL_OWNER_TERM => {
                    // SQL_OWNER_TERM is replaced by SQL_SCHEMA_TERM in newer ODBC
                    // versions. They use the same numeric value.
                    //
                    // SQL has two concepts in the data hierarchy above "table":
                    // "catalog" and "schema". MongoSQL only has "database" and
                    // "collection" (which is equivalent to "table"). A "catalog"
                    // contains many "schemas" and a "schema" contains many tables.
                    // Therefore, a "schema" may map to MongoSQL's "database".
                    // However, we choose to use "catalog" to represent MongoSQL
                    // databases, and we omit support for "schema".
                    i16_len::set_output_wstring(
                        "",
                        info_value_ptr as *mut WChar,
                        buffer_length as usize,
                        string_length_ptr,
                    )
                }
                InfoType::SQL_CATALOG_NAME_SEPARATOR => {
                    // The name separator used by MongoSQL is '.'.
                    i16_len::set_output_wstring(
                        ".",
                        info_value_ptr as *mut WChar,
                        buffer_length as usize,
                        string_length_ptr,
                    )
                }
                InfoType::SQL_CATALOG_TERM => {
                    // MongoSQL uses the term "database".
                    i16_len::set_output_wstring(
                        "database",
                        info_value_ptr as *mut WChar,
                        buffer_length as usize,
                        string_length_ptr,
                    )
                }
                InfoType::SQL_CONVERT_FUNCTIONS => {
                    // MongoSQL only supports the CAST type conversion function.
                    i16_len::set_output_fixed_data(
                        &SQL_FN_CVT_CAST,
                        info_value_ptr,
                        string_length_ptr,
                    )
                }
                InfoType::SQL_NUMERIC_FUNCTIONS => {
                    // MongoSQL supports the following numeric functions.
                    const NUMERIC_FUNCTIONS: u32 = SQL_FN_NUM_ABS
                        | SQL_FN_NUM_CEILING
                        | SQL_FN_NUM_COS
                        | SQL_FN_NUM_FLOOR
                        | SQL_FN_NUM_LOG
                        | SQL_FN_NUM_MOD
                        | SQL_FN_NUM_SIN
                        | SQL_FN_NUM_SQRT
                        | SQL_FN_NUM_TAN
                        | SQL_FN_NUM_DEGREES
                        | SQL_FN_NUM_POWER
                        | SQL_FN_NUM_RADIANS
                        | SQL_FN_NUM_ROUND;
                    i16_len::set_output_fixed_data(
                        &NUMERIC_FUNCTIONS,
                        info_value_ptr,
                        string_length_ptr,
                    )
                }
                InfoType::SQL_STRING_FUNCTIONS => {
                    // MongoSQL supports the following string functions.
                    const STRING_FUNCTIONS: u32 = SQL_FN_STR_CONCAT
                        | SQL_FN_STR_LENGTH
                        | SQL_FN_STR_SUBSTRING
                        | SQL_FN_STR_BIT_LENGTH
                        | SQL_FN_STR_CHAR_LENGTH
                        | SQL_FN_STR_CHARACTER_LENGTH
                        | SQL_FN_STR_OCTET_LENGTH
                        | SQL_FN_STR_POSITION;
                    i16_len::set_output_fixed_data(
                        &STRING_FUNCTIONS,
                        info_value_ptr,
                        string_length_ptr,
                    )
                }
                InfoType::SQL_SYSTEM_FUNCTIONS => {
                    // MongoSQL does not support any of the ODBC system functions.
                    i16_len::set_output_fixed_data(&SQL_U32_ZERO, info_value_ptr, string_length_ptr)
                }
                InfoType::SQL_TIMEDATE_FUNCTIONS => {
                    // MongoSQL supports the following timedate functions.
                    const TIMEDATE_FUNCTIONS: u32 = SQL_FN_TD_CURRENT_TIMESTAMP | SQL_FN_TD_EXTRACT;
                    i16_len::set_output_fixed_data(
                        &TIMEDATE_FUNCTIONS,
                        info_value_ptr,
                        string_length_ptr,
                    )
                }
                InfoType::SQL_CONVERT_BIGINT
                | InfoType::SQL_CONVERT_DECIMAL
                | InfoType::SQL_CONVERT_DOUBLE
                | InfoType::SQL_CONVERT_FLOAT
                | InfoType::SQL_CONVERT_INTEGER
                | InfoType::SQL_CONVERT_NUMERIC
                | InfoType::SQL_CONVERT_REAL
                | InfoType::SQL_CONVERT_SMALLINT
                | InfoType::SQL_CONVERT_TINYINT
                | InfoType::SQL_CONVERT_BIT
                | InfoType::SQL_CONVERT_CHAR
                | InfoType::SQL_CONVERT_VARCHAR
                | InfoType::SQL_CONVERT_LONGVARCHAR
                | InfoType::SQL_CONVERT_WCHAR
                | InfoType::SQL_CONVERT_WVARCHAR
                | InfoType::SQL_CONVERT_WLONGVARCHAR
                | InfoType::SQL_CONVERT_TIMESTAMP
                | InfoType::SQL_CONVERT_BINARY
                | InfoType::SQL_CONVERT_DATE
                | InfoType::SQL_CONVERT_TIME
                | InfoType::SQL_CONVERT_VARBINARY
                | InfoType::SQL_CONVERT_LONGVARBINARY
                | InfoType::SQL_CONVERT_GUID => {
                    // MongoSQL does not support CONVERT.
                    i16_len::set_output_fixed_data(&SQL_U32_ZERO, info_value_ptr, string_length_ptr)
                }
                InfoType::SQL_GETDATA_EXTENSIONS => {
                    // GetData can be called on any column in any order.
                    const GETDATA_EXTENSIONS: u32 = SQL_GD_ANY_COLUMN | SQL_GD_ANY_ORDER;
                    i16_len::set_output_fixed_data(
                        &GETDATA_EXTENSIONS,
                        info_value_ptr,
                        string_length_ptr,
                    )
                }
                InfoType::SQL_COLUMN_ALIAS => {
                    // MongoSQL does support column aliases.
                    i16_len::set_output_wstring(
                        SQL_INFO_Y,
                        info_value_ptr as *mut WChar,
                        buffer_length as usize,
                        string_length_ptr,
                    )
                }
                InfoType::SQL_GROUP_BY => {
                    // The GROUP BY clause must contain all nonaggregated columns
                    // in the select list. It can contain columns that are not in
                    // the select list.
                    i16_len::set_output_fixed_data(
                        &SQL_GB_GROUP_BY_CONTAINS_SELECT,
                        info_value_ptr,
                        string_length_ptr,
                    )
                }
                InfoType::SQL_ORDER_BY_COLUMNS_IN_SELECT => {
                    // MongoSQL does require ORDER BY columns to be in the SELECT list.
                    i16_len::set_output_wstring(
                        SQL_INFO_Y,
                        info_value_ptr as *mut WChar,
                        buffer_length as usize,
                        string_length_ptr,
                    )
                }
                InfoType::SQL_OWNER_USAGE => {
                    // SQL_OWNER_USAGE is replaced by SQL_SCHEMA_USAGE in newer
                    // ODBC versions. They use the same numeric value.
                    //
                    // As noted for InfoType::OwnerTerm, the MongoSQL ODBC driver
                    // does not support "schema" in the data hierarchy.
                    i16_len::set_output_fixed_data(&SQL_U32_ZERO, info_value_ptr, string_length_ptr)
                }
                InfoType::SQL_CATALOG_USAGE => {
                    // This return value indicates support for SELECT as well as
                    // INSERT, UPDATE, and DELETE. In conjunction with the following
                    // InfoType, SQL_DATA_SOURCE_READ_ONLY, this return value is
                    // valid.
                    i16_len::set_output_fixed_data(
                        &SQL_CU_DML_STATEMENTS,
                        info_value_ptr,
                        string_length_ptr,
                    )
                }
                InfoType::SQL_DATA_SOURCE_READ_ONLY => {
                    // MongoSQL is read-only.
                    i16_len::set_output_wstring(
                        SQL_INFO_Y,
                        info_value_ptr as *mut WChar,
                        buffer_length as usize,
                        string_length_ptr,
                    )
                }
                InfoType::SQL_SPECIAL_CHARACTERS => {
                    // According to the ODBC spec, this InfoType requires returning "A
                    // character string that contains all special characters (that is,
                    // all characters except a through z, A through Z, 0 through 9, and
                    // underscore) that can be used in an identifier name... For example,
                    // '#$^'. If an identifier contains one or more of these characters,
                    // the identifier must be a delimited identifier."
                    //
                    // MongoSQL grammar defines regular and delimited identifiers as
                    //
                    //    <regular identifier> ::= ([A-Za-z] | "_")[A-Za-z0-9_]*
                    //
                    //    <delimited identifier> ::= " <identifier character>* "
                    //                             | ` <identifier character>* `
                    //
                    //    <identifier character> ::= [^\x00]
                    //
                    // Meaning, MongoSQL requires delimiters for all characters other
                    // than [A-Za-z0-9_]. It is unrealistic to return a string with
                    // all of those characters, so here we choose to return a string
                    // containing what we believe to be most common special characters.
                    i16_len::set_output_wstring(
                        "`\"'.$+-*/|:<>!={}[]()",
                        info_value_ptr as *mut WChar,
                        buffer_length as usize,
                        string_length_ptr,
                    )
                }
                InfoType::SQL_MAX_COLUMNS_IN_GROUP_BY
                | InfoType::SQL_MAX_COLUMNS_IN_ORDER_BY
                | InfoType::SQL_MAX_COLUMNS_IN_SELECT => {
                    // MongoSQL does not have an explicit maximum number of
                    // columns allowed in a GROUP BY, ORDER BY, or SELECT clause.
                    i16_len::set_output_fixed_data(&SQL_U16_ZERO, info_value_ptr, string_length_ptr)
                }

                InfoType::SQL_TIMEDATE_ADD_INTERVALS | InfoType::SQL_TIMEDATE_DIFF_INTERVALS => {
                    // Note that MongoSQL does not support TIMEDATE_ADD or
                    // TIMEDATE_DIFF, so this value will not be used. For the
                    // MongoSQL DATEADD and DATEDIFF functions, we support the
                    // following intervals.
                    const TIMEDATE_INTERVALS: u32 = SQL_FN_TSI_SECOND
                        | SQL_FN_TSI_MINUTE
                        | SQL_FN_TSI_HOUR
                        | SQL_FN_TSI_DAY
                        | SQL_FN_TSI_WEEK
                        | SQL_FN_TSI_MONTH
                        | SQL_FN_TSI_QUARTER
                        | SQL_FN_TSI_YEAR;
                    i16_len::set_output_fixed_data(
                        &TIMEDATE_INTERVALS,
                        info_value_ptr,
                        string_length_ptr,
                    )
                }
                InfoType::SQL_CATALOG_LOCATION => {
                    // MongoSQL puts the catalog (database) at the start of a qualified
                    // table name. As in, db.table.
                    i16_len::set_output_fixed_data(&SQL_CL_START, info_value_ptr, string_length_ptr)
                }
                InfoType::SQL_SQL_CONFORMANCE => {
                    // MongoSQL is SQL-92 Entry level compliant.
                    i16_len::set_output_fixed_data(
                        &SQL_SC_SQL92_ENTRY,
                        info_value_ptr,
                        string_length_ptr,
                    )
                }
                InfoType::SQL_ODBC_INTERFACE_CONFORMANCE => {
                    // The MongoSQL ODBC Driver currently meets the minimum compliance level.
                    i16_len::set_output_fixed_data(&SQL_OIC_CORE, info_value_ptr, string_length_ptr)
                }
                InfoType::SQL_SQL92_PREDICATES => {
                    // MongoSQL supports the following SQL-92 predicate operators.
                    const PREDICATES: u32 = SQL_SP_EXISTS
                        | SQL_SP_ISNOTNULL
                        | SQL_SP_ISNULL
                        | SQL_SP_LIKE
                        | SQL_SP_IN
                        | SQL_SP_BETWEEN
                        | SQL_SP_COMPARISON
                        | SQL_SP_QUANTIFIED_COMPARISON;
                    i16_len::set_output_fixed_data(&PREDICATES, info_value_ptr, string_length_ptr)
                }
                InfoType::SQL_SQL92_RELATIONAL_JOIN_OPERATORS => {
                    // MongoSQL supports the following SQL-92 JOIN operators.
                    const JOIN_OPS: u32 = SQL_SRJO_CROSS_JOIN
                        | SQL_SRJO_INNER_JOIN
                        | SQL_SRJO_LEFT_OUTER_JOIN
                        | SQL_SRJO_RIGHT_OUTER_JOIN;
                    i16_len::set_output_fixed_data(&JOIN_OPS, info_value_ptr, string_length_ptr)
                }
                InfoType::SQL_AGGREGATE_FUNCTIONS => {
                    // MongoSQL supports the following aggregate functions.
                    const AGG_FUNCTIONS: u32 = SQL_AF_AVG
                        | SQL_AF_COUNT
                        | SQL_AF_MAX
                        | SQL_AF_MIN
                        | SQL_AF_SUM
                        | SQL_AF_DISTINCT
                        | SQL_AF_ALL;
                    i16_len::set_output_fixed_data(
                        &AGG_FUNCTIONS,
                        info_value_ptr,
                        string_length_ptr,
                    )
                }
                InfoType::SQL_CATALOG_NAME => {
                    // MongoSQL does support catalog (database) names.
                    i16_len::set_output_wstring(
                        SQL_INFO_Y,
                        info_value_ptr as *mut WChar,
                        buffer_length as usize,
                        string_length_ptr,
                    )
                }
                InfoType::SQL_MAX_IDENTIFIER_LEN => {
                    // MongoSQL does not have a maximum identifier length.
                    // Note : The spec does not specify which value to return if there are no maximum
                    // Let's report the max value for SQLUSMALLINT.
                    i16_len::set_output_fixed_data(&u16::MAX, info_value_ptr, string_length_ptr)
                }
                // Since we don't support transaction, Commit and Rollback are not supported.
                InfoType::SQL_CURSOR_COMMIT_BEHAVIOR | InfoType::SQL_CURSOR_ROLLBACK_BEHAVIOR => {
                    i16_len::set_output_fixed_data(
                        &SQL_CB_PRESERVE,
                        info_value_ptr,
                        string_length_ptr,
                    )
                }
                _ => {
                    err = Some(ODBCError::UnsupportedInfoTypeRetrieval(
                        info_type.to_string(),
                    ));
                    SqlReturn::ERROR
                }
            }
        }
        None => {
            err = Some(ODBCError::UnsupportedInfoTypeRetrieval(
                info_type.to_string(),
            ));
            SqlReturn::ERROR
        }
    };

    if let Some(error) = err {
        conn_handle.add_diag_info(error);
    }
    sql_return
}

///
/// [`SQLGetStmtAttr`]: https://learn.microsoft.com/en-us/sql/odbc/reference/syntax/SQLGetStmtAttr-function
///
/// # Safety
/// Because this is a C-interface, this is necessarily unsafe
///
#[no_mangle]
pub unsafe extern "C" fn SQLGetStmtAttr(
    handle: HStmt,
    _attribute: StatementAttribute,
    _value_ptr: Pointer,
    _buffer_length: Integer,
    _string_length_ptr: *mut Integer,
) -> SqlReturn {
    unsupported_function(MongoHandleRef::from(handle), "SQLGetStmtAttr")
}

///
/// [`SQLGetStmtAttrW`]: https://learn.microsoft.com/en-us/sql/odbc/reference/syntax/SQLGetStmtAttr-function
///
/// This is the WChar version of the SQLGetStmtAttr function
///
/// # Safety
/// Because this is a C-interface, this is necessarily unsafe
///
#[named]
#[no_mangle]
pub unsafe extern "C" fn SQLGetStmtAttrW(
    handle: HStmt,
    attribute: StatementAttribute,
    value_ptr: Pointer,
    _buffer_length: Integer,
    string_length_ptr: *mut Integer,
) -> SqlReturn {
    panic_safe_exec!(
        || {
            let stmt_handle = MongoHandleRef::from(handle);
            stmt_handle.clear_diagnostics();
            let stmt = must_be_valid!(stmt_handle.as_statement());
            if value_ptr.is_null() {
                return SqlReturn::ERROR;
            }
            // Most attributes have type SQLULEN, so default to the size of that
            // type.
            set_str_length(string_length_ptr, size_of::<ULen>() as Integer);
            match attribute {
                StatementAttribute::AppRowDesc => {
                    *(value_ptr as *mut Pointer) =
                        stmt.attributes.read().unwrap().app_row_desc as Pointer;
                    set_str_length(string_length_ptr, size_of::<Pointer>() as Integer);
                }
                StatementAttribute::AppParamDesc => {
                    *(value_ptr as *mut Pointer) =
                        stmt.attributes.read().unwrap().app_param_desc as Pointer;
                    set_str_length(string_length_ptr, size_of::<Pointer>() as Integer);
                }
                StatementAttribute::ImpRowDesc => {
                    *(value_ptr as *mut Pointer) =
                        stmt.attributes.read().unwrap().imp_row_desc as Pointer;
                    set_str_length(string_length_ptr, size_of::<Pointer>() as Integer);
                }
                StatementAttribute::ImpParamDesc => {
                    *(value_ptr as *mut Pointer) =
                        stmt.attributes.read().unwrap().imp_param_desc as Pointer;
                    set_str_length(string_length_ptr, size_of::<Pointer>() as Integer);
                }
                StatementAttribute::FetchBookmarkPtr => {
                    *(value_ptr as *mut _) = stmt.attributes.read().unwrap().fetch_bookmark_ptr;
                    set_str_length(string_length_ptr, size_of::<*mut Len>() as Integer);
                }
                StatementAttribute::CursorScrollable => {
                    *(value_ptr as *mut CursorScrollable) =
                        stmt.attributes.read().unwrap().cursor_scrollable;
                }
                StatementAttribute::CursorSensitivity => {
                    *(value_ptr as *mut CursorSensitivity) =
                        stmt.attributes.read().unwrap().cursor_sensitivity;
                }
                StatementAttribute::AsyncEnable => {
                    *(value_ptr as *mut AsyncEnable) = stmt.attributes.read().unwrap().async_enable;
                }
                StatementAttribute::Concurrency => {
                    *(value_ptr as *mut Concurrency) = stmt.attributes.read().unwrap().concurrency;
                }
                StatementAttribute::CursorType => {
                    *(value_ptr as *mut CursorType) = stmt.attributes.read().unwrap().cursor_type;
                }
                StatementAttribute::EnableAutoIpd => {
                    *(value_ptr as *mut SqlBool) = stmt.attributes.read().unwrap().enable_auto_ipd;
                }
                StatementAttribute::KeysetSize => {
                    *(value_ptr as *mut ULen) = 0;
                }
                StatementAttribute::MaxLength => {
                    *(value_ptr as *mut ULen) = stmt.attributes.read().unwrap().max_length;
                }
                StatementAttribute::MaxRows => {
                    *(value_ptr as *mut ULen) = stmt.attributes.read().unwrap().max_rows;
                }
                StatementAttribute::NoScan => {
                    *(value_ptr as *mut NoScan) = stmt.attributes.read().unwrap().no_scan;
                }
                StatementAttribute::ParamBindOffsetPtr => {
                    *(value_ptr as *mut _) = stmt.attributes.read().unwrap().param_bind_offset_ptr;
                    set_str_length(string_length_ptr, size_of::<*mut ULen>() as Integer)
                }
                StatementAttribute::ParamBindType => {
                    *(value_ptr as *mut ULen) = stmt.attributes.read().unwrap().param_bind_type;
                }
                StatementAttribute::ParamOpterationPtr => {
                    *(value_ptr as *mut _) = stmt.attributes.read().unwrap().param_operation_ptr;
                    set_str_length(string_length_ptr, size_of::<*mut USmallInt>() as Integer)
                }
                StatementAttribute::ParamStatusPtr => {
                    *(value_ptr as *mut _) = stmt.attributes.read().unwrap().param_status_ptr;
                    set_str_length(string_length_ptr, size_of::<*mut USmallInt>() as Integer)
                }
                StatementAttribute::ParamsProcessedPtr => {
                    *(value_ptr as *mut _) = stmt.attributes.read().unwrap().param_processed_ptr;
                    set_str_length(string_length_ptr, size_of::<*mut ULen>() as Integer)
                }
                StatementAttribute::ParamsetSize => {
                    *(value_ptr as *mut ULen) = stmt.attributes.read().unwrap().paramset_size;
                }
                StatementAttribute::QueryTimeout => {
                    *(value_ptr as *mut ULen) = stmt.attributes.read().unwrap().query_timeout;
                }
                StatementAttribute::RetrieveData => {
                    *(value_ptr as *mut RetrieveData) =
                        stmt.attributes.read().unwrap().retrieve_data;
                }
                StatementAttribute::RowBindOffsetPtr => {
                    *(value_ptr as *mut _) = stmt.attributes.read().unwrap().row_bind_offset_ptr;
                    set_str_length(string_length_ptr, size_of::<*mut ULen>() as Integer)
                }
                StatementAttribute::RowBindType => {
                    *(value_ptr as *mut ULen) = stmt.attributes.read().unwrap().row_bind_type;
                }
                StatementAttribute::RowNumber => {
                    *(value_ptr as *mut ULen) = stmt.attributes.read().unwrap().row_number;
                }
                StatementAttribute::RowOperationPtr => {
                    *(value_ptr as *mut _) = stmt.attributes.read().unwrap().row_operation_ptr;
                    set_str_length(string_length_ptr, size_of::<*mut USmallInt>() as Integer)
                }
                StatementAttribute::RowStatusPtr => {
                    *(value_ptr as *mut _) = stmt.attributes.read().unwrap().row_status_ptr;
                    set_str_length(string_length_ptr, size_of::<*mut USmallInt>() as Integer)
                }
                StatementAttribute::RowsFetchedPtr => {
                    *(value_ptr as *mut _) = stmt.attributes.read().unwrap().rows_fetched_ptr;
                    set_str_length(string_length_ptr, size_of::<*mut ULen>() as Integer)
                }
                StatementAttribute::RowArraySize => {
                    *(value_ptr as *mut ULen) = stmt.attributes.read().unwrap().row_array_size;
                }
                StatementAttribute::SimulateCursor => {
                    *(value_ptr as *mut ULen) = stmt.attributes.read().unwrap().simulate_cursor;
                }
                StatementAttribute::UseBookmarks => {
                    *(value_ptr as *mut UseBookmarks) =
                        stmt.attributes.read().unwrap().use_bookmarks;
                }
                StatementAttribute::AsyncStmtEvent => {
                    *(value_ptr as *mut _) = stmt.attributes.read().unwrap().async_stmt_event;
                }
                StatementAttribute::MetadataId => {
                    todo!();
                }
            }
            SqlReturn::SUCCESS
        },
        handle
    );
}

///
/// [`SQLGetTypeInfo`]: https://learn.microsoft.com/en-us/sql/odbc/reference/syntax/SQLGetTypeInfo-function
///
/// # Safety
/// Because this is a C-interface, this is necessarily unsafe
///
#[named]
#[no_mangle]
pub unsafe extern "C" fn SQLGetTypeInfo(handle: HStmt, _data_type: SqlDataType) -> SqlReturn {
    unimpl!(handle);
}

///
/// [`SQLMoreResults`]: https://learn.microsoft.com/en-us/sql/odbc/reference/syntax/SQLMoreResults-function
///
/// # Safety
/// Because this is a C-interface, this is necessarily unsafe
///
#[no_mangle]
pub unsafe extern "C" fn SQLMoreResults(_handle: HStmt) -> SqlReturn {
    // For now, we never allow more than one result from a query (i.e., we only support one query
    // at a time).
    SqlReturn::NO_DATA
}

///
/// [`SQLNativeSql`]: https://learn.microsoft.com/en-us/sql/odbc/reference/syntax/SQLNativeSql-function
///
/// # Safety
/// Because this is a C-interface, this is necessarily unsafe
///
#[no_mangle]
pub unsafe extern "C" fn SQLNativeSql(
    connection_handle: HDbc,
    _in_statement_text: *const Char,
    _in_statement_len: Integer,
    _out_statement_text: *mut Char,
    _buffer_len: Integer,
    _out_statement_len: *mut Integer,
) -> SqlReturn {
    unsupported_function(MongoHandleRef::from(connection_handle), "SQLNativeSql")
}

///
/// [`SQLNativeSqlW`]: https://learn.microsoft.com/en-us/sql/odbc/reference/syntax/SQLNativeSql-function
///
/// This is the WChar version of the SQLNativeSql function
///
/// # Safety
/// Because this is a C-interface, this is necessarily unsafe
///
#[named]
#[no_mangle]
pub unsafe extern "C" fn SQLNativeSqlW(
    connection_handle: HDbc,
    _in_statement_text: *const WChar,
    _in_statement_len: Integer,
    _out_statement_text: *mut WChar,
    _buffer_len: Integer,
    _out_statement_len: *mut Integer,
) -> SqlReturn {
    unimpl!(connection_handle);
}

///
/// [`SQLNumParams`]: https://learn.microsoft.com/en-us/sql/odbc/reference/syntax/SQLNumParams-function
///
/// # Safety
/// Because this is a C-interface, this is necessarily unsafe
///
#[no_mangle]
pub unsafe extern "C" fn SQLNumParams(
    statement_handle: HStmt,
    _param_count_ptr: *mut SmallInt,
) -> SqlReturn {
    unsupported_function(MongoHandleRef::from(statement_handle), "SQLNumParams")
}

///
/// [`SQLNumResultCols`]: https://learn.microsoft.com/en-us/sql/odbc/reference/syntax/SQLNumResultCols-function
///
/// # Safety
/// Because this is a C-interface, this is necessarily unsafe
///
#[named]
#[no_mangle]
pub unsafe extern "C" fn SQLNumResultCols(
    statement_handle: HStmt,
    column_count_ptr: *mut SmallInt,
) -> SqlReturn {
    panic_safe_exec!(
        || {
            let mongo_handle = MongoHandleRef::from(statement_handle);

            let stmt = must_be_valid!((*mongo_handle).as_statement());

            let mongo_statement = stmt.mongo_statement.read().unwrap();
            if mongo_statement.is_none() {
                *column_count_ptr = 0;
                return SqlReturn::SUCCESS;
            }
            *column_count_ptr = mongo_statement
                .as_ref()
                .unwrap()
                .get_resultset_metadata()
                .len() as SmallInt;
            SqlReturn::SUCCESS
        },
        statement_handle
    );
}

///
/// [`SQLParamData`]: https://learn.microsoft.com/en-us/sql/odbc/reference/syntax/SQLParamData-function
///
/// # Safety
/// Because this is a C-interface, this is necessarily unsafe
///
#[no_mangle]
pub unsafe extern "C" fn SQLParamData(hstmt: HStmt, _value_ptr_ptr: *mut Pointer) -> SqlReturn {
    unsupported_function(MongoHandleRef::from(hstmt), "SQLParamData")
}

///
/// [`SQLPrepare`]: https://learn.microsoft.com/en-us/sql/odbc/reference/syntax/SQLPrepare-function
///
/// # Safety
/// Because this is a C-interface, this is necessarily unsafe
///
#[no_mangle]
pub unsafe extern "C" fn SQLPrepare(
    hstmt: HStmt,
    _statement_text: *const Char,
    _text_length: Integer,
) -> SqlReturn {
    unsupported_function(MongoHandleRef::from(hstmt), "SQLPrepare")
}

///
/// [`SQLPrepareW`]: https://learn.microsoft.com/en-us/sql/odbc/reference/syntax/SQLPrepare-function
///
/// This is the WChar version of the SQLPrepare function
///
/// # Safety
/// Because this is a C-interface, this is necessarily unsafe
///
#[no_mangle]
pub unsafe extern "C" fn SQLPrepareW(
    hstmt: HStmt,
    _statement_text: *const WChar,
    _text_length: Integer,
) -> SqlReturn {
    unsupported_function(MongoHandleRef::from(hstmt), "SQLPrepareW")
}

///
/// [`SQLPrimaryKeys`]: https://learn.microsoft.com/en-us/sql/odbc/reference/syntax/SQLPrimaryKeys-function
///
/// # Safety
/// Because this is a C-interface, this is necessarily unsafe
///
#[no_mangle]
pub unsafe extern "C" fn SQLPrimaryKeys(
    statement_handle: HStmt,
    _catalog_name: *const Char,
    _catalog_name_length: SmallInt,
    _schema_name: *const Char,
    _schema_name_length: SmallInt,
    _table_name: *const Char,
    _table_name_length: SmallInt,
) -> SqlReturn {
    unsupported_function(MongoHandleRef::from(statement_handle), "SQLPrimaryKeys")
}

///
/// [`SQLPrimaryKeysW`]: https://learn.microsoft.com/en-us/sql/odbc/reference/syntax/SQLPrimaryKeys-function
///
/// This is the WChar version of the SQLPrimaryKeys function
///
/// # Safety
/// Because this is a C-interface, this is necessarily unsafe
///
#[named]
#[no_mangle]
pub unsafe extern "C" fn SQLPrimaryKeysW(
    statement_handle: HStmt,
    _catalog_name: *const WChar,
    _catalog_name_length: SmallInt,
    _schema_name: *const WChar,
    _schema_name_length: SmallInt,
    _table_name: *const WChar,
    _table_name_length: SmallInt,
) -> SqlReturn {
    unimpl!(statement_handle);
}

///
/// [`SQLProcedureColumns`]: https://learn.microsoft.com/en-us/sql/odbc/reference/syntax/SQLProcedureColumns-function
///
/// # Safety
/// Because this is a C-interface, this is necessarily unsafe
///
#[no_mangle]
pub unsafe extern "C" fn SQLProcedureColumns(
    statement_handle: HStmt,
    _catalog_name: *const Char,
    _catalog_name_length: SmallInt,
    _schema_name: *const Char,
    _schema_name_length: SmallInt,
    _proc_name: *const Char,
    _proc_name_length: SmallInt,
    _column_name: *const Char,
    _column_name_length: SmallInt,
) -> SqlReturn {
    unsupported_function(
        MongoHandleRef::from(statement_handle),
        "SQLProcedureColumns",
    )
}

///
/// [`SQLProcedureColumnsW`]: https://learn.microsoft.com/en-us/sql/odbc/reference/syntax/SQLProcedureColumns-function
///
/// This is the WChar version of the SQLProcedureColumns function
///
/// # Safety
/// Because this is a C-interface, this is necessarily unsafe
///
#[no_mangle]
pub unsafe extern "C" fn SQLProcedureColumnsW(
    statement_handle: HStmt,
    _catalog_name: *const WChar,
    _catalog_name_length: SmallInt,
    _schema_name: *const WChar,
    _schema_name_length: SmallInt,
    _proc_name: *const WChar,
    _proc_name_length: SmallInt,
    _column_name: *const WChar,
    _column_name_length: SmallInt,
) -> SqlReturn {
    unsupported_function(
        MongoHandleRef::from(statement_handle),
        "SQLProcedureColumnsW",
    )
}

///
/// [`SQLProcedures`]: https://learn.microsoft.com/en-us/sql/odbc/reference/syntax/SQLProcedures-function
///
/// # Safety
/// Because this is a C-interface, this is necessarily unsafe
///
#[no_mangle]
pub unsafe extern "C" fn SQLProcedures(
    statement_handle: HStmt,
    _catalog_name: *const Char,
    _catalog_name_length: SmallInt,
    _schema_name: *const Char,
    _schema_name_length: SmallInt,
    _proc_name: *const Char,
    _proc_name_length: SmallInt,
) -> SqlReturn {
    unsupported_function(MongoHandleRef::from(statement_handle), "SQLProcedures")
}

///
/// [`SQLProceduresW`]: https://learn.microsoft.com/en-us/sql/odbc/reference/syntax/SQLProcedures-function
///
/// This is the WChar version of the SQLProcedures function
///
/// # Safety
/// Because this is a C-interface, this is necessarily unsafe
///
#[no_mangle]
pub unsafe extern "C" fn SQLProceduresW(
    statement_handle: HStmt,
    _catalog_name: *const WChar,
    _catalog_name_length: SmallInt,
    _schema_name: *const WChar,
    _schema_name_length: SmallInt,
    _proc_name: *const WChar,
    _proc_name_length: SmallInt,
) -> SqlReturn {
    unsupported_function(MongoHandleRef::from(statement_handle), "SQLProceduresW")
}

///
/// [`SQLPutData`]: https://learn.microsoft.com/en-us/sql/odbc/reference/syntax/SQLPutData-function
///
/// # Safety
/// Because this is a C-interface, this is necessarily unsafe
///
#[no_mangle]
pub unsafe extern "C" fn SQLPutData(
    statement_handle: HStmt,
    _data_ptr: Pointer,
    _str_len_or_ind_ptr: Len,
) -> SqlReturn {
    unsupported_function(MongoHandleRef::from(statement_handle), "SQLPutData")
}

///
/// [`SQLRowCount`]: https://learn.microsoft.com/en-us/sql/odbc/reference/syntax/SQLRowCount-function
///
/// # Safety
/// Because this is a C-interface, this is necessarily unsafe
///
#[named]
#[no_mangle]
pub unsafe extern "C" fn SQLRowCount(
    statement_handle: HStmt,
    row_count_ptr: *mut Len,
) -> SqlReturn {
    panic_safe_exec!(
        || {
            let mongo_handle = MongoHandleRef::from(statement_handle);
            // even though we always return 0, we must still assert that the proper handle
            // type is sent by the client.
            let _ = must_be_valid!((*mongo_handle).as_statement());
            *row_count_ptr = 0 as Len;
            SqlReturn::SUCCESS
        },
        statement_handle
    );
}

///
/// [`SQLSetConnectAttr`]: https://learn.microsoft.com/en-us/sql/odbc/reference/syntax/SQLSetConnectAttr-function
///
/// # Safety
/// Because this is a C-interface, this is necessarily unsafe
///
#[no_mangle]
pub unsafe extern "C" fn SQLSetConnectAttr(
    connection_handle: HDbc,
    _attribute: ConnectionAttribute,
    _value_ptr: Pointer,
    _str_length: Integer,
) -> SqlReturn {
    unsupported_function(MongoHandleRef::from(connection_handle), "SQLSetConnectAttr")
}

///
/// [`SQLSetConnectAttrW`]: https://learn.microsoft.com/en-us/sql/odbc/reference/syntax/SQLSetConnectAttr-function
///
/// This is the WChar version of the SQLSetConnectAttr function
///
/// # Safety
/// Because this is a C-interface, this is necessarily unsafe
///
#[named]
#[no_mangle]
pub unsafe extern "C" fn SQLSetConnectAttrW(
    connection_handle: HDbc,
    attribute: ConnectionAttribute,
    value_ptr: Pointer,
    _str_length: Integer,
) -> SqlReturn {
    panic_safe_exec!(
        || {
            let mut err = None;
            let conn_handle = MongoHandleRef::from(connection_handle);

            // This scope is introduced to make the RWLock Guard expire before we write
            // any error values via add_diag_info as RWLock::write is not reentrant on
            // all operating systems, and the docs say it can panic.
            let sql_return = {
                let conn = must_be_valid!((*conn_handle).as_connection());

                match attribute {
                    ConnectionAttribute::LoginTimeout => {
                        conn.attributes.write().unwrap().login_timeout = Some(value_ptr as u32);
                        SqlReturn::SUCCESS
                    }
                    _ => {
                        err = Some(ODBCError::UnsupportedConnectionAttribute(
                            connection_attribute_to_string(attribute),
                        ));
                        SqlReturn::ERROR
                    }
                }
            };

            if let Some(error) = err {
                conn_handle.add_diag_info(error);
            }
            sql_return
        },
        connection_handle
    )
}

///
/// [`SQLSetCursorName`]: https://learn.microsoft.com/en-us/sql/odbc/reference/syntax/SQLSetCursorName-function
///
/// # Safety
/// Because this is a C-interface, this is necessarily unsafe
///
#[no_mangle]
pub unsafe extern "C" fn SQLSetCursorName(
    statement_handle: HStmt,
    _cursor_name: *const Char,
    _name_length: SmallInt,
) -> SqlReturn {
    unsupported_function(MongoHandleRef::from(statement_handle), "SQLSetCursorName")
}

///
/// [`SQLSetCursorNameW`]: https://learn.microsoft.com/en-us/sql/odbc/reference/syntax/SQLSetCursorName-function
///
/// This is the WChar version of the SQLSetCursorName function
///
/// # Safety
/// Because this is a C-interface, this is necessarily unsafe
///
#[named]
#[no_mangle]
pub unsafe extern "C" fn SQLSetCursorNameW(
    statement_handle: HStmt,
    _cursor_name: *const WChar,
    _name_length: SmallInt,
) -> SqlReturn {
    unimpl!(statement_handle);
}

///
/// [`SQLSetDescField`]: https://learn.microsoft.com/en-us/sql/odbc/reference/syntax/SQLSetDescField-function
///
/// # Safety
/// Because this is a C-interface, this is necessarily unsafe
///
#[no_mangle]
pub unsafe extern "C" fn SQLSetDescField(
    _desc_handle: HDesc,
    _rec_number: SmallInt,
    _field_identifier: SmallInt,
    _value_ptr: Pointer,
    _buffer_length: Integer,
) -> SqlReturn {
    unsupported_function(MongoHandleRef::from(_desc_handle), "SQLSetDescField")
}

///
/// [`SQLSetDescRec`]: https://learn.microsoft.com/en-us/sql/odbc/reference/syntax/SQLSetDescRec-function
///
/// # Safety
/// Because this is a C-interface, this is necessarily unsafe
///
#[named]
#[no_mangle]
pub unsafe extern "C" fn SQLSetDescRec(
    desc_handle: HDesc,
    _rec_number: SmallInt,
    _desc_type: SmallInt,
    _desc_sub_type: SmallInt,
    _length: Len,
    _precision: SmallInt,
    _scale: SmallInt,
    _data_ptr: Pointer,
    _string_length_ptr: *const Len,
    _indicator_ptr: *const Len,
) -> SqlReturn {
    unimpl!(desc_handle)
}

///
/// [`SQLSetPos`]: https://learn.microsoft.com/en-us/sql/odbc/reference/syntax/SQLSetPos-function
///
/// # Safety
/// Because this is a C-interface, this is necessarily unsafe
///
#[no_mangle]
pub unsafe extern "C" fn SQLSetPos(
    statement_handle: HStmt,
    _row_number: ULen,
    _operation: USmallInt,
    _lock_type: USmallInt,
) -> SqlReturn {
    unsupported_function(MongoHandleRef::from(statement_handle), "SQLSetPos")
}

///
/// [`SQLSetEnvAttr`]: https://learn.microsoft.com/en-us/sql/odbc/reference/syntax/SQLSetEnvAttr-function
///
/// # Safety
/// Because this is a C-interface, this is necessarily unsafe
///
#[no_mangle]
pub unsafe extern "C" fn SQLSetEnvAttr(
    environment_handle: HEnv,
    attribute: EnvironmentAttribute,
    value: Pointer,
    string_length: Integer,
) -> SqlReturn {
    SQLSetEnvAttrW(environment_handle, attribute, value, string_length)
}

///
/// [`SQLSetEnvAttrW`]: https://learn.microsoft.com/en-us/sql/odbc/reference/syntax/SQLSetEnvAttr-function
///
/// This is the WChar version of the SQLSetEnvAttr function
///
/// # Safety
/// Because this is a C-interface, this is necessarily unsafe
///
#[named]
#[no_mangle]
pub unsafe extern "C" fn SQLSetEnvAttrW(
    environment_handle: HEnv,
    attribute: EnvironmentAttribute,
    value: Pointer,
    _string_length: Integer,
) -> SqlReturn {
    panic_safe_exec!(
        || {
            let env_handle = MongoHandleRef::from(environment_handle);
            env_handle.clear_diagnostics();
            let env = must_be_valid!(env_handle.as_env());
            match attribute {
                EnvironmentAttribute::OdbcVersion => match FromPrimitive::from_i32(value as i32) {
                    Some(version) => {
                        env.attributes.write().unwrap().odbc_ver = version;
                        SqlReturn::SUCCESS
                    }
                    None => {
                        env_handle
                            .add_diag_info(ODBCError::InvalidAttrValue("SQL_ATTR_ODBC_VERSION"));
                        SqlReturn::ERROR
                    }
                },
                EnvironmentAttribute::OutputNts => match FromPrimitive::from_i32(value as i32) {
                    Some(SqlBool::True) => SqlReturn::SUCCESS,
                    _ => {
                        env_handle.add_diag_info(ODBCError::Unimplemented("OUTPUT_NTS=SQL_FALSE"));
                        SqlReturn::ERROR
                    }
                },
                EnvironmentAttribute::ConnectionPooling => {
                    match FromPrimitive::from_i32(value as i32) {
                        Some(ConnectionPooling::Off) => SqlReturn::SUCCESS,
                        _ => {
                            env_handle.add_diag_info(ODBCError::OptionValueChanged(
                                "SQL_ATTR_CONNECTION_POOLING",
                                "SQL_CP_OFF",
                            ));
                            SqlReturn::SUCCESS_WITH_INFO
                        }
                    }
                }
                EnvironmentAttribute::CpMatch => match FromPrimitive::from_i32(value as i32) {
                    Some(CpMatch::Strict) => SqlReturn::SUCCESS,
                    _ => {
                        env_handle.add_diag_info(ODBCError::OptionValueChanged(
                            "SQL_ATTR_CP_MATCH",
                            "SQL_CP_STRICT_MATCH",
                        ));
                        SqlReturn::SUCCESS_WITH_INFO
                    }
                },
            }
        },
        environment_handle
    );
}

///
/// [`SQLSetStmtAttr`]: https://learn.microsoft.com/en-us/sql/odbc/reference/syntax/SQLSetStmtAttr-function
///
/// # Safety
/// Because this is a C-interface, this is necessarily unsafe
///
#[no_mangle]
pub unsafe extern "C" fn SQLSetStmtAttr(
    hstmt: HStmt,
    _attr: StatementAttribute,
    _value: Pointer,
    _str_length: Integer,
) -> SqlReturn {
    unsupported_function(MongoHandleRef::from(hstmt), "SQLSetStmtAttr")
}

///
/// [`SQLSetStmtAttrW`]: https://learn.microsoft.com/en-us/sql/odbc/reference/syntax/SQLSetStmtAttr-function
///
/// This is the WChar version of the SQLSetStmtAttr function
///
/// # Safety
/// Because this is a C-interface, this is necessarily unsafe
///
#[named]
#[no_mangle]
pub unsafe extern "C" fn SQLSetStmtAttrW(
    hstmt: HStmt,
    attr: StatementAttribute,
    value: Pointer,
    _str_length: Integer,
) -> SqlReturn {
    panic_safe_exec!(
        || {
            let stmt_handle = MongoHandleRef::from(hstmt);
            stmt_handle.clear_diagnostics();
            let stmt = must_be_valid!(stmt_handle.as_statement());
            match attr {
                StatementAttribute::AppRowDesc => {
                    stmt_handle.add_diag_info(ODBCError::Unimplemented("SQL_ATTR_APP_ROW_DESC"));
                    SqlReturn::ERROR
                }
                StatementAttribute::AppParamDesc => {
                    stmt_handle.add_diag_info(ODBCError::Unimplemented("SQL_ATTR_APP_PARAM_DESC"));
                    SqlReturn::ERROR
                }
                StatementAttribute::ImpRowDesc => {
                    // TODO: SQL_681, determine the correct SQL state
                    stmt_handle.add_diag_info(ODBCError::Unimplemented("SQL_ATTR_IMP_ROW_DESC"));
                    SqlReturn::ERROR
                }
                StatementAttribute::ImpParamDesc => {
                    // TODO: SQL_681, determine the correct SQL state
                    stmt_handle.add_diag_info(ODBCError::Unimplemented("SQL_ATTR_IMP_PARAM_DESC"));
                    SqlReturn::ERROR
                }
                StatementAttribute::CursorScrollable => {
                    match FromPrimitive::from_usize(value as usize) {
                        Some(CursorScrollable::NonScrollable) => SqlReturn::SUCCESS,
                        _ => {
                            stmt_handle.add_diag_info(ODBCError::InvalidAttrValue(
                                "SQL_ATTR_CURSOR_SCROLLABLE",
                            ));
                            SqlReturn::ERROR
                        }
                    }
                }
                StatementAttribute::CursorSensitivity => {
                    match FromPrimitive::from_i32(value as i32) {
                        Some(CursorSensitivity::Insensitive) => SqlReturn::SUCCESS,
                        _ => {
                            stmt_handle.add_diag_info(ODBCError::InvalidAttrValue(
                                "SQL_ATTR_CURSOR_SENSITIVITY",
                            ));
                            SqlReturn::ERROR
                        }
                    }
                }
                StatementAttribute::AsyncEnable => {
                    stmt_handle.add_diag_info(ODBCError::Unimplemented("SQL_ATTR_ASYNC_ENABLE"));
                    SqlReturn::ERROR
                }
                StatementAttribute::Concurrency => match FromPrimitive::from_i32(value as i32) {
                    Some(Concurrency::ReadOnly) => SqlReturn::SUCCESS,
                    _ => {
                        stmt_handle.add_diag_info(ODBCError::OptionValueChanged(
                            "SQL_ATTR_CONCURRENCY",
                            "SQL_CONCUR_READ_ONLY",
                        ));
                        SqlReturn::SUCCESS_WITH_INFO
                    }
                },
                StatementAttribute::CursorType => match FromPrimitive::from_i32(value as i32) {
                    Some(CursorType::ForwardOnly) => SqlReturn::SUCCESS,
                    _ => {
                        stmt_handle.add_diag_info(ODBCError::OptionValueChanged(
                            "SQL_ATTR_CURSOR_TYPE",
                            "SQL_CURSOR_FORWARD_ONLY",
                        ));
                        SqlReturn::SUCCESS_WITH_INFO
                    }
                },
                StatementAttribute::EnableAutoIpd => {
                    stmt_handle.add_diag_info(ODBCError::Unimplemented("SQL_ATTR_ENABLE_AUTO_IPD"));
                    SqlReturn::ERROR
                }
                StatementAttribute::FetchBookmarkPtr => {
                    stmt_handle
                        .add_diag_info(ODBCError::Unimplemented("SQL_ATTR_FETCH_BOOKMARK_PTR"));
                    SqlReturn::ERROR
                }
                StatementAttribute::KeysetSize => {
                    stmt_handle.add_diag_info(ODBCError::Unimplemented("SQL_ATTR_KEYSET_SIZE"));
                    SqlReturn::ERROR
                }
                StatementAttribute::MaxLength => {
                    stmt_handle.add_diag_info(ODBCError::Unimplemented("SQL_ATTR_MAX_LENGTH"));
                    SqlReturn::ERROR
                }
                StatementAttribute::MaxRows => {
                    stmt.attributes.write().unwrap().max_rows = value as ULen;
                    SqlReturn::SUCCESS
                }
                StatementAttribute::NoScan => {
                    match FromPrimitive::from_i32(value as i32) {
                        Some(ns) => stmt.attributes.write().unwrap().no_scan = ns,
                        None => stmt_handle
                            .add_diag_info(ODBCError::InvalidAttrValue("SQL_ATTR_NOSCAN")),
                    }
                    SqlReturn::SUCCESS
                }
                StatementAttribute::ParamBindOffsetPtr => {
                    stmt_handle
                        .add_diag_info(ODBCError::Unimplemented("SQL_ATTR_PARAM_BIND_OFFSET_PTR"));
                    SqlReturn::ERROR
                }
                StatementAttribute::ParamBindType => {
                    stmt_handle.add_diag_info(ODBCError::Unimplemented("SQL_ATTR_PARAM_BIND_TYPE"));
                    SqlReturn::ERROR
                }
                StatementAttribute::ParamOpterationPtr => {
                    stmt_handle
                        .add_diag_info(ODBCError::Unimplemented("SQL_ATTR_PARAM_OPERATION_PTR"));
                    SqlReturn::ERROR
                }
                StatementAttribute::ParamStatusPtr => {
                    stmt_handle
                        .add_diag_info(ODBCError::Unimplemented("SQL_ATTR_PARAM_STATUS_PTR"));
                    SqlReturn::ERROR
                }
                StatementAttribute::ParamsProcessedPtr => {
                    stmt_handle
                        .add_diag_info(ODBCError::Unimplemented("SQL_ATTR_PARAMS_PROCESSED_PTR"));
                    SqlReturn::ERROR
                }
                StatementAttribute::ParamsetSize => {
                    stmt_handle.add_diag_info(ODBCError::Unimplemented("SQL_ATTR_PARAMSET_SIZE"));
                    SqlReturn::ERROR
                }
                StatementAttribute::QueryTimeout => {
                    stmt.attributes.write().unwrap().query_timeout = value as ULen;
                    SqlReturn::SUCCESS
                }
                StatementAttribute::RetrieveData => match FromPrimitive::from_i32(value as i32) {
                    Some(RetrieveData::Off) => SqlReturn::SUCCESS,
                    _ => {
                        stmt_handle
                            .add_diag_info(ODBCError::InvalidAttrValue("SQL_ATTR_RETRIEVE_DATA"));
                        SqlReturn::ERROR
                    }
                },
                StatementAttribute::RowBindOffsetPtr => {
                    stmt_handle
                        .add_diag_info(ODBCError::Unimplemented("SQL_ATTR_ROW_BIND_OFFSET_PTR"));
                    SqlReturn::ERROR
                }
                StatementAttribute::RowBindType => {
                    stmt.attributes.write().unwrap().row_bind_type = value as ULen;
                    SqlReturn::SUCCESS
                }
                StatementAttribute::RowNumber => {
                    stmt.attributes.write().unwrap().row_number = value as ULen;
                    SqlReturn::SUCCESS
                }
                StatementAttribute::RowOperationPtr => {
                    stmt_handle
                        .add_diag_info(ODBCError::Unimplemented("SQL_ATTR_ROW_OPERATION_PTR"));
                    SqlReturn::ERROR
                }
                StatementAttribute::RowStatusPtr => {
                    stmt.attributes.write().unwrap().row_status_ptr = value as *mut USmallInt;
                    SqlReturn::SUCCESS
                }
                StatementAttribute::RowsFetchedPtr => {
                    stmt.attributes.write().unwrap().rows_fetched_ptr = value as *mut ULen;
                    SqlReturn::SUCCESS
                }
                StatementAttribute::RowArraySize => match FromPrimitive::from_i32(value as i32) {
                    Some(ras) => {
                        stmt.attributes.write().unwrap().row_array_size = ras;
                        SqlReturn::SUCCESS
                    }
                    None => {
                        stmt_handle
                            .add_diag_info(ODBCError::InvalidAttrValue("SQL_ATTR_ROW_ARRAY_SIZE"));
                        SqlReturn::ERROR
                    }
                },
                StatementAttribute::SimulateCursor => {
                    stmt_handle.add_diag_info(ODBCError::Unimplemented("SQL_ATTR_SIMULATE_CURSOR"));
                    SqlReturn::ERROR
                }
                StatementAttribute::UseBookmarks => match FromPrimitive::from_i32(value as i32) {
                    Some(ub) => {
                        stmt.attributes.write().unwrap().use_bookmarks = ub;
                        SqlReturn::SUCCESS
                    }
                    None => {
                        stmt_handle
                            .add_diag_info(ODBCError::InvalidAttrValue("SQL_ATTR_USE_BOOKMARKS"));
                        SqlReturn::ERROR
                    }
                },
                StatementAttribute::AsyncStmtEvent => {
                    stmt_handle
                        .add_diag_info(ODBCError::Unimplemented("SQL_ATTR_ASYNC_STMT_EVENT"));
                    SqlReturn::ERROR
                }
                StatementAttribute::MetadataId => {
                    todo!()
                }
            }
        },
        hstmt
    );
}

///
/// [`SQLSpecialColumns`]: https://learn.microsoft.com/en-us/sql/odbc/reference/syntax/SQLSpecialColumns-function
///
/// # Safety
/// Because this is a C-interface, this is necessarily unsafe
///
#[no_mangle]
pub unsafe extern "C" fn SQLSpecialColumns(
    statement_handle: HStmt,
    _identifier_type: SmallInt,
    _catalog_name: *const Char,
    _catalog_name_length: SmallInt,
    _schema_name: *const Char,
    _schema_name_length: SmallInt,
    _table_name: *const Char,
    _table_name_length: SmallInt,
    _scope: SmallInt,
    _nullable: Nullability,
) -> SqlReturn {
    unsupported_function(MongoHandleRef::from(statement_handle), "SQLSpecialColumns")
}

///
/// [`SQLSpecialColumnsW`]: https://learn.microsoft.com/en-us/sql/odbc/reference/syntax/SQLSpecialColumns-function
///
/// This is the WChar version of the SQLSpecialColumns function
///
/// # Safety
/// Because this is a C-interface, this is necessarily unsafe
///
#[named]
#[no_mangle]
pub unsafe extern "C" fn SQLSpecialColumnsW(
    statement_handle: HStmt,
    _identifier_type: SmallInt,
    _catalog_name: *const WChar,
    _catalog_name_length: SmallInt,
    _schema_name: *const WChar,
    _schema_name_length: SmallInt,
    _table_name: *const WChar,
    _table_name_length: SmallInt,
    _scope: SmallInt,
    _nullable: Nullability,
) -> SqlReturn {
    unimpl!(statement_handle);
}

///
/// [`SQLStatistics`]: https://learn.microsoft.com/en-us/sql/odbc/reference/syntax/SQLStatistics-function
///
/// # Safety
/// Because this is a C-interface, this is necessarily unsafe
///
#[named]
#[no_mangle]
pub unsafe extern "C" fn SQLStatistics(
    statement_handle: HStmt,
    _catalog_name: *const Char,
    _catalog_name_length: SmallInt,
    _schema_name: *const Char,
    _schema_name_length: SmallInt,
    _table_name: *const Char,
    _table_name_length: SmallInt,
    _unique: SmallInt,
    _reserved: SmallInt,
) -> SqlReturn {
    unimpl!(statement_handle);
}

///
/// [`SQLTablePrivileges`]: https://learn.microsoft.com/en-us/sql/odbc/reference/syntax/SQLTablePrivileges-function
///
/// # Safety
/// Because this is a C-interface, this is necessarily unsafe
///
#[no_mangle]
pub unsafe extern "C" fn SQLTablePrivileges(
    statement_handle: HStmt,
    _catalog_name: *const Char,
    _name_length_1: SmallInt,
    _schema_name: *const Char,
    _name_length_2: SmallInt,
    _table_name: *const Char,
    _name_length_3: SmallInt,
) -> SqlReturn {
    unsupported_function(MongoHandleRef::from(statement_handle), "SQLTablePrivileges")
}

///
/// [`SQLTablesPrivilegesW`]: https://learn.microsoft.com/en-us/sql/odbc/reference/syntax/SQLTablesPrivileges-function
///
/// This is the WChar version of the SQLTablesPrivileges function
///
/// # Safety
/// Because this is a C-interface, this is necessarily unsafe
///
#[named]
#[no_mangle]
pub unsafe extern "C" fn SQLTablesPrivilegesW(
    statement_handle: HStmt,
    _catalog_name: *const WChar,
    _name_length_1: SmallInt,
    _schema_name: *const WChar,
    _name_length_2: SmallInt,
    _table_name: *const WChar,
    _name_length_3: SmallInt,
) -> SqlReturn {
    unimpl!(statement_handle);
}

///
/// [`SQLTables`]: https://learn.microsoft.com/en-us/sql/odbc/reference/syntax/SQLTables-function
///
/// # Safety
/// Because this is a C-interface, this is necessarily unsafe
///
#[no_mangle]
pub unsafe extern "C" fn SQLTables(
    statement_handle: HStmt,
    _catalog_name: *const Char,
    _name_length_1: SmallInt,
    _schema_name: *const Char,
    _name_length_2: SmallInt,
    _table_name: *const Char,
    _name_length_3: SmallInt,
    _table_type: *const Char,
    _name_length_4: SmallInt,
) -> SqlReturn {
    unsupported_function(MongoHandleRef::from(statement_handle), "SQLTables")
}

fn sql_tables(
    mongo_connection: &MongoConnection,
    query_timeout: i32,
    catalog: &str,
    schema: &str,
    table: &str,
    table_t: &str,
) -> Result<Box<dyn MongoStatement>> {
    match (catalog, schema, table, table_t) {
        (SQL_ALL_CATALOGS, "", "", _) => Ok(Box::new(MongoDatabases::list_all_catalogs(
            mongo_connection,
            Some(query_timeout),
        ))),
        ("", SQL_ALL_SCHEMAS, "", _) => Ok(Box::new(MongoCollections::all_schemas())),
        ("", "", "", SQL_ALL_TABLE_TYPES) => Ok(Box::new(MongoTableTypes::all_table_types())),
        _ => Ok(Box::new(MongoCollections::list_tables(
            mongo_connection,
            Some(query_timeout),
            catalog,
            table,
            table_t,
        ))),
    }
}

///
/// [`SQLTablesW`]: https://learn.microsoft.com/en-us/sql/odbc/reference/syntax/SQLTables-function
///
/// This is the WChar version of the SQLTables function
///
/// # Safety
/// Because this is a C-interface, this is necessarily unsafe
///
#[no_mangle]
#[named]
pub unsafe extern "C" fn SQLTablesW(
    statement_handle: HStmt,
    catalog_name: *const WChar,
    name_length_1: SmallInt,
    schema_name: *const WChar,
    name_length_2: SmallInt,
    table_name: *const WChar,
    name_length_3: SmallInt,
    table_type: *const WChar,
    name_length_4: SmallInt,
) -> SqlReturn {
    panic_safe_exec!(
        || {
            let mongo_handle = MongoHandleRef::from(statement_handle);
            let stmt = must_be_valid!((*mongo_handle).as_statement());
            let catalog = input_wtext_to_string(catalog_name, name_length_1 as usize);
            let schema = input_wtext_to_string(schema_name, name_length_2 as usize);
            let table = input_wtext_to_string(table_name, name_length_3 as usize);
            let table_t = input_wtext_to_string(table_type, name_length_4 as usize);
            let connection = stmt.connection;
            let mongo_statement = sql_tables(
                (*connection)
                    .as_connection()
                    .unwrap()
                    .mongo_connection
                    .read()
                    .unwrap()
                    .as_ref()
                    .unwrap(),
                stmt.attributes.read().unwrap().query_timeout as i32,
                &catalog,
                &schema,
                &table,
                &table_t,
            );
            let mongo_statement = odbc_unwrap!(mongo_statement, mongo_handle);
            *stmt.mongo_statement.write().unwrap() = Some(mongo_statement);
            SqlReturn::SUCCESS
        },
        statement_handle
    );
}<|MERGE_RESOLUTION|>--- conflicted
+++ resolved
@@ -979,12 +979,8 @@
 
 fn sql_driver_connect(conn: &Connection, odbc_uri_string: &str) -> Result<MongoConnection> {
     let mut odbc_uri = ODBCUri::new(odbc_uri_string)?;
-<<<<<<< HEAD
-    let mongo_uri = odbc_uri.remove_to_mongo_uri()?;
-    let _auth_src = odbc_uri.remove_or_else(|| "admin", &["auth_src"]);
-=======
+
     let client_options = odbc_uri.try_into_client_options()?;
->>>>>>> c1b68f64
     odbc_uri
         .remove(&["driver", "dsn"])
         .ok_or(ODBCError::MissingDriverOrDSNProperty)?;
@@ -999,13 +995,9 @@
     // ODBCError has an impl From mongo_odbc_core::Error, but that does not
     // create an impl From Result<T, mongo_odbc_core::Error> to Result<T, ODBCError>
     // hence this bizarre Ok(func?) pattern.
-<<<<<<< HEAD
-    Ok(MongoConnection::connect(
-        &mongo_uri,
-=======
+
     Ok(mongo_odbc_core::MongoConnection::connect(
         client_options,
->>>>>>> c1b68f64
         database,
         connection_timeout,
         login_timeout,
