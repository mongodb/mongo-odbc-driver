--- conflicted
+++ resolved
@@ -1,13 +1,8 @@
 use crate::{
     api::{
         data::{
-<<<<<<< HEAD
-            get_diag_rec, input_wtext_to_string, set_output_fixed_data, set_output_wstring,
-            set_str_length, unsupported_function,
-=======
             get_diag_rec, i16_len, input_text_to_string, input_wtext_to_string, set_str_length,
             unsupported_function,
->>>>>>> dbc22b39
         },
         definitions::*,
         errors::{ODBCError, Result},
@@ -744,29 +739,6 @@
     SqlReturn::SUCCESS
 }
 
-<<<<<<< HEAD
-///
-/// [`SQLDriverConnect`]: https://learn.microsoft.com/en-us/sql/odbc/reference/syntax/SQLDriverConnect-function
-///
-/// # Safety
-/// Because this is a C-interface, this is necessarily unsafe
-///
-#[no_mangle]
-pub unsafe extern "C" fn SQLDriverConnect(
-    connection_handle: HDbc,
-    _window_handle: HWnd,
-    _in_connection_string: *const Char,
-    _string_length_1: SmallInt,
-    _out_connection_string: *mut Char,
-    _buffer_length: SmallInt,
-    _string_length_2: *mut SmallInt,
-    _drive_completion: DriverConnectOption,
-) -> SqlReturn {
-    unsupported_function(MongoHandleRef::from(connection_handle), "SQLDriverConnect")
-}
-
-=======
->>>>>>> dbc22b39
 fn sql_driver_connect(
     conn_handle: &RwLock<Connection>,
     odbc_uri_string: &str,
