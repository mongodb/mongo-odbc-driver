use crate::{
    api::{
        data::{
<<<<<<< HEAD
            i16_len, i32_len, input_text_to_string, input_wtext_to_string, set_str_length,
            unsupported_function,
=======
            get_diag_rec, get_diag_recw, i16_len, i32_len, input_text_to_string,
            input_wtext_to_string, set_str_length, unsupported_function,
>>>>>>> b02ad482
        },
        definitions::*,
        diag::{get_diag_field, get_diag_rec, get_stmt_diag_field},
        errors::{ODBCError, Result},
        odbc_uri::ODBCUri,
        util::{connection_attribute_to_string, format_version},
    },
    handles::definitions::*,
};
use bson::Bson;
use constants::{DBMS_NAME, DRIVER_NAME, SQL_ALL_CATALOGS, SQL_ALL_SCHEMAS, SQL_ALL_TABLE_TYPES};
use mongo_odbc_core::{
    MongoColMetadata, MongoCollections, MongoConnection, MongoDatabases, MongoFields, MongoQuery,
    MongoStatement, MongoTableTypes,
};
use num_traits::FromPrimitive;
use odbc_sys::{
    BulkOperation, CDataType, Char, CompletionType, ConnectionAttribute, Desc, DriverConnectOption,
    EnvironmentAttribute, FetchOrientation, HDbc, HDesc, HEnv, HStmt, HWnd, Handle, HandleType,
    Integer, Len, Nullability, ParamType, Pointer, RetCode, SmallInt, SqlDataType, SqlReturn,
    StatementAttribute, ULen, USmallInt, WChar,
};
use std::{collections::HashMap, mem::size_of, panic, sync::mpsc};

const NULL_HANDLE_ERROR: &str = "handle cannot be null";
const HANDLE_MUST_BE_ENV_ERROR: &str = "handle must be env";
const HANDLE_MUST_BE_CONN_ERROR: &str = "handle must be conn";
const HANDLE_MUST_BE_STMT_ERROR: &str = "handle must be stmt";
const HANDLE_MUST_BE_DESC_ERROR: &str = "handle must be desc";

macro_rules! must_be_valid {
    ($maybe_handle:expr) => {{
        // force the expression
        let maybe_handle = $maybe_handle;
        if maybe_handle.is_none() {
            return SqlReturn::INVALID_HANDLE;
        }
        maybe_handle.unwrap()
    }};
}

macro_rules! must_be_env {
    ($handle:expr) => {{
        let env = (*$handle).as_env();
        must_be_valid!(env)
    }};
}

macro_rules! must_be_conn {
    ($handle:expr) => {{
        let conn = (*$handle).as_connection();
        must_be_valid!(conn)
    }};
}

macro_rules! must_be_stmt {
    ($handle:expr) => {{
        let stmt = (*$handle).as_statement();
        must_be_valid!(stmt)
    }};
}

macro_rules! must_be_desc {
    ($handle:expr) => {{
        let desc = (*$handle).as_descriptor();
        must_be_valid!(desc)
    }};
}

macro_rules! odbc_unwrap {
    ($value:expr, $handle:expr) => {{
        // force the expression
        let value = $value;
        if let Err(error) = value {
            $handle.add_diag_info(error.into());
            return SqlReturn::ERROR;
        }
        value.unwrap()
    }};
}

// panic_safe_exec executes `function` such that any panics do not crash the runtime.
// If a panic occurs during execution, the panic is caught and turned into a String.
// The panic message is added to the diagnostics of `handle` and SqlReturn::ERROR returned.
macro_rules! panic_safe_exec {
    ($function:expr, $handle:expr) => {{
        let function = $function;
        let handle = $handle;
        let handle_ref = MongoHandleRef::from(handle);

        let previous_hook = panic::take_hook();
        let (s, r) = mpsc::sync_channel(1);
        panic::set_hook(Box::new(move |i| {
            if let Some(location) = i.location() {
                let info = format!("in file '{}' at line {}", location.file(), location.line());
                let _ = s.send(info);
            }
        }));
        let result = panic::catch_unwind(function);
        panic::set_hook(previous_hook);
        match result {
            Ok(sql_return) => return sql_return,
            Err(err) => {
                let msg = if let Some(msg) = err.downcast_ref::<&'static str>() {
                    format!("{}\n{:?}", msg, r.recv())
                } else {
                    format!("{:?}\n{:?}", err, r.recv())
                };
                handle_ref.add_diag_info(ODBCError::Panic(msg));
                return SqlReturn::ERROR;
            }
        };
    }};
}
pub(crate) use panic_safe_exec;

macro_rules! unimpl {
    ($handle:expr) => {{
        let handle = $handle;
        panic_safe_exec!(|| { unimplemented!() }, handle);
    }};
}

///
/// [`SQLAllocHandle`]: https://learn.microsoft.com/en-us/sql/odbc/reference/syntax/SQLAllocHandle-function
///
/// # Safety
/// Because this is a C-interface, this is necessarily unsafe
///
#[no_mangle]
pub unsafe extern "C" fn SQLAllocHandle(
    handle_type: HandleType,
    input_handle: Handle,
    output_handle: *mut Handle,
) -> SqlReturn {
    panic_safe_exec!(
        || {
            match sql_alloc_handle(handle_type, input_handle as *mut _, output_handle) {
                Ok(_) => SqlReturn::SUCCESS,
                Err(_) => SqlReturn::INVALID_HANDLE,
            }
        },
        input_handle
    );
}

fn sql_alloc_handle(
    handle_type: HandleType,
    input_handle: *mut MongoHandle,
    output_handle: *mut Handle,
) -> Result<()> {
    match handle_type {
        HandleType::Env => {
            let env = Env::with_state(EnvState::Allocated);
            let mh = Box::new(MongoHandle::Env(env));
            unsafe {
                *output_handle = Box::into_raw(mh) as *mut _;
            }
            Ok(())
        }
        HandleType::Dbc => {
            // input handle cannot be NULL
            if input_handle.is_null() {
                return Err(ODBCError::InvalidHandleType(NULL_HANDLE_ERROR));
            }
            // input handle must be an Env
            let env = unsafe {
                (*input_handle)
                    .as_env()
                    .ok_or(ODBCError::InvalidHandleType(HANDLE_MUST_BE_ENV_ERROR))?
            };
            let conn = Connection::with_state(input_handle, ConnectionState::Allocated);
            let mh = Box::new(MongoHandle::Connection(conn));
            let mh_ptr = Box::into_raw(mh);
            env.connections.write().unwrap().insert(mh_ptr);
            *(env.state.write().unwrap()) = EnvState::ConnectionAllocated;
            unsafe { *output_handle = mh_ptr as *mut _ }
            Ok(())
        }
        HandleType::Stmt => {
            // input handle cannot be NULL
            if input_handle.is_null() {
                return Err(ODBCError::InvalidHandleType(NULL_HANDLE_ERROR));
            }
            // input handle must be an Connection
            let conn = unsafe {
                (*input_handle)
                    .as_connection()
                    .ok_or(ODBCError::InvalidHandleType(HANDLE_MUST_BE_CONN_ERROR))?
            };
            let stmt = Statement::with_state(input_handle, StatementState::Allocated);
            let mh = Box::new(MongoHandle::Statement(stmt));
            let mh_ptr = Box::into_raw(mh);
            conn.statements.write().unwrap().insert(mh_ptr);
            *(conn.state.write().unwrap()) = ConnectionState::StatementAllocated;
            unsafe { *output_handle = mh_ptr as *mut _ }
            Ok(())
        }
        HandleType::Desc => {
            if input_handle.is_null() {
                return Err(ODBCError::InvalidHandleType(NULL_HANDLE_ERROR));
            }
            // input handle must be a Connection
            unsafe {
                (*input_handle)
                    .as_connection()
                    .ok_or(ODBCError::InvalidHandleType(HANDLE_MUST_BE_CONN_ERROR))?
            };
            let desc = Descriptor::with_state(input_handle, DescriptorState::ExplicitlyAllocated);
            let mh = Box::new(MongoHandle::Descriptor(desc));
            let mh_ptr = Box::into_raw(mh);
            unsafe { *output_handle = mh_ptr as *mut _ }
            Ok(())
        }
    }
}

///
/// [`SQLBindCol`]: https://learn.microsoft.com/en-us/sql/odbc/reference/syntax/SQLBindCol-function
///
/// # Safety
/// Because this is a C-interface, this is necessarily unsafe
///
#[no_mangle]
pub unsafe extern "C" fn SQLBindCol(
    hstmt: HStmt,
    _col_number: USmallInt,
    _target_type: CDataType,
    _target_value: Pointer,
    _buffer_length: Len,
    _length_or_indicatior: *mut Len,
) -> SqlReturn {
    unimpl!(hstmt);
}

///
/// [`SQLBindParameter`]: https://learn.microsoft.com/en-us/sql/odbc/reference/syntax/SQLBindParameter-function
///
/// # Safety
/// Because this is a C-interface, this is necessarily unsafe
///
#[no_mangle]
pub unsafe extern "C" fn SQLBindParameter(
    hstmt: HStmt,
    _parameter_number: USmallInt,
    _input_output_type: ParamType,
    _value_type: CDataType,
    _parmeter_type: SqlDataType,
    _column_size: ULen,
    _decimal_digits: SmallInt,
    _parameter_value_ptr: Pointer,
    _buffer_length: Len,
    _str_len_or_ind_ptr: *mut Len,
) -> SqlReturn {
    unsupported_function(MongoHandleRef::from(hstmt), "SQLBindParameter")
}

///
/// [`SQLBrowseConnect`]: https://learn.microsoft.com/en-us/sql/odbc/reference/syntax/SQLBrowseConnect-function
///
/// # Safety
/// Because this is a C-interface, this is necessarily unsafe
///
#[no_mangle]
pub unsafe extern "C" fn SQLBrowseConnect(
    connection_handle: HDbc,
    _in_connection_string: *const Char,
    _string_length: SmallInt,
    _out_connection_string: *mut Char,
    _buffer_length: SmallInt,
    _out_buffer_length: *mut SmallInt,
) -> SqlReturn {
    unsupported_function(MongoHandleRef::from(connection_handle), "SQLBrowseConnect")
}

///
/// [`SQLBrowseConnectW`]: https://learn.microsoft.com/en-us/sql/odbc/reference/syntax/SQLBrowseConnect-function
///
/// This is the WChar version of the SQLBrowseConnect function
///
/// # Safety
/// Because this is a C-interface, this is necessarily unsafe
///
#[no_mangle]
pub unsafe extern "C" fn SQLBrowseConnectW(
    connection_handle: HDbc,
    _in_connection_string: *const WChar,
    _string_length: SmallInt,
    _out_connection_string: *mut WChar,
    _buffer_length: SmallInt,
    _out_buffer_length: *mut SmallInt,
) -> SqlReturn {
    unimpl!(connection_handle);
}

///
/// [`SQLBulkOperations`]: https://learn.microsoft.com/en-us/sql/odbc/reference/syntax/SQLBulkOperations-function
///
/// # Safety
/// Because this is a C-interface, this is necessarily unsafe
///
#[no_mangle]
pub unsafe extern "C" fn SQLBulkOperations(
    statement_handle: HStmt,
    _operation: BulkOperation,
) -> SqlReturn {
    unsupported_function(MongoHandleRef::from(statement_handle), "SQLBulkOperations")
}

///
/// [`SQLCancel`]: https://learn.microsoft.com/en-us/sql/odbc/reference/syntax/SQLCancel-function
///
/// # Safety
/// Because this is a C-interface, this is necessarily unsafe
///
#[no_mangle]
pub unsafe extern "C" fn SQLCancel(statement_handle: HStmt) -> SqlReturn {
    unimpl!(statement_handle);
}

///
/// [`SQLCancelHandle`]: https://learn.microsoft.com/en-us/sql/odbc/reference/syntax/SQLCancelHandle-function
///
/// # Safety
/// Because this is a C-interface, this is necessarily unsafe
///
#[no_mangle]
pub unsafe extern "C" fn SQLCancelHandle(_handle_type: HandleType, handle: Handle) -> SqlReturn {
    unimpl!(handle);
}

///
/// [`SQLCloseCursor`]: https://learn.microsoft.com/en-us/sql/odbc/reference/syntax/SQLCloseCursor-function
///
/// # Safety
/// Because this is a C-interface, this is necessarily unsafe
///
#[no_mangle]
pub unsafe extern "C" fn SQLCloseCursor(_statement_handle: HStmt) -> SqlReturn {
    // We never need to do anything to close a cusor, so this is safe.
    SqlReturn::SUCCESS
}

///
/// [`SQLColAttribute`]: https://learn.microsoft.com/en-us/sql/odbc/reference/syntax/SQLColAttribute-function
///
/// # Safety
/// Because this is a C-interface, this is necessarily unsafe
///
#[no_mangle]
pub unsafe extern "C" fn SQLColAttribute(
    statement_handle: HStmt,
    _column_number: USmallInt,
    _field_identifier: Desc,
    _character_attribute_ptr: Pointer,
    _buffer_length: SmallInt,
    _string_length_ptr: *mut SmallInt,
    _numeric_attribute_ptr: *mut Len,
) -> SqlReturn {
    unsupported_function(MongoHandleRef::from(statement_handle), "SQLColAttribute")
}

///
/// [`SQLColAttributeW`]: https://learn.microsoft.com/en-us/sql/odbc/reference/syntax/SQLColAttribute-function
///
/// This is the WChar version of the SQLColAttribute function
///
/// # Safety
/// Because this is a C-interface, this is necessarily unsafe
///
#[no_mangle]
pub unsafe extern "C" fn SQLColAttributeW(
    statement_handle: HStmt,
    column_number: USmallInt,
    field_identifier: Desc,
    character_attribute_ptr: Pointer,
    buffer_length: SmallInt,
    string_length_ptr: *mut SmallInt,
    numeric_attribute_ptr: *mut Len,
) -> SqlReturn {
    panic_safe_exec!(
        || {
            let mongo_handle = MongoHandleRef::from(statement_handle);
            let stmt = must_be_valid!((*mongo_handle).as_statement());
            let mongo_stmt = stmt.mongo_statement.read().unwrap();
            stmt.errors.write().unwrap().clear();
            if mongo_stmt.is_none() {
                stmt.errors.write().unwrap().push(ODBCError::NoResultSet);
                return SqlReturn::ERROR;
            }
            let string_col_attr = |f: &dyn Fn(&MongoColMetadata) -> &str| {
                let mongo_handle = MongoHandleRef::from(statement_handle);
                let col_metadata = mongo_stmt.as_ref().unwrap().get_col_metadata(column_number);
                if let Ok(col_metadata) = col_metadata {
                    return i16_len::set_output_wstring(
                        (*f)(col_metadata),
                        character_attribute_ptr as *mut WChar,
                        buffer_length as usize,
                        string_length_ptr,
                    );
                }
                // unfortunately, we cannot use odbc_unwrap! on the value because it causes a deadlock.
                mongo_handle.add_diag_info(ODBCError::InvalidDescriptorIndex(column_number));
                SqlReturn::ERROR
            };
            let numeric_col_attr = |f: &dyn Fn(&MongoColMetadata) -> Len| {
                {
                    let col_metadata = mongo_stmt.as_ref().unwrap().get_col_metadata(column_number);
                    if let Ok(col_metadata) = col_metadata {
                        *numeric_attribute_ptr = (*f)(col_metadata);
                        return SqlReturn::SUCCESS;
                    }
                }
                // unfortunately, we cannot use odbc_unwrap! on the value because it causes a deadlock.
                stmt.errors
                    .write()
                    .unwrap()
                    .push(ODBCError::InvalidDescriptorIndex(column_number));
                SqlReturn::ERROR
            };
            match field_identifier {
                Desc::AutoUniqueValue => {
                    *numeric_attribute_ptr = SqlBool::False as Len;
                    SqlReturn::SUCCESS
                }
                Desc::Unnamed | Desc::Updatable => {
                    *numeric_attribute_ptr = 0 as Len;
                    SqlReturn::SUCCESS
                }
                Desc::Count => {
                    *numeric_attribute_ptr =
                        mongo_stmt.as_ref().unwrap().get_resultset_metadata().len() as Len;
                    SqlReturn::SUCCESS
                }
                Desc::CaseSensitive => numeric_col_attr(&|x: &MongoColMetadata| {
                    (if x.type_name == "string" {
                        SqlBool::True
                    } else {
                        SqlBool::False
                    }) as Len
                }),
                Desc::BaseColumnName => {
                    string_col_attr(&|x: &MongoColMetadata| x.base_col_name.as_ref())
                }
                Desc::BaseTableName => {
                    string_col_attr(&|x: &MongoColMetadata| x.base_table_name.as_ref())
                }
                Desc::CatalogName => {
                    string_col_attr(&|x: &MongoColMetadata| x.catalog_name.as_ref())
                }
                Desc::DisplaySize => {
                    numeric_col_attr(&|x: &MongoColMetadata| x.display_size.unwrap_or(0) as Len)
                }
                Desc::FixedPrecScale => {
                    numeric_col_attr(&|x: &MongoColMetadata| x.fixed_prec_scale as Len)
                }
                Desc::Label => string_col_attr(&|x: &MongoColMetadata| x.label.as_ref()),
                Desc::Length => {
                    numeric_col_attr(&|x: &MongoColMetadata| x.length.unwrap_or(0) as Len)
                }
                Desc::LiteralPrefix
                | Desc::LiteralSuffix
                | Desc::LocalTypeName
                | Desc::SchemaName => string_col_attr(&|_| ""),
                Desc::Name => string_col_attr(&|x: &MongoColMetadata| x.col_name.as_ref()),
                Desc::Nullable => numeric_col_attr(&|x: &MongoColMetadata| x.nullability.0 as Len),
                Desc::OctetLength => {
                    numeric_col_attr(&|x: &MongoColMetadata| x.octet_length.unwrap_or(0) as Len)
                }
                Desc::Precision => {
                    numeric_col_attr(&|x: &MongoColMetadata| x.precision.unwrap_or(0) as Len)
                }
                Desc::Scale => {
                    numeric_col_attr(&|x: &MongoColMetadata| x.scale.unwrap_or(0) as Len)
                }
                Desc::Searchable => {
                    numeric_col_attr(&|x: &MongoColMetadata| x.is_searchable as Len)
                }
                Desc::TableName => string_col_attr(&|x: &MongoColMetadata| x.table_name.as_ref()),
                Desc::TypeName => string_col_attr(&|x: &MongoColMetadata| x.type_name.as_ref()),
                Desc::Type | Desc::ConciseType => {
                    numeric_col_attr(&|x: &MongoColMetadata| x.sql_type.0 as Len)
                }
                Desc::Unsigned => numeric_col_attr(&|x: &MongoColMetadata| x.is_unsigned as Len),
                desc @ (Desc::OctetLengthPtr
                | Desc::DatetimeIntervalCode
                | Desc::IndicatorPtr
                | Desc::DataPtr
                | Desc::AllocType
                | Desc::ArraySize
                | Desc::ArrayStatusPtr
                | Desc::BindOffsetPtr
                | Desc::BindType
                | Desc::DatetimeIntervalPrecision
                | Desc::MaximumScale
                | Desc::MinimumScale
                | Desc::NumPrecRadix
                | Desc::ParameterType
                | Desc::RowsProcessedPtr
                | Desc::RowVer) => {
                    let mongo_handle = MongoHandleRef::from(statement_handle);
                    let _ = must_be_valid!((*mongo_handle).as_statement());
                    mongo_handle.add_diag_info(ODBCError::UnsupportedFieldDescriptor(format!(
                        "{:?}",
                        desc
                    )));
                    SqlReturn::ERROR
                }
            }
        },
        statement_handle
    );
}

///
/// [`SQLColumnPrivileges`]: https://learn.microsoft.com/en-us/sql/odbc/reference/syntax/SQLColumnPrivileges-function
///
/// # Safety
/// Because this is a C-interface, this is necessarily unsafe
///
#[no_mangle]
pub unsafe extern "C" fn SQLColumnPrivileges(
    statement_handle: HStmt,
    _catalog_name: *const Char,
    _catalog_name_length: SmallInt,
    _schema_name: *const Char,
    _schema_name_length: SmallInt,
    _table_name: *const Char,
    _table_name_length: SmallInt,
    _column_name: *const Char,
    _column_name_length: SmallInt,
) -> SqlReturn {
    unsupported_function(
        MongoHandleRef::from(statement_handle),
        "SQLColumnPrivileges",
    )
}

///
/// [`SQLColumnPrivilegesW`]: https://learn.microsoft.com/en-us/sql/odbc/reference/syntax/SQLColumnPrivileges-function
///
/// This is the WChar version of the SQLColumnPrivileges function
///
/// # Safety
/// Because this is a C-interface, this is necessarily unsafe
///
#[no_mangle]
pub unsafe extern "C" fn SQLColumnPrivilegesW(
    statement_handle: HStmt,
    _catalog_name: *const WChar,
    _catalog_name_length: SmallInt,
    _schema_name: *const WChar,
    _schema_name_length: SmallInt,
    _table_name: *const WChar,
    _table_name_length: SmallInt,
    _column_name: *const WChar,
    _column_name_length: SmallInt,
) -> SqlReturn {
    unimpl!(statement_handle);
}

///
/// [`SQLColumns`]: https://learn.microsoft.com/en-us/sql/odbc/reference/syntax/SQLColumns-function
///
/// # Safety
/// Because this is a C-interface, this is necessarily unsafe
///
#[no_mangle]
pub unsafe extern "C" fn SQLColumns(
    statement_handle: HStmt,
    catalog_name: *const Char,
    catalog_name_length: SmallInt,
    schema_name: *const Char,
    schema_name_length: SmallInt,
    table_name: *const Char,
    table_name_length: SmallInt,
    column_name: *const Char,
    column_name_length: SmallInt,
) -> SqlReturn {
    panic_safe_exec!(
        || {
            let mongo_handle = MongoHandleRef::from(statement_handle);
            if !(schema_name.is_null() || schema_name_length == 0) {
                mongo_handle.add_diag_info(ODBCError::UnsupportedFieldSchema());
                return SqlReturn::ERROR;
            }
            let stmt = must_be_valid!((*mongo_handle).as_statement());
            let catalog_string = input_text_to_string(catalog_name, catalog_name_length as usize);
            let catalog = if catalog_name.is_null() {
                None
            } else {
                Some(catalog_string.as_str())
            };
            // ignore schema
            let table_string = input_text_to_string(table_name, table_name_length as usize);
            let table = if table_name.is_null() {
                None
            } else {
                Some(table_string.as_str())
            };
            let column_name_string = input_text_to_string(column_name, column_name_length as usize);
            let column = if column_name.is_null() {
                None
            } else {
                Some(column_name_string.as_str())
            };
            let connection = stmt.connection;
            let mongo_statement = sql_columns(
                (*connection)
                    .as_connection()
                    .unwrap()
                    .mongo_connection
                    .read()
                    .unwrap()
                    .as_ref()
                    .unwrap(),
                stmt.attributes.read().unwrap().query_timeout as i32,
                catalog,
                table,
                column,
            );
            let mongo_statement = odbc_unwrap!(mongo_statement, mongo_handle);
            *stmt.mongo_statement.write().unwrap() = Some(mongo_statement);
            SqlReturn::SUCCESS
        },
        statement_handle
    );
}

///
/// [`SQLColumnsW`]: https://learn.microsoft.com/en-us/sql/odbc/reference/syntax/SQLColumns-function
///
/// This is the WChar version of the SQLColumns function
///
/// # Safety
/// Because this is a C-interface, this is necessarily unsafe
///
#[no_mangle]
pub unsafe extern "C" fn SQLColumnsW(
    statement_handle: HStmt,
    catalog_name: *const WChar,
    catalog_name_length: SmallInt,
    _schema_name: *const WChar,
    _schema_name_length: SmallInt,
    table_name: *const WChar,
    table_name_length: SmallInt,
    column_name: *const WChar,
    column_name_length: SmallInt,
) -> SqlReturn {
    panic_safe_exec!(
        || {
            let mongo_handle = MongoHandleRef::from(statement_handle);
            let stmt = must_be_valid!((*mongo_handle).as_statement());
            let catalog_string = input_wtext_to_string(catalog_name, catalog_name_length as usize);
            let catalog = if catalog_name.is_null() {
                None
            } else {
                Some(catalog_string.as_str())
            };
            // ignore schema
            let table_string = input_wtext_to_string(table_name, table_name_length as usize);
            let table = if table_name.is_null() {
                None
            } else {
                Some(table_string.as_str())
            };
            let column_name_string =
                input_wtext_to_string(column_name, column_name_length as usize);
            let column = if column_name.is_null() {
                None
            } else {
                Some(column_name_string.as_str())
            };
            let connection = stmt.connection;
            let mongo_statement = sql_columns(
                (*connection)
                    .as_connection()
                    .unwrap()
                    .mongo_connection
                    .read()
                    .unwrap()
                    .as_ref()
                    .unwrap(),
                stmt.attributes.read().unwrap().query_timeout as i32,
                catalog,
                table,
                column,
            );
            let mongo_statement = odbc_unwrap!(mongo_statement, mongo_handle);
            *stmt.mongo_statement.write().unwrap() = Some(mongo_statement);
            SqlReturn::SUCCESS
        },
        statement_handle
    );
}

fn sql_columns(
    mongo_connection: &MongoConnection,
    query_timeout: i32,
    catalog: Option<&str>,
    table: Option<&str>,
    column: Option<&str>,
) -> Result<Box<dyn MongoStatement>> {
    Ok(Box::new(MongoFields::list_columns(
        mongo_connection,
        Some(query_timeout),
        catalog,
        table,
        column,
    )))
}

///
/// [`SQLCompleteAsync`]: https://learn.microsoft.com/en-us/sql/odbc/reference/syntax/SQLCompleteAsync-function
///
/// # Safety
/// Because this is a C-interface, this is necessarily unsafe
///
#[no_mangle]
pub unsafe extern "C" fn SQLCompleteAsync(
    _handle_type: HandleType,
    handle: Handle,
    _async_ret_code_ptr: *mut RetCode,
) -> SqlReturn {
    unsupported_function(MongoHandleRef::from(handle), "SQLCompleteAsync")
}

///
/// [`SQLConnect`]: https://learn.microsoft.com/en-us/sql/odbc/reference/syntax/SQLConnect-function
///
/// # Safety
/// Because this is a C-interface, this is necessarily unsafe
///
#[no_mangle]
pub unsafe extern "C" fn SQLConnect(
    connection_handle: HDbc,
    _server_name: *const Char,
    _name_length_1: SmallInt,
    _user_name: *const Char,
    _name_length_2: SmallInt,
    _authentication: *const Char,
    _name_length_3: SmallInt,
) -> SqlReturn {
    unsupported_function(MongoHandleRef::from(connection_handle), "SQLConnect")
}

///
/// [`SQLConnectW`]: https://learn.microsoft.com/en-us/sql/odbc/reference/syntax/SQLConnect-function
///
/// This is the WChar version of the SQLConnect function
///
/// # Safety
/// Because this is a C-interface, this is necessarily unsafe
///
#[no_mangle]
pub unsafe extern "C" fn SQLConnectW(
    connection_handle: HDbc,
    _server_name: *const WChar,
    _name_length_1: SmallInt,
    _user_name: *const WChar,
    _name_length_2: SmallInt,
    _authentication: *const WChar,
    _name_length_3: SmallInt,
) -> SqlReturn {
    unsupported_function(MongoHandleRef::from(connection_handle), "SQLConnectW")
}

///
/// [`SQLCopyDesc`]: https://learn.microsoft.com/en-us/sql/odbc/reference/syntax/SQLCopyDesc-function
///
/// # Safety
/// Because this is a C-interface, this is necessarily unsafe
///
#[no_mangle]
pub unsafe extern "C" fn SQLCopyDesc(
    _source_desc_handle: HDesc,
    _target_desc_handle: HDesc,
) -> SqlReturn {
    unsupported_function(MongoHandleRef::from(_source_desc_handle), "SQLCopyDesc")
}

///
/// [`SQLDataSources`]: https://learn.microsoft.com/en-us/sql/odbc/reference/syntax/SQLDataSources-function
///
/// # Safety
/// Because this is a C-interface, this is necessarily unsafe
///
#[no_mangle]
pub unsafe extern "C" fn SQLDataSources(
    environment_handle: HEnv,
    _direction: FetchOrientation,
    _server_name: *mut Char,
    _buffer_length_1: SmallInt,
    _name_length_1: *mut SmallInt,
    _description: *mut Char,
    _buffer_length_2: SmallInt,
    _name_length_2: *mut SmallInt,
) -> SqlReturn {
    unsupported_function(MongoHandleRef::from(environment_handle), "SQLDataSources")
}

///
/// [`SQLDataSourcesW`]: https://learn.microsoft.com/en-us/sql/odbc/reference/syntax/SQLDataSources-function
///
/// This is the WChar version of the SQLDataSources function
///
/// # Safety
/// Because this is a C-interface, this is necessarily unsafe
///
#[no_mangle]
pub unsafe extern "C" fn SQLDataSourcesW(
    environment_handle: HEnv,
    _direction: FetchOrientation,
    _server_name: *mut WChar,
    _buffer_length_1: SmallInt,
    _name_length_1: *mut SmallInt,
    _description: *mut WChar,
    _buffer_length_2: SmallInt,
    _name_length_2: *mut SmallInt,
) -> SqlReturn {
    unsupported_function(MongoHandleRef::from(environment_handle), "SQLDataSourcesW")
}

///
/// [`SQLDescribeCol`]: https://learn.microsoft.com/en-us/sql/odbc/reference/syntax/SQLDescribeCol-function
///
/// # Safety
/// Because this is a C-interface, this is necessarily unsafe
///
#[no_mangle]
pub unsafe extern "C" fn SQLDescribeCol(
    hstmt: HStmt,
    _col_number: USmallInt,
    _col_name: *mut Char,
    _buffer_length: SmallInt,
    _name_length: *mut SmallInt,
    _data_type: *mut SqlDataType,
    _col_size: *mut ULen,
    _decimal_digits: *mut SmallInt,
    _nullable: *mut Nullability,
) -> SqlReturn {
    unsupported_function(MongoHandleRef::from(hstmt), "SQLDescribeCol")
}

///
/// [`SQLDescribeColW`]: https://learn.microsoft.com/en-us/sql/odbc/reference/syntax/SQLDescribeCol-function
///
/// This is the WChar version of the SQLDescribeCol function
///
/// # Safety
/// Because this is a C-interface, this is necessarily unsafe
///
#[no_mangle]
pub unsafe extern "C" fn SQLDescribeColW(
    hstmt: HStmt,
    col_number: USmallInt,
    col_name: *mut WChar,
    buffer_length: SmallInt,
    name_length: *mut SmallInt,
    data_type: *mut SqlDataType,
    col_size: *mut ULen,
    decimal_digits: *mut SmallInt,
    nullable: *mut Nullability,
) -> SqlReturn {
    panic_safe_exec!(
        || {
            let stmt_handle = MongoHandleRef::from(hstmt);
            stmt_handle.clear_diagnostics();
            {
                let stmt = must_be_valid!(stmt_handle.as_statement());
                let mongo_stmt = stmt.mongo_statement.write().unwrap();
                if mongo_stmt.is_none() {
                    stmt.errors.write().unwrap().push(ODBCError::NoResultSet);
                    return SqlReturn::ERROR;
                }
                let col_metadata = mongo_stmt.as_ref().unwrap().get_col_metadata(col_number);
                if let Ok(col_metadata) = col_metadata {
                    *data_type = col_metadata.sql_type;
                    *col_size = col_metadata.display_size.unwrap_or(0) as usize;
                    *decimal_digits = col_metadata.scale.unwrap_or(0) as i16;
                    *nullable = col_metadata.nullability;
                    return i16_len::set_output_wstring(
                        &col_metadata.label,
                        col_name,
                        buffer_length as usize,
                        name_length,
                    );
                }
            }
            stmt_handle.add_diag_info(ODBCError::InvalidDescriptorIndex(col_number));
            SqlReturn::ERROR
        },
        hstmt
    );
}

///
/// [`SQLDescribeParam`]: https://learn.microsoft.com/en-us/sql/odbc/reference/syntax/SQLDescribeParam-function
///
/// # Safety
/// Because this is a C-interface, this is necessarily unsafe
///
#[no_mangle]
pub unsafe extern "C" fn SQLDescribeParam(
    statement_handle: HStmt,
    _parameter_number: USmallInt,
    _data_type_ptr: *mut SqlDataType,
    _parameter_size_ptr: *mut ULen,
    _decimal_digits_ptr: *mut SmallInt,
    _nullable_ptr: *mut SmallInt,
) -> SqlReturn {
    unsupported_function(MongoHandleRef::from(statement_handle), "SQLDescribeParam")
}

///
/// [`SQLDisconnect`]: https://learn.microsoft.com/en-us/sql/odbc/reference/syntax/SQLDisconnect-function
///
/// # Safety
/// Because this is a C-interface, this is necessarily unsafe
///
#[no_mangle]
pub unsafe extern "C" fn SQLDisconnect(connection_handle: HDbc) -> SqlReturn {
    panic_safe_exec!(
        || {
            let conn_handle = MongoHandleRef::from(connection_handle);
            let conn = must_be_valid!((*conn_handle).as_connection());
            // set the mongo_connection to None. This will cause the previous mongo_connection
            // to drop and disconnect.
            *conn.mongo_connection.write().unwrap() = None;
            SqlReturn::SUCCESS
        },
        connection_handle
    );
}

fn sql_driver_connect(conn: &Connection, odbc_uri_string: &str) -> Result<MongoConnection> {
    let mut odbc_uri = ODBCUri::new(odbc_uri_string)?;
    let mongo_uri = odbc_uri.remove_to_mongo_uri()?;
    let auth_src = odbc_uri.remove_or_else(|| "admin", &["auth_src"]);
    odbc_uri
        .remove(&["driver", "dsn"])
        .ok_or(ODBCError::MissingDriverOrDSNProperty)?;
    let conn_attrs = conn.attributes.read().unwrap();
    let database = if conn_attrs.current_catalog.is_some() {
        conn_attrs.current_catalog.as_deref()
    } else {
        odbc_uri.remove(&["database"])
    };
    let connection_timeout = conn_attrs.connection_timeout;
    let login_timeout = conn_attrs.login_timeout;
    let application_name = odbc_uri.remove(&["app_name", "application_name"]);
    // ODBCError has an impl From mongo_odbc_core::Error, but that does not
    // create an impl From Result<T, mongo_odbc_core::Error> to Result<T, ODBCError>
    // hence this bizarre Ok(func?) pattern.
    Ok(mongo_odbc_core::MongoConnection::connect(
        &mongo_uri,
        auth_src,
        database,
        connection_timeout,
        login_timeout,
        application_name,
    )?)
}

///
/// [`SQLDriverConnect`]: https://learn.microsoft.com/en-us/sql/odbc/reference/syntax/SQLDriverConnect-function
///
/// # Safety
/// Because this is a C-infereface, this is necessarily unsafe
///
#[no_mangle]
pub unsafe extern "C" fn SQLDriverConnect(
    connection_handle: HDbc,
    _window_handle: HWnd,
    in_connection_string: *const Char,
    string_length_1: SmallInt,
    out_connection_string: *mut Char,
    buffer_length: SmallInt,
    string_length_2: *mut SmallInt,
    driver_completion: DriverConnectOption,
) -> SqlReturn {
    panic_safe_exec!(
        || {
            let conn_handle = MongoHandleRef::from(connection_handle);
            // SQL_NO_PROMPT is the only option supported for DriverCompletion
            if driver_completion != DriverConnectOption::NoPrompt {
                conn_handle.add_diag_info(ODBCError::UnsupportedDriverConnectOption(format!(
                    "{:?}",
                    driver_completion
                )));
                return SqlReturn::ERROR;
            }
            let conn = must_be_valid!((*conn_handle).as_connection());
            let odbc_uri_string =
                input_text_to_string(in_connection_string, string_length_1 as usize);
            let mongo_connection =
                odbc_unwrap!(sql_driver_connect(conn, &odbc_uri_string), conn_handle);
            *conn.mongo_connection.write().unwrap() = Some(mongo_connection);
            let buffer_len = usize::try_from(buffer_length).unwrap();
            let sql_return = i16_len::set_output_string(
                &odbc_uri_string,
                out_connection_string,
                buffer_len,
                string_length_2,
            );
            if sql_return == SqlReturn::SUCCESS_WITH_INFO {
                conn_handle.add_diag_info(ODBCError::OutStringTruncated(buffer_len));
            }
            sql_return
        },
        connection_handle
    );
}

///
/// [`SQLDriverConnectW`]: https://learn.microsoft.com/en-us/sql/odbc/reference/syntax/SQLDriverConnect-function
///
/// This is the WChar version of the SQLDriverConnect function
///
/// # Safety
/// Because this is a C-interface, this is necessarily unsafe
///
#[no_mangle]
pub unsafe extern "C" fn SQLDriverConnectW(
    connection_handle: HDbc,
    _window_handle: HWnd,
    in_connection_string: *const WChar,
    string_length_1: SmallInt,
    out_connection_string: *mut WChar,
    buffer_length: SmallInt,
    string_length_2: *mut SmallInt,
    driver_completion: DriverConnectOption,
) -> SqlReturn {
    panic_safe_exec!(
        || {
            let conn_handle = MongoHandleRef::from(connection_handle);
            // SQL_NO_PROMPT is the only option supported for DriverCompletion
            if driver_completion != DriverConnectOption::NoPrompt {
                conn_handle.add_diag_info(ODBCError::UnsupportedDriverConnectOption(format!(
                    "{:?}",
                    driver_completion
                )));
                return SqlReturn::ERROR;
            }
            let conn = must_be_valid!((*conn_handle).as_connection());
            let odbc_uri_string =
                input_wtext_to_string(in_connection_string, string_length_1 as usize);
            let mongo_connection =
                odbc_unwrap!(sql_driver_connect(conn, &odbc_uri_string), conn_handle);
            *conn.mongo_connection.write().unwrap() = Some(mongo_connection);
            let buffer_len = usize::try_from(buffer_length).unwrap();
            let sql_return = i16_len::set_output_wstring(
                &odbc_uri_string,
                out_connection_string,
                buffer_len,
                string_length_2,
            );
            if sql_return == SqlReturn::SUCCESS_WITH_INFO {
                conn_handle.add_diag_info(ODBCError::OutStringTruncated(buffer_len));
            }
            sql_return
        },
        connection_handle
    );
}

///
/// [`SQLDrivers`]: https://learn.microsoft.com/en-us/sql/odbc/reference/syntax/SQLDrivers-function
///
/// # Safety
/// Because this is a C-interface, this is necessarily unsafe
///
#[no_mangle]
pub unsafe extern "C" fn SQLDrivers(
    henv: HEnv,
    _direction: FetchOrientation,
    _driver_desc: *mut Char,
    _driver_desc_max: SmallInt,
    _out_driver_desc: *mut SmallInt,
    _driver_attributes: *mut Char,
    _drvr_attr_max: SmallInt,
    _out_drvr_attr: *mut SmallInt,
) -> SqlReturn {
    unsupported_function(MongoHandleRef::from(henv), "SQLDrivers")
}

///
/// [`SQLDriversW`]: https://learn.microsoft.com/en-us/sql/odbc/reference/syntax/SQLDrivers-function
///
/// This is the WChar version of the SQLDrivers function
///
/// # Safety
/// Because this is a C-interface, this is necessarily unsafe
///
#[no_mangle]
pub unsafe extern "C" fn SQLDriversW(
    henv: HEnv,
    _direction: FetchOrientation,
    _driver_desc: *mut WChar,
    _driver_desc_max: SmallInt,
    _out_driver_desc: *mut SmallInt,
    _driver_attributes: *mut WChar,
    _drvr_attr_max: SmallInt,
    _out_drvr_attr: *mut SmallInt,
) -> SqlReturn {
    unsupported_function(MongoHandleRef::from(henv), "SQLDriversW")
}

///
/// [`SQLEndTran`]: https://learn.microsoft.com/en-us/sql/odbc/reference/syntax/SQLEndTran-function
///
/// # Safety
/// Because this is a C-interface, this is necessarily unsafe
///
#[no_mangle]
pub unsafe extern "C" fn SQLEndTran(
    _handle_type: HandleType,
    handle: Handle,
    _completion_type: CompletionType,
) -> SqlReturn {
    unimpl!(handle);
}

///
/// [`SQLExecDirect`]: https://learn.microsoft.com/en-us/sql/odbc/reference/syntax/SQLExecDirect-function
///
/// # Safety
/// Because this is a C-interface, this is necessarily unsafe
///
#[no_mangle]
pub unsafe extern "C" fn SQLExecDirect(
    statement_handle: HStmt,
    statement_text: *const Char,
    text_length: Integer,
) -> SqlReturn {
    panic_safe_exec!(
        || {
            let query = input_text_to_string(statement_text, text_length as usize);
            let mongo_handle = MongoHandleRef::from(statement_handle);
            let stmt = must_be_valid!(mongo_handle.as_statement());
            let mongo_statement = {
                let connection = must_be_valid!((*stmt.connection).as_connection());
                let timeout = connection.attributes.read().unwrap().connection_timeout;
                if let Some(mongo_connection) = connection.mongo_connection.read().unwrap().as_ref()
                {
                    MongoQuery::execute(mongo_connection, timeout, &query).map_err(|e| e.into())
                } else {
                    Err(ODBCError::General("Statement has no parent Connection"))
                }
            };

            if let Ok(statement) = mongo_statement {
                *stmt.mongo_statement.write().unwrap() = Some(Box::new(statement));
                return SqlReturn::SUCCESS;
            }
            mongo_handle.add_diag_info(mongo_statement.unwrap_err());
            SqlReturn::ERROR
        },
        statement_handle
    );
}

///
/// [`SQLExecDirectW`]: https://learn.microsoft.com/en-us/sql/odbc/reference/syntax/SQLExecDirect-function
///
/// This is the WChar version of the SQLExecDirect function
///
/// # Safety
/// Because this is a C-interface, this is necessarily unsafe
///
#[no_mangle]
pub unsafe extern "C" fn SQLExecDirectW(
    statement_handle: HStmt,
    statement_text: *const WChar,
    text_length: Integer,
) -> SqlReturn {
    panic_safe_exec!(
        || {
            let query = input_wtext_to_string(statement_text, text_length as usize);
            let mongo_handle = MongoHandleRef::from(statement_handle);
            let stmt = must_be_valid!(mongo_handle.as_statement());
            let mongo_statement = {
                let connection = must_be_valid!((*stmt.connection).as_connection());
                let timeout = connection.attributes.read().unwrap().connection_timeout;
                if let Some(mongo_connection) = connection.mongo_connection.read().unwrap().as_ref()
                {
                    MongoQuery::execute(mongo_connection, timeout, &query).map_err(|e| e.into())
                } else {
                    Err(ODBCError::InvalidCursorState)
                }
            };
            if let Ok(statement) = mongo_statement {
                *stmt.mongo_statement.write().unwrap() = Some(Box::new(statement));
                return SqlReturn::SUCCESS;
            }
            mongo_handle.add_diag_info(mongo_statement.unwrap_err());
            SqlReturn::ERROR
        },
        statement_handle
    );
}

///
/// [`SQLExecute`]: https://learn.microsoft.com/en-us/sql/odbc/reference/syntax/SQLExecute-function
///
/// # Safety
/// Because this is a C-interface, this is necessarily unsafe
///
#[no_mangle]
pub unsafe extern "C" fn SQLExecute(statement_handle: HStmt) -> SqlReturn {
    unsupported_function(MongoHandleRef::from(statement_handle), "SQLExecute")
}

///
/// [`SQLFetch`]: https://learn.microsoft.com/en-us/sql/odbc/reference/syntax/SQLFetch-function
///
/// # Safety
/// Because this is a C-interface, this is necessarily unsafe
///
#[no_mangle]
pub unsafe extern "C" fn SQLFetch(statement_handle: HStmt) -> SqlReturn {
    panic_safe_exec!(
        || {
            let mongo_handle = MongoHandleRef::from(statement_handle);
            let stmt = must_be_valid!((*mongo_handle).as_statement());
            let mut mongo_stmt = stmt.mongo_statement.write().unwrap();
            let connection = must_be_valid!((*stmt.connection).as_connection());

            if mongo_stmt.is_none() {
                stmt.errors
                    .write()
                    .unwrap()
                    .push(ODBCError::InvalidCursorState);
                return SqlReturn::ERROR;
            }

            let res = mongo_stmt
                .as_mut()
                .unwrap()
                .next(connection.mongo_connection.read().unwrap().as_ref());

            match res {
                Err(e) => {
                    stmt.errors.write().unwrap().push(e.into());
                    return SqlReturn::ERROR;
                }
                Ok(b) => {
                    let mut stmt_attrs = stmt.attributes.write().unwrap();
                    if !b {
                        stmt_attrs.row_index_is_valid = false;
                        return SqlReturn::NO_DATA;
                    }
                    stmt_attrs.row_index_is_valid = true;
                }
            }

            *stmt.var_data_cache.write().unwrap() = Some(HashMap::new());
            SqlReturn::SUCCESS
        },
        statement_handle
    );
}

///
/// [`SQLFetchScroll`]: https://learn.microsoft.com/en-us/sql/odbc/reference/syntax/SQLFetchScroll-function
///
/// # Safety
/// Because this is a C-interface, this is necessarily unsafe
///
#[no_mangle]
pub unsafe extern "C" fn SQLFetchScroll(
    statement_handle: HStmt,
    _fetch_orientation: FetchOrientation,
    _fetch_offset: Len,
) -> SqlReturn {
    unimpl!(statement_handle);
}

///
/// [`SQLForeignKeys`]: https://learn.microsoft.com/en-us/sql/odbc/reference/syntax/SQLForeignKeys-function
///
/// # Safety
/// Because this is a C-interface, this is necessarily unsafe
///
#[no_mangle]
pub unsafe extern "C" fn SQLForeignKeys(
    statement_handle: HStmt,
    _pk_catalog_name: *const Char,
    _pk_catalog_name_length: SmallInt,
    _pk_schema_name: *const Char,
    _pk_schema_name_length: SmallInt,
    _pk_table_name: *const Char,
    _pk_table_name_length: SmallInt,
    _fk_catalog_name: *const Char,
    _fk_catalog_name_length: SmallInt,
    _fk_schema_name: *const Char,
    _fk_schema_name_length: SmallInt,
    _fk_table_name: *const Char,
    _fk_table_name_length: SmallInt,
) -> SqlReturn {
    unsupported_function(MongoHandleRef::from(statement_handle), "SQLForeignKeys")
}

///
/// [`SQLForeignKeysW`]: https://learn.microsoft.com/en-us/sql/odbc/reference/syntax/SQLForeignKeys-function
///
/// This is the WChar version of the SQLForeignKeys function
///
/// # Safety
/// Because this is a C-interface, this is necessarily unsafe
///
#[no_mangle]
pub unsafe extern "C" fn SQLForeignKeysW(
    statement_handle: HStmt,
    _pk_catalog_name: *const WChar,
    _pk_catalog_name_length: SmallInt,
    _pk_schema_name: *const WChar,
    _pk_schema_name_length: SmallInt,
    _pk_table_name: *const WChar,
    _pk_table_name_length: SmallInt,
    _fk_catalog_name: *const WChar,
    _fk_catalog_name_length: SmallInt,
    _fk_schema_name: *const WChar,
    _fk_schema_name_length: SmallInt,
    _fk_table_name: *const WChar,
    _fk_table_name_length: SmallInt,
) -> SqlReturn {
    unimpl!(statement_handle);
}

///
/// [`SQLFreeHandle`]: https://learn.microsoft.com/en-us/sql/odbc/reference/syntax/SQLFreeHandle-function
///
/// # Safety
/// Because this is a C-interface, this is necessarily unsafe
///
#[no_mangle]
pub unsafe extern "C" fn SQLFreeHandle(handle_type: HandleType, handle: Handle) -> SqlReturn {
    panic_safe_exec!(
        || {
            match sql_free_handle(handle_type, handle as *mut _) {
                Ok(_) => SqlReturn::SUCCESS,
                Err(_) => SqlReturn::INVALID_HANDLE,
            }
        },
        handle
    );
}

fn sql_free_handle(handle_type: HandleType, handle: *mut MongoHandle) -> Result<()> {
    match handle_type {
        // By making Boxes to the types and letting them go out of
        // scope, they will be dropped.
        HandleType::Env => {
            let _ = unsafe {
                (*handle)
                    .as_env()
                    .ok_or(ODBCError::InvalidHandleType(HANDLE_MUST_BE_ENV_ERROR))?
            };
        }
        HandleType::Dbc => {
            let conn = unsafe {
                (*handle)
                    .as_connection()
                    .ok_or(ODBCError::InvalidHandleType(HANDLE_MUST_BE_CONN_ERROR))?
            };
            let env = unsafe {
                (*conn.env)
                    .as_env()
                    .ok_or(ODBCError::InvalidHandleType(HANDLE_MUST_BE_ENV_ERROR))?
            };
            let mut connections = env.connections.write().unwrap();
            connections.remove(&handle);
            if connections.is_empty() {
                *env.state.write().unwrap() = EnvState::Allocated;
            }
        }
        HandleType::Stmt => {
            let stmt = unsafe {
                (*handle)
                    .as_statement()
                    .ok_or(ODBCError::InvalidHandleType(HANDLE_MUST_BE_STMT_ERROR))?
            };
            // Actually reading this value would make ASAN fail, but this
            // is what the ODBC standard expects.
            let conn = unsafe {
                (*stmt.connection)
                    .as_connection()
                    .ok_or(ODBCError::InvalidHandleType(HANDLE_MUST_BE_CONN_ERROR))?
            };
            let mut statements = conn.statements.write().unwrap();
            statements.remove(&handle);
            if statements.is_empty() {
                *conn.state.write().unwrap() = ConnectionState::Connected;
            }
        }
        HandleType::Desc => {
            let _ = unsafe {
                (*handle)
                    .as_descriptor()
                    .ok_or(ODBCError::InvalidHandleType(HANDLE_MUST_BE_DESC_ERROR))?
            };
        }
    }
    // create the Box at the end to ensure Drop only occurs when there are no errors due
    // to incorrect handle type.
    let _ = unsafe { Box::from_raw(handle) };
    Ok(())
}

///
/// [`SQLFreeStmt`]: https://learn.microsoft.com/en-us/sql/odbc/reference/syntax/SQLFreeStmt-function
///
/// # Safety
/// Because this is a C-interface, this is necessarily unsafe
///
#[no_mangle]
pub unsafe extern "C" fn SQLFreeStmt(statement_handle: HStmt, _option: SmallInt) -> SqlReturn {
    panic_safe_exec!(
        || {
            unimplemented!();
        },
        statement_handle
    );
}

///
/// [`SQLGetConnectAttr`]: https://learn.microsoft.com/en-us/sql/odbc/reference/syntax/SQLGetConnectAttr-function
///
/// # Safety
/// Because this is a C-interface, this is necessarily unsafe
///
#[no_mangle]
pub unsafe extern "C" fn SQLGetConnectAttr(
    connection_handle: HDbc,
    _attribute: ConnectionAttribute,
    _value_ptr: Pointer,
    _buffer_length: Integer,
    _string_length_ptr: *mut Integer,
) -> SqlReturn {
    unsupported_function(MongoHandleRef::from(connection_handle), "SQLGetConnectAttr")
}

///
/// [`SQLGetConnectAttrW`]: https://learn.microsoft.com/en-us/sql/odbc/reference/syntax/SQLGetConnectAttr-function
///
/// This is the WChar version of the SQLGetConnectAttr function
///
/// # Safety
/// Because this is a C-interface, this is necessarily unsafe
///
#[no_mangle]
pub unsafe extern "C" fn SQLGetConnectAttrW(
    connection_handle: HDbc,
    attribute: ConnectionAttribute,
    value_ptr: Pointer,
    buffer_length: Integer,
    string_length_ptr: *mut Integer,
) -> SqlReturn {
    panic_safe_exec!(
        || {
            let mut err = None;
            let conn_handle = MongoHandleRef::from(connection_handle);

            // This scope is introduced to make the RWLock Guard expire before we write
            // any error values via add_diag_info as RWLock::write is not reentrant on
            // all operating systems, and the docs say it can panic.
            let sql_return = {
                let conn = must_be_valid!((*conn_handle).as_connection());
                let attributes = &conn.attributes.read().unwrap();

                match attribute {
                    ConnectionAttribute::CurrentCatalog => {
                        let current_catalog = attributes.current_catalog.as_deref();
                        match current_catalog {
                            None => SqlReturn::NO_DATA,
                            Some(cc) => i32_len::set_output_wstring(
                                cc,
                                value_ptr as *mut WChar,
                                buffer_length as usize,
                                string_length_ptr,
                            ),
                        }
                    }
                    ConnectionAttribute::LoginTimeout => {
                        let login_timeout = attributes.login_timeout.unwrap_or(0);
                        i32_len::set_output_fixed_data(&login_timeout, value_ptr, string_length_ptr)
                    }
                    ConnectionAttribute::ConnectionTimeout => {
                        let connection_timeout = attributes.connection_timeout.unwrap_or(0);
                        i32_len::set_output_fixed_data(
                            &connection_timeout,
                            value_ptr,
                            string_length_ptr,
                        )
                    }
                    _ => {
                        err = Some(ODBCError::UnsupportedConnectionAttribute(
                            connection_attribute_to_string(attribute),
                        ));
                        SqlReturn::ERROR
                    }
                }
            };

            if let Some(error) = err {
                conn_handle.add_diag_info(error);
            }
            sql_return
        },
        connection_handle
    )
}

///
/// [`SQLGetCursorName`]: https://learn.microsoft.com/en-us/sql/odbc/reference/syntax/SQLGetCursorName-function
///
/// # Safety
/// Because this is a C-interface, this is necessarily unsafe
///
#[no_mangle]
pub unsafe extern "C" fn SQLGetCursorName(
    statement_handle: HStmt,
    _cursor_name: *mut Char,
    _buffer_length: SmallInt,
    _name_length_ptr: *mut SmallInt,
) -> SqlReturn {
    unsupported_function(MongoHandleRef::from(statement_handle), "SQLGetCursorName")
}

///
/// [`SQLGetCursorNameW`]: https://learn.microsoft.com/en-us/sql/odbc/reference/syntax/SQLGetCursorName-function
///
/// This is the WChar version of the SQLGetCursorName function
///
/// # Safety
/// Because this is a C-interface, this is necessarily unsafe
///
#[no_mangle]
pub unsafe extern "C" fn SQLGetCursorNameW(
    statement_handle: HStmt,
    _cursor_name: *mut WChar,
    _buffer_length: SmallInt,
    _name_length_ptr: *mut SmallInt,
) -> SqlReturn {
    unimpl!(statement_handle);
}

///
/// [`SQLGetData`]: https://learn.microsoft.com/en-us/sql/odbc/reference/syntax/SQLGetData-function
///
/// # Safety
/// Because this is a C-interface, this is necessarily unsafe
///
#[no_mangle]
pub unsafe extern "C" fn SQLGetData(
    statement_handle: HStmt,
    col_or_param_num: USmallInt,
    target_type: CDataType,
    target_value_ptr: Pointer,
    buffer_length: Len,
    str_len_or_ind_ptr: *mut Len,
) -> SqlReturn {
    panic_safe_exec!(
        || {
            let mut error = None;
            let mut ret = Bson::Null;
            let mongo_handle = MongoHandleRef::from(statement_handle);
            {
                let res = {
                    let stmt = must_be_valid!((*mongo_handle).as_statement());
                    stmt.var_data_cache
                        .write()
                        .unwrap()
                        .as_mut()
                        .unwrap()
                        .remove(&col_or_param_num)
                };
                if let Some(cached_data) = res {
                    return crate::api::data::format_cached_data(
                        mongo_handle,
                        cached_data,
                        col_or_param_num,
                        target_type,
                        target_value_ptr,
                        buffer_length,
                        str_len_or_ind_ptr,
                    );
                }
                let stmt = (*mongo_handle).as_statement().unwrap();
                let mut mongo_stmt = stmt.mongo_statement.write().unwrap();
                let bson = match mongo_stmt.as_mut() {
                    None => Err(ODBCError::InvalidCursorState),
                    Some(mongo_stmt) => mongo_stmt
                        .get_value(col_or_param_num)
                        .map_err(ODBCError::Core),
                };
                match bson {
                    Err(e) => error = Some(e),
                    Ok(None) => error = Some(ODBCError::InvalidDescriptorIndex(col_or_param_num)),
                    Ok(Some(d)) => {
                        ret = d;
                    }
                }
            }
            if let Some(e) = error {
                mongo_handle.add_diag_info(e);
                return SqlReturn::ERROR;
            }
            crate::api::data::format_bson_data(
                mongo_handle,
                col_or_param_num,
                target_type,
                target_value_ptr,
                buffer_length,
                str_len_or_ind_ptr,
                ret,
            )
        },
        statement_handle
    )
}

///
/// [`SQLGetDescField`]: https://learn.microsoft.com/en-us/sql/odbc/reference/syntax/SQLGetDescField-function
///
/// # Safety
/// Because this is a C-interface, this is necessarily unsafe
///
#[no_mangle]
pub unsafe extern "C" fn SQLGetDescField(
    _descriptor_handle: HDesc,
    _record_number: SmallInt,
    _field_identifier: SmallInt,
    _value_ptr: Pointer,
    _buffer_length: Integer,
    _string_length_ptr: *mut Integer,
) -> SqlReturn {
    unsupported_function(MongoHandleRef::from(_descriptor_handle), "SQLGetDescField")
}

///
/// [`SQLGetDescFieldW`]: https://learn.microsoft.com/en-us/sql/odbc/reference/syntax/SQLGetDescField-function
///
/// This is the WChar version of the SQLGetDescField function
///
/// # Safety
/// Because this is a C-interface, this is necessarily unsafe
///
#[no_mangle]
pub unsafe extern "C" fn SQLGetDescFieldW(
    _descriptor_handle: HDesc,
    _record_number: SmallInt,
    _field_identifier: SmallInt,
    _value_ptr: Pointer,
    _buffer_length: Integer,
    _string_length_ptr: *mut Integer,
) -> SqlReturn {
    unsupported_function(MongoHandleRef::from(_descriptor_handle), "SQLGetDescFieldW")
}

///
/// [`SQLGetDescRec`]: https://learn.microsoft.com/en-us/sql/odbc/reference/syntax/SQLGetDescRec-function
///
/// # Safety
/// Because this is a C-interface, this is necessarily unsafe
///
#[no_mangle]
pub unsafe extern "C" fn SQLGetDescRec(
    _descriptor_handle: HDesc,
    _record_number: SmallInt,
    _name: *mut Char,
    _buffer_length: SmallInt,
    _string_length_ptr: *mut SmallInt,
    _type_ptr: *mut SmallInt,
    _sub_type_ptr: *mut SmallInt,
    _length_ptr: *mut Len,
    _precision_ptr: *mut SmallInt,
    _scale_ptr: *mut SmallInt,
    _nullable_ptr: *mut Nullability,
) -> SqlReturn {
    unsupported_function(MongoHandleRef::from(_descriptor_handle), "SQLGetDescRec")
}

///
/// [`SQLGetDescRecW`]: https://learn.microsoft.com/en-us/sql/odbc/reference/syntax/SQLGetDescRec-function
///
/// This is the WChar version of the SQLGetDescRec function
///
/// # Safety
/// Because this is a C-interface, this is necessarily unsafe
///
#[no_mangle]
pub unsafe extern "C" fn SQLGetDescRecW(
    _descriptor_handle: HDesc,
    _record_number: SmallInt,
    _name: *mut WChar,
    _buffer_length: SmallInt,
    _string_length_ptr: *mut SmallInt,
    _type_ptr: *mut SmallInt,
    _sub_type_ptr: *mut SmallInt,
    _length_ptr: *mut Len,
    _precision_ptr: *mut SmallInt,
    _scale_ptr: *mut SmallInt,
    _nullable_ptr: *mut Nullability,
) -> SqlReturn {
    unsupported_function(MongoHandleRef::from(_descriptor_handle), "SQLGetDescRecW")
}

///
/// [`SQLGetDiagField`]: https://learn.microsoft.com/en-us/sql/odbc/reference/syntax/SQLGetDiagField-function
///
/// # Safety
/// Because this is a C-interface, this is necessarily unsafe
///
#[no_mangle]
pub unsafe extern "C" fn SQLGetDiagField(
    _handle_type: HandleType,
    handle: Handle,
    _record_rumber: SmallInt,
    _diag_identifier: SmallInt,
    _diag_info_ptr: Pointer,
    _buffer_length: SmallInt,
    _string_length_ptr: *mut SmallInt,
) -> SqlReturn {
    unsupported_function(MongoHandleRef::from(handle), "SQLGetDiagField")
}

///
/// [`SQLGetDiagFieldW`]: https://learn.microsoft.com/en-us/sql/odbc/reference/syntax/SQLGetDiagField-function
///
/// This is the WChar version of the SQLGetDiagField function
///
/// # Safety
/// Because this is a C-interface, this is necessarily unsafe
///
#[no_mangle]
pub unsafe extern "C" fn SQLGetDiagFieldW(
    _handle_type: HandleType,
    handle: Handle,
    _record_number: SmallInt,
    _diag_identifier: SmallInt,
    _diag_info_ptr: Pointer,
    _buffer_length: SmallInt,
    _string_length_ptr: *mut SmallInt,
) -> SqlReturn {
    panic_safe_exec!(
        || {
            let mongo_handle = handle as *mut MongoHandle;
            let get_error = |errors: &Vec<ODBCError>, diag_identifier: DiagType| -> SqlReturn {
                get_diag_field(
                    errors,
                    diag_identifier,
                    _diag_info_ptr,
                    _record_number,
                    _buffer_length,
                    _string_length_ptr,
                    true,
                )
            };

            match FromPrimitive::from_i16(_diag_identifier) {
                Some(diag_identifier) => {
                    match diag_identifier {
                        // some diagnostics are statement specific; return error if another handle is passed
                        DiagType::SQL_DIAG_ROW_COUNT | DiagType::SQL_DIAG_ROW_NUMBER => {
                            if _handle_type != HandleType::Stmt {
                                return SqlReturn::ERROR;
                            }
                            get_stmt_diag_field(diag_identifier, _diag_info_ptr)
                        }
                        DiagType::SQL_DIAG_NUMBER
                        | DiagType::SQL_DIAG_MESSAGE_TEXT
                        | DiagType::SQL_DIAG_NATIVE
                        | DiagType::SQL_DIAG_SQLSTATE
                        | DiagType::SQL_DIAG_RETURNCODE => match _handle_type {
                            HandleType::Env => {
                                let env = must_be_env!(mongo_handle);
                                get_error(&env.errors.read().unwrap(), diag_identifier)
                            }
                            HandleType::Dbc => {
                                let dbc = must_be_conn!(mongo_handle);
                                get_error(&dbc.errors.read().unwrap(), diag_identifier)
                            }
                            HandleType::Stmt => {
                                let stmt = must_be_stmt!(mongo_handle);
                                get_error(&stmt.errors.read().unwrap(), diag_identifier)
                            }
                            HandleType::Desc => {
                                let desc = must_be_desc!(mongo_handle);
                                get_error(&desc.errors.read().unwrap(), diag_identifier)
                            }
                        },
                        // TODO: SQL-1152: Implement additional diag types
                        // this condition should only occur if the _diag_identifier is not in the spec
                        _ => SqlReturn::ERROR,
                    }
                }
                None => SqlReturn::ERROR,
            }
        },
        handle
    )
}

macro_rules! sql_get_diag_rec_impl {
    ($handle_type:ident, $handle:ident, $rec_number:ident, $state:ident, $native_error_ptr:ident, $message_text:ident, $buffer_length:ident, $text_length_ptr:ident, $error_output_func:ident) => {{
        panic_safe_exec!(
            || {
                if $rec_number < 1 || $buffer_length < 0 {
                    return SqlReturn::ERROR;
                }
                let mongo_handle = $handle as *mut MongoHandle;
                // Make the record number zero-indexed
                let rec_number = ($rec_number - 1) as usize;

                let get_error = |errors: &Vec<ODBCError>| -> SqlReturn {
                    match errors.get(rec_number) {
                        Some(odbc_err) => $error_output_func(
                            odbc_err,
                            $state,
                            $message_text,
                            $buffer_length,
                            $text_length_ptr,
                            $native_error_ptr,
                        ),
                        None => SqlReturn::NO_DATA,
                    }
                };

                match $handle_type {
                    HandleType::Env => {
                        let env = must_be_env!(mongo_handle);
                        get_error(&env.errors.read().unwrap())
                    }
                    HandleType::Dbc => {
                        let dbc = must_be_conn!(mongo_handle);
                        get_error(&dbc.errors.read().unwrap())
                    }
                    HandleType::Stmt => {
                        let stmt = must_be_stmt!(mongo_handle);
                        get_error(&stmt.errors.read().unwrap())
                    }
                    HandleType::Desc => {
                        let desc = must_be_desc!(mongo_handle);
                        get_error(&desc.errors.read().unwrap())
                    }
                }
            },
            $handle
        );
    }};
}

///
/// [`SQLGetDiagRec`]: https://learn.microsoft.com/en-us/sql/odbc/reference/syntax/SQLGetDiagRec-function
///
/// # Safety
/// Because this is a C-interface, this is necessarily unsafe
///
#[no_mangle]
pub unsafe extern "C" fn SQLGetDiagRec(
    handle_type: HandleType,
    handle: Handle,
    rec_number: SmallInt,
    state: *mut Char,
    native_error_ptr: *mut Integer,
    message_text: *mut Char,
    buffer_length: SmallInt,
    text_length_ptr: *mut SmallInt,
) -> SqlReturn {
    sql_get_diag_rec_impl!(
        handle_type,
        handle,
        rec_number,
        state,
        native_error_ptr,
        message_text,
        buffer_length,
        text_length_ptr,
        get_diag_rec
    )
}

///
/// [`SQLGetDiagRecW`]: https://learn.microsoft.com/en-us/sql/odbc/reference/syntax/SQLGetDiagRec-function
///
/// This is the WChar version of the SQLGetDiagRec function
///
/// # Safety
/// Because this is a C-interface, this is necessarily unsafe
///
#[no_mangle]
pub unsafe extern "C" fn SQLGetDiagRecW(
    handle_type: HandleType,
    handle: Handle,
    rec_number: SmallInt,
    state: *mut WChar,
    native_error_ptr: *mut Integer,
    message_text: *mut WChar,
    buffer_length: SmallInt,
    text_length_ptr: *mut SmallInt,
) -> SqlReturn {
<<<<<<< HEAD
    panic_safe_exec!(
        || {
            if rec_number < 1 || buffer_length < 0 {
                return SqlReturn::ERROR;
            }
            let mongo_handle = handle as *mut MongoHandle;
            // Make the record number zero-indexed
            let rec_number = (rec_number - 1) as usize;

            let get_error = |errors: &Vec<ODBCError>| -> SqlReturn {
                match errors.get(rec_number) {
                    Some(odbc_err) => get_diag_rec(
                        odbc_err,
                        state,
                        message_text as *mut _,
                        buffer_length,
                        text_length_ptr,
                        native_error_ptr,
                        true,
                    ),
                    None => SqlReturn::NO_DATA,
                }
            };

            match handle_type {
                HandleType::Env => {
                    let env = must_be_env!(mongo_handle);
                    get_error(&env.errors.read().unwrap())
                }
                HandleType::Dbc => {
                    let dbc = must_be_conn!(mongo_handle);
                    get_error(&dbc.errors.read().unwrap())
                }
                HandleType::Stmt => {
                    let stmt = must_be_stmt!(mongo_handle);
                    get_error(&stmt.errors.read().unwrap())
                }
                HandleType::Desc => {
                    let desc = must_be_desc!(mongo_handle);
                    get_error(&desc.errors.read().unwrap())
                }
            }
        },
        handle
    );
=======
    sql_get_diag_rec_impl!(
        handle_type,
        handle,
        rec_number,
        state,
        native_error_ptr,
        message_text,
        buffer_length,
        text_length_ptr,
        get_diag_recw
    )
>>>>>>> b02ad482
}

///
/// [`SQLGetEnvAttr`]: https://learn.microsoft.com/en-us/sql/odbc/reference/syntax/SQLGetEnvAttr-function
///
/// # Safety
/// Because this is a C-interface, this is necessarily unsafe
///
#[no_mangle]
pub unsafe extern "C" fn SQLGetEnvAttr(
    environment_handle: HEnv,
    _attribute: EnvironmentAttribute,
    _value_ptr: Pointer,
    _buffer_length: Integer,
    _string_length: *mut Integer,
) -> SqlReturn {
    unsupported_function(MongoHandleRef::from(environment_handle), "SQLGetEnvAttr")
}

///
/// [`SQLGetEnvAttrW`]: https://learn.microsoft.com/en-us/sql/odbc/reference/syntax/SQLGetEnvAttr-function
///
/// This is the WChar version of the SQLGetEnvAttr function
///
/// # Safety
/// Because this is a C-interface, this is necessarily unsafe
///
#[no_mangle]
pub unsafe extern "C" fn SQLGetEnvAttrW(
    environment_handle: HEnv,
    attribute: EnvironmentAttribute,
    value_ptr: Pointer,
    _buffer_length: Integer,
    string_length: *mut Integer,
) -> SqlReturn {
    panic_safe_exec!(
        || {
            let env_handle = MongoHandleRef::from(environment_handle);
            env_handle.clear_diagnostics();
            let env = must_be_valid!(env_handle.as_env());
            if value_ptr.is_null() {
                set_str_length(string_length, 0);
            } else {
                set_str_length(string_length, size_of::<Integer>() as Integer);
                match attribute {
                    EnvironmentAttribute::OdbcVersion => {
                        *(value_ptr as *mut OdbcVersion) = env.attributes.read().unwrap().odbc_ver;
                    }
                    EnvironmentAttribute::OutputNts => {
                        *(value_ptr as *mut SqlBool) = env.attributes.read().unwrap().output_nts;
                    }
                    EnvironmentAttribute::ConnectionPooling => {
                        *(value_ptr as *mut ConnectionPooling) =
                            env.attributes.read().unwrap().connection_pooling;
                    }
                    EnvironmentAttribute::CpMatch => {
                        *(value_ptr as *mut CpMatch) = env.attributes.read().unwrap().cp_match;
                    }
                }
            }
            SqlReturn::SUCCESS
        },
        environment_handle
    );
}

///
/// [`SQLGetInfo`]: https://learn.microsoft.com/en-us/sql/odbc/reference/syntax/SQLGetInfo-function
///
/// # Safety
/// Because this is a C-interface, this is necessarily unsafe
///
#[no_mangle]
pub unsafe extern "C" fn SQLGetInfo(
    connection_handle: HDbc,
    _info_type: USmallInt,
    _info_value_ptr: Pointer,
    _buffer_length: SmallInt,
    _string_length_ptr: *mut SmallInt,
) -> SqlReturn {
    unsupported_function(MongoHandleRef::from(connection_handle), "SQLGetInfo")
}

///
/// [`SQLGetInfoW`]: https://learn.microsoft.com/en-us/sql/odbc/reference/syntax/SQLGetInfo-function
///
/// This is the WChar version of the SQLGetInfo function
///
/// # Safety
/// Because this is a C-interface, this is necessarily unsafe
///
#[no_mangle]
pub unsafe extern "C" fn SQLGetInfoW(
    connection_handle: HDbc,
    info_type: USmallInt,
    info_value_ptr: Pointer,
    buffer_length: SmallInt,
    string_length_ptr: *mut SmallInt,
) -> SqlReturn {
    panic_safe_exec!(
        || sql_get_infow_helper(
            connection_handle,
            info_type,
            info_value_ptr,
            buffer_length,
            string_length_ptr
        ),
        connection_handle
    )
}

unsafe fn sql_get_infow_helper(
    connection_handle: HDbc,
    info_type: USmallInt,
    info_value_ptr: Pointer,
    buffer_length: SmallInt,
    string_length_ptr: *mut SmallInt,
) -> SqlReturn {
    let conn_handle = MongoHandleRef::from(connection_handle);
    let mut err = None;
    let sql_return = match FromPrimitive::from_u16(info_type) {
        Some(some_info_type) => {
            match some_info_type {
                InfoType::SQL_DRIVER_NAME => {
                    // This Driver Name is consistent with the name used for our JDBC driver.
                    i16_len::set_output_wstring(
                        DRIVER_NAME,
                        info_value_ptr as *mut WChar,
                        buffer_length as usize,
                        string_length_ptr,
                    )
                }
                InfoType::SQL_DRIVER_VER => {
                    // The driver version can be obtained from the Cargo.toml file.
                    // The env! macro call below gets the version from the Cargo file
                    // at compile time.
                    let version_major = env!("CARGO_PKG_VERSION_MAJOR");
                    let version_minor = env!("CARGO_PKG_VERSION_MINOR");
                    let version_patch = env!("CARGO_PKG_VERSION_PATCH");

                    let version = format_version(version_major, version_minor, version_patch);

                    i16_len::set_output_wstring(
                        version.as_str(),
                        info_value_ptr as *mut WChar,
                        buffer_length as usize,
                        string_length_ptr,
                    )
                }
                InfoType::SQL_DRIVER_ODBC_VER => {
                    // This driver supports version 3.8.
                    i16_len::set_output_wstring(
                        "03.08",
                        info_value_ptr as *mut WChar,
                        buffer_length as usize,
                        string_length_ptr,
                    )
                }
                InfoType::SQL_SEARCH_PATTERN_ESCAPE => {
                    // TODO: SQL-1060: improve sql-to-rust regex pattern method and report escape character here
                    i16_len::set_output_wstring(
                        "",
                        info_value_ptr as *mut WChar,
                        buffer_length as usize,
                        string_length_ptr,
                    )
                }
                InfoType::SQL_DBMS_NAME => {
                    // The underlying DBMS is MongoDB Atlas.
                    i16_len::set_output_wstring(
                        DBMS_NAME,
                        info_value_ptr as *mut WChar,
                        buffer_length as usize,
                        string_length_ptr,
                    )
                }
                InfoType::SQL_DBMS_VER => {
                    // Return the ADF version.
                    let conn = must_be_valid!((*conn_handle).as_connection());
                    let version = conn
                        .mongo_connection
                        .read()
                        .unwrap()
                        .as_ref()
                        .unwrap()
                        .get_adf_version();
                    match version {
                        Ok(version) => i16_len::set_output_wstring(
                            version.as_str(),
                            info_value_ptr as *mut WChar,
                            buffer_length as usize,
                            string_length_ptr,
                        ),
                        Err(e) => {
                            err = Some(ODBCError::Core(e));
                            SqlReturn::ERROR
                        }
                    }
                }
                InfoType::SQL_CONCAT_NULL_BEHAVIOR => {
                    // If a NULL valued operand is used in a string concatenation,
                    // the result is NULL. The return value indicates that.
                    i16_len::set_output_fixed_data(&SQL_CB_NULL, info_value_ptr, string_length_ptr)
                }
                InfoType::SQL_IDENTIFIER_QUOTE_CHAR => {
                    // MongoSQL supports ` and " as identifier delimiters. The "
                    // character is the SQL-92 standard, but we instead return `
                    // to be consistent with our JDBC driver.
                    i16_len::set_output_wstring(
                        "`",
                        info_value_ptr as *mut WChar,
                        buffer_length as usize,
                        string_length_ptr,
                    )
                }
                InfoType::SQL_OWNER_TERM => {
                    // SQL_OWNER_TERM is replaced by SQL_SCHEMA_TERM in newer ODBC
                    // versions. They use the same numeric value.
                    //
                    // SQL has two concepts in the data hierarchy above "table":
                    // "catalog" and "schema". MongoSQL only has "database" and
                    // "collection" (which is equivalent to "table"). A "catalog"
                    // contains many "schemas" and a "schema" contains many tables.
                    // Therefore, a "schema" may map to MongoSQL's "database".
                    // However, we choose to use "catalog" to represent MongoSQL
                    // databases, and we omit support for "schema".
                    i16_len::set_output_wstring(
                        "",
                        info_value_ptr as *mut WChar,
                        buffer_length as usize,
                        string_length_ptr,
                    )
                }
                InfoType::SQL_CATALOG_NAME_SEPARATOR => {
                    // The name separator used by MongoSQL is '.'.
                    i16_len::set_output_wstring(
                        ".",
                        info_value_ptr as *mut WChar,
                        buffer_length as usize,
                        string_length_ptr,
                    )
                }
                InfoType::SQL_CATALOG_TERM => {
                    // MongoSQL uses the term "database".
                    i16_len::set_output_wstring(
                        "database",
                        info_value_ptr as *mut WChar,
                        buffer_length as usize,
                        string_length_ptr,
                    )
                }
                InfoType::SQL_CONVERT_FUNCTIONS => {
                    // MongoSQL only supports the CAST type conversion function.
                    i16_len::set_output_fixed_data(
                        &SQL_FN_CVT_CAST,
                        info_value_ptr,
                        string_length_ptr,
                    )
                }
                InfoType::SQL_NUMERIC_FUNCTIONS => {
                    // MongoSQL supports the following numeric functions.
                    const NUMERIC_FUNCTIONS: u32 = SQL_FN_NUM_ABS
                        | SQL_FN_NUM_CEILING
                        | SQL_FN_NUM_COS
                        | SQL_FN_NUM_FLOOR
                        | SQL_FN_NUM_LOG
                        | SQL_FN_NUM_MOD
                        | SQL_FN_NUM_SIN
                        | SQL_FN_NUM_SQRT
                        | SQL_FN_NUM_TAN
                        | SQL_FN_NUM_DEGREES
                        | SQL_FN_NUM_POWER
                        | SQL_FN_NUM_RADIANS
                        | SQL_FN_NUM_ROUND;
                    i16_len::set_output_fixed_data(
                        &NUMERIC_FUNCTIONS,
                        info_value_ptr,
                        string_length_ptr,
                    )
                }
                InfoType::SQL_STRING_FUNCTIONS => {
                    // MongoSQL supports the following string functions.
                    const STRING_FUNCTIONS: u32 = SQL_FN_STR_CONCAT
                        | SQL_FN_STR_LENGTH
                        | SQL_FN_STR_SUBSTRING
                        | SQL_FN_STR_BIT_LENGTH
                        | SQL_FN_STR_CHAR_LENGTH
                        | SQL_FN_STR_CHARACTER_LENGTH
                        | SQL_FN_STR_OCTET_LENGTH
                        | SQL_FN_STR_POSITION;
                    i16_len::set_output_fixed_data(
                        &STRING_FUNCTIONS,
                        info_value_ptr,
                        string_length_ptr,
                    )
                }
                InfoType::SQL_SYSTEM_FUNCTIONS => {
                    // MongoSQL does not support any of the ODBC system functions.
                    i16_len::set_output_fixed_data(&SQL_U32_ZERO, info_value_ptr, string_length_ptr)
                }
                InfoType::SQL_TIMEDATE_FUNCTIONS => {
                    // MongoSQL supports the following timedate functions.
                    const TIMEDATE_FUNCTIONS: u32 = SQL_FN_TD_CURRENT_TIMESTAMP | SQL_FN_TD_EXTRACT;
                    i16_len::set_output_fixed_data(
                        &TIMEDATE_FUNCTIONS,
                        info_value_ptr,
                        string_length_ptr,
                    )
                }
                InfoType::SQL_CONVERT_BIGINT
                | InfoType::SQL_CONVERT_DECIMAL
                | InfoType::SQL_CONVERT_DOUBLE
                | InfoType::SQL_CONVERT_FLOAT
                | InfoType::SQL_CONVERT_INTEGER
                | InfoType::SQL_CONVERT_NUMERIC
                | InfoType::SQL_CONVERT_REAL
                | InfoType::SQL_CONVERT_SMALLINT
                | InfoType::SQL_CONVERT_TINYINT
                | InfoType::SQL_CONVERT_BIT
                | InfoType::SQL_CONVERT_CHAR
                | InfoType::SQL_CONVERT_VARCHAR
                | InfoType::SQL_CONVERT_LONGVARCHAR
                | InfoType::SQL_CONVERT_WCHAR
                | InfoType::SQL_CONVERT_WVARCHAR
                | InfoType::SQL_CONVERT_WLONGVARCHAR
                | InfoType::SQL_CONVERT_TIMESTAMP
                | InfoType::SQL_CONVERT_BINARY
                | InfoType::SQL_CONVERT_DATE
                | InfoType::SQL_CONVERT_TIME
                | InfoType::SQL_CONVERT_VARBINARY
                | InfoType::SQL_CONVERT_LONGVARBINARY
                | InfoType::SQL_CONVERT_GUID => {
                    // MongoSQL does not support CONVERT.
                    i16_len::set_output_fixed_data(&SQL_U32_ZERO, info_value_ptr, string_length_ptr)
                }
                InfoType::SQL_GETDATA_EXTENSIONS => {
                    // GetData can be called on any column in any order.
                    const GETDATA_EXTENSIONS: u32 = SQL_GD_ANY_COLUMN | SQL_GD_ANY_ORDER;
                    i16_len::set_output_fixed_data(
                        &GETDATA_EXTENSIONS,
                        info_value_ptr,
                        string_length_ptr,
                    )
                }
                InfoType::SQL_COLUMN_ALIAS => {
                    // MongoSQL does support column aliases.
                    i16_len::set_output_wstring(
                        SQL_INFO_Y,
                        info_value_ptr as *mut WChar,
                        buffer_length as usize,
                        string_length_ptr,
                    )
                }
                InfoType::SQL_GROUP_BY => {
                    // The GROUP BY clause must contain all nonaggregated columns
                    // in the select list. It can contain columns that are not in
                    // the select list.
                    i16_len::set_output_fixed_data(
                        &SQL_GB_GROUP_BY_CONTAINS_SELECT,
                        info_value_ptr,
                        string_length_ptr,
                    )
                }
                InfoType::SQL_ORDER_BY_COLUMNS_IN_SELECT => {
                    // MongoSQL does require ORDER BY columns to be in the SELECT list.
                    i16_len::set_output_wstring(
                        SQL_INFO_Y,
                        info_value_ptr as *mut WChar,
                        buffer_length as usize,
                        string_length_ptr,
                    )
                }
                InfoType::SQL_OWNER_USAGE => {
                    // SQL_OWNER_USAGE is replaced by SQL_SCHEMA_USAGE in newer
                    // ODBC versions. They use the same numeric value.
                    //
                    // As noted for InfoType::OwnerTerm, the MongoSQL ODBC driver
                    // does not support "schema" in the data hierarchy.
                    i16_len::set_output_fixed_data(&SQL_U32_ZERO, info_value_ptr, string_length_ptr)
                }
                InfoType::SQL_CATALOG_USAGE => {
                    // This return value indicates support for SELECT as well as
                    // INSERT, UPDATE, and DELETE. In conjunction with the following
                    // InfoType, SQL_DATA_SOURCE_READ_ONLY, this return value is
                    // valid.
                    i16_len::set_output_fixed_data(
                        &SQL_CU_DML_STATEMENTS,
                        info_value_ptr,
                        string_length_ptr,
                    )
                }
                InfoType::SQL_DATA_SOURCE_READ_ONLY => {
                    // MongoSQL is read-only.
                    i16_len::set_output_wstring(
                        SQL_INFO_Y,
                        info_value_ptr as *mut WChar,
                        buffer_length as usize,
                        string_length_ptr,
                    )
                }
                InfoType::SQL_SPECIAL_CHARACTERS => {
                    // According to the ODBC spec, this InfoType requires returning "A
                    // character string that contains all special characters (that is,
                    // all characters except a through z, A through Z, 0 through 9, and
                    // underscore) that can be used in an identifier name... For example,
                    // '#$^'. If an identifier contains one or more of these characters,
                    // the identifier must be a delimited identifier."
                    //
                    // MongoSQL grammar defines regular and delimited identifiers as
                    //
                    //    <regular identifier> ::= ([A-Za-z] | "_")[A-Za-z0-9_]*
                    //
                    //    <delimited identifier> ::= " <identifier character>* "
                    //                             | ` <identifier character>* `
                    //
                    //    <identifier character> ::= [^\x00]
                    //
                    // Meaning, MongoSQL requires delimiters for all characters other
                    // than [A-Za-z0-9_]. It is unrealistic to return a string with
                    // all of those characters, so here we choose to return a string
                    // containing what we believe to be most common special characters.
                    i16_len::set_output_wstring(
                        "`\"'.$+-*/|:<>!={}[]()",
                        info_value_ptr as *mut WChar,
                        buffer_length as usize,
                        string_length_ptr,
                    )
                }
                InfoType::SQL_MAX_COLUMNS_IN_GROUP_BY
                | InfoType::SQL_MAX_COLUMNS_IN_ORDER_BY
                | InfoType::SQL_MAX_COLUMNS_IN_SELECT => {
                    // MongoSQL does not have an explicit maximum number of
                    // columns allowed in a GROUP BY, ORDER BY, or SELECT clause.
                    i16_len::set_output_fixed_data(&SQL_U16_ZERO, info_value_ptr, string_length_ptr)
                }

                InfoType::SQL_TIMEDATE_ADD_INTERVALS | InfoType::SQL_TIMEDATE_DIFF_INTERVALS => {
                    // Note that MongoSQL does not support TIMEDATE_ADD or
                    // TIMEDATE_DIFF, so this value will not be used. For the
                    // MongoSQL DATEADD and DATEDIFF functions, we support the
                    // following intervals.
                    const TIMEDATE_INTERVALS: u32 = SQL_FN_TSI_SECOND
                        | SQL_FN_TSI_MINUTE
                        | SQL_FN_TSI_HOUR
                        | SQL_FN_TSI_DAY
                        | SQL_FN_TSI_WEEK
                        | SQL_FN_TSI_MONTH
                        | SQL_FN_TSI_QUARTER
                        | SQL_FN_TSI_YEAR;
                    i16_len::set_output_fixed_data(
                        &TIMEDATE_INTERVALS,
                        info_value_ptr,
                        string_length_ptr,
                    )
                }
                InfoType::SQL_CATALOG_LOCATION => {
                    // MongoSQL puts the catalog (database) at the start of a qualified
                    // table name. As in, db.table.
                    i16_len::set_output_fixed_data(&SQL_CL_START, info_value_ptr, string_length_ptr)
                }
                InfoType::SQL_SQL_CONFORMANCE => {
                    // MongoSQL is SQL-92 Entry level compliant.
                    i16_len::set_output_fixed_data(
                        &SQL_SC_SQL92_ENTRY,
                        info_value_ptr,
                        string_length_ptr,
                    )
                }
                InfoType::SQL_ODBC_INTERFACE_CONFORMANCE => {
                    // The MongoSQL ODBC Driver currently meets the minimum compliance level.
                    i16_len::set_output_fixed_data(&SQL_OIC_CORE, info_value_ptr, string_length_ptr)
                }
                InfoType::SQL_SQL92_PREDICATES => {
                    // MongoSQL supports the following SQL-92 predicate operators.
                    const PREDICATES: u32 = SQL_SP_EXISTS
                        | SQL_SP_ISNOTNULL
                        | SQL_SP_ISNULL
                        | SQL_SP_LIKE
                        | SQL_SP_IN
                        | SQL_SP_BETWEEN
                        | SQL_SP_COMPARISON
                        | SQL_SP_QUANTIFIED_COMPARISON;
                    i16_len::set_output_fixed_data(&PREDICATES, info_value_ptr, string_length_ptr)
                }
                InfoType::SQL_SQL92_RELATIONAL_JOIN_OPERATORS => {
                    // MongoSQL supports the following SQL-92 JOIN operators.
                    const JOIN_OPS: u32 = SQL_SRJO_CROSS_JOIN
                        | SQL_SRJO_INNER_JOIN
                        | SQL_SRJO_LEFT_OUTER_JOIN
                        | SQL_SRJO_RIGHT_OUTER_JOIN;
                    i16_len::set_output_fixed_data(&JOIN_OPS, info_value_ptr, string_length_ptr)
                }
                InfoType::SQL_AGGREGATE_FUNCTIONS => {
                    // MongoSQL supports the following aggregate functions.
                    const AGG_FUNCTIONS: u32 = SQL_AF_AVG
                        | SQL_AF_COUNT
                        | SQL_AF_MAX
                        | SQL_AF_MIN
                        | SQL_AF_SUM
                        | SQL_AF_DISTINCT
                        | SQL_AF_ALL;
                    i16_len::set_output_fixed_data(
                        &AGG_FUNCTIONS,
                        info_value_ptr,
                        string_length_ptr,
                    )
                }
                InfoType::SQL_CATALOG_NAME => {
                    // MongoSQL does support catalog (database) names.
                    i16_len::set_output_wstring(
                        SQL_INFO_Y,
                        info_value_ptr as *mut WChar,
                        buffer_length as usize,
                        string_length_ptr,
                    )
                }
                InfoType::SQL_MAX_IDENTIFIER_LEN => {
                    // MongoSQL does not have a maximum identifier length.
                    // Note : The spec does not specify which value to return if there are no maximum
                    // Let's report the max value for SQLUSMALLINT.
                    i16_len::set_output_fixed_data(&u16::MAX, info_value_ptr, string_length_ptr)
                }
                // Since we don't support transaction, Commit and Rollback are not supported.
                InfoType::SQL_CURSOR_COMMIT_BEHAVIOR | InfoType::SQL_CURSOR_ROLLBACK_BEHAVIOR => {
                    i16_len::set_output_fixed_data(
                        &SQL_CB_PRESERVE,
                        info_value_ptr,
                        string_length_ptr,
                    )
                }
                _ => {
                    err = Some(ODBCError::UnsupportedInfoTypeRetrieval(
                        info_type.to_string(),
                    ));
                    SqlReturn::ERROR
                }
            }
        }
        None => {
            err = Some(ODBCError::UnsupportedInfoTypeRetrieval(
                info_type.to_string(),
            ));
            SqlReturn::ERROR
        }
    };

    if let Some(error) = err {
        conn_handle.add_diag_info(error);
    }
    sql_return
}

///
/// [`SQLGetStmtAttr`]: https://learn.microsoft.com/en-us/sql/odbc/reference/syntax/SQLGetStmtAttr-function
///
/// # Safety
/// Because this is a C-interface, this is necessarily unsafe
///
#[no_mangle]
pub unsafe extern "C" fn SQLGetStmtAttr(
    handle: HStmt,
    _attribute: StatementAttribute,
    _value_ptr: Pointer,
    _buffer_length: Integer,
    _string_length_ptr: *mut Integer,
) -> SqlReturn {
    unsupported_function(MongoHandleRef::from(handle), "SQLGetStmtAttr")
}

///
/// [`SQLGetStmtAttrW`]: https://learn.microsoft.com/en-us/sql/odbc/reference/syntax/SQLGetStmtAttr-function
///
/// This is the WChar version of the SQLGetStmtAttr function
///
/// # Safety
/// Because this is a C-interface, this is necessarily unsafe
///
#[no_mangle]
pub unsafe extern "C" fn SQLGetStmtAttrW(
    handle: HStmt,
    attribute: StatementAttribute,
    value_ptr: Pointer,
    _buffer_length: Integer,
    string_length_ptr: *mut Integer,
) -> SqlReturn {
    panic_safe_exec!(
        || {
            let stmt_handle = MongoHandleRef::from(handle);
            stmt_handle.clear_diagnostics();
            let stmt = must_be_valid!(stmt_handle.as_statement());
            if value_ptr.is_null() {
                return SqlReturn::ERROR;
            }
            // Most attributes have type SQLULEN, so default to the size of that
            // type.
            set_str_length(string_length_ptr, size_of::<ULen>() as Integer);
            match attribute {
                StatementAttribute::AppRowDesc => {
                    *(value_ptr as *mut Pointer) =
                        stmt.attributes.read().unwrap().app_row_desc as Pointer;
                    set_str_length(string_length_ptr, size_of::<Pointer>() as Integer);
                }
                StatementAttribute::AppParamDesc => {
                    *(value_ptr as *mut Pointer) =
                        stmt.attributes.read().unwrap().app_param_desc as Pointer;
                    set_str_length(string_length_ptr, size_of::<Pointer>() as Integer);
                }
                StatementAttribute::ImpRowDesc => {
                    *(value_ptr as *mut Pointer) =
                        stmt.attributes.read().unwrap().imp_row_desc as Pointer;
                    set_str_length(string_length_ptr, size_of::<Pointer>() as Integer);
                }
                StatementAttribute::ImpParamDesc => {
                    *(value_ptr as *mut Pointer) =
                        stmt.attributes.read().unwrap().imp_param_desc as Pointer;
                    set_str_length(string_length_ptr, size_of::<Pointer>() as Integer);
                }
                StatementAttribute::FetchBookmarkPtr => {
                    *(value_ptr as *mut _) = stmt.attributes.read().unwrap().fetch_bookmark_ptr;
                    set_str_length(string_length_ptr, size_of::<*mut Len>() as Integer);
                }
                StatementAttribute::CursorScrollable => {
                    *(value_ptr as *mut CursorScrollable) =
                        stmt.attributes.read().unwrap().cursor_scrollable;
                }
                StatementAttribute::CursorSensitivity => {
                    *(value_ptr as *mut CursorSensitivity) =
                        stmt.attributes.read().unwrap().cursor_sensitivity;
                }
                StatementAttribute::AsyncEnable => {
                    *(value_ptr as *mut AsyncEnable) = stmt.attributes.read().unwrap().async_enable;
                }
                StatementAttribute::Concurrency => {
                    *(value_ptr as *mut Concurrency) = stmt.attributes.read().unwrap().concurrency;
                }
                StatementAttribute::CursorType => {
                    *(value_ptr as *mut CursorType) = stmt.attributes.read().unwrap().cursor_type;
                }
                StatementAttribute::EnableAutoIpd => {
                    *(value_ptr as *mut SqlBool) = stmt.attributes.read().unwrap().enable_auto_ipd;
                }
                StatementAttribute::KeysetSize => {
                    *(value_ptr as *mut ULen) = 0;
                }
                StatementAttribute::MaxLength => {
                    *(value_ptr as *mut ULen) = stmt.attributes.read().unwrap().max_length;
                }
                StatementAttribute::MaxRows => {
                    *(value_ptr as *mut ULen) = stmt.attributes.read().unwrap().max_rows;
                }
                StatementAttribute::NoScan => {
                    *(value_ptr as *mut NoScan) = stmt.attributes.read().unwrap().no_scan;
                }
                StatementAttribute::ParamBindOffsetPtr => {
                    *(value_ptr as *mut _) = stmt.attributes.read().unwrap().param_bind_offset_ptr;
                    set_str_length(string_length_ptr, size_of::<*mut ULen>() as Integer)
                }
                StatementAttribute::ParamBindType => {
                    *(value_ptr as *mut ULen) = stmt.attributes.read().unwrap().param_bind_type;
                }
                StatementAttribute::ParamOpterationPtr => {
                    *(value_ptr as *mut _) = stmt.attributes.read().unwrap().param_operation_ptr;
                    set_str_length(string_length_ptr, size_of::<*mut USmallInt>() as Integer)
                }
                StatementAttribute::ParamStatusPtr => {
                    *(value_ptr as *mut _) = stmt.attributes.read().unwrap().param_status_ptr;
                    set_str_length(string_length_ptr, size_of::<*mut USmallInt>() as Integer)
                }
                StatementAttribute::ParamsProcessedPtr => {
                    *(value_ptr as *mut _) = stmt.attributes.read().unwrap().param_processed_ptr;
                    set_str_length(string_length_ptr, size_of::<*mut ULen>() as Integer)
                }
                StatementAttribute::ParamsetSize => {
                    *(value_ptr as *mut ULen) = stmt.attributes.read().unwrap().paramset_size;
                }
                StatementAttribute::QueryTimeout => {
                    *(value_ptr as *mut ULen) = stmt.attributes.read().unwrap().query_timeout;
                }
                StatementAttribute::RetrieveData => {
                    *(value_ptr as *mut RetrieveData) =
                        stmt.attributes.read().unwrap().retrieve_data;
                }
                StatementAttribute::RowBindOffsetPtr => {
                    *(value_ptr as *mut _) = stmt.attributes.read().unwrap().row_bind_offset_ptr;
                    set_str_length(string_length_ptr, size_of::<*mut ULen>() as Integer)
                }
                StatementAttribute::RowBindType => {
                    *(value_ptr as *mut ULen) = stmt.attributes.read().unwrap().row_bind_type;
                }
                StatementAttribute::RowNumber => {
                    *(value_ptr as *mut ULen) = stmt.attributes.read().unwrap().row_number;
                }
                StatementAttribute::RowOperationPtr => {
                    *(value_ptr as *mut _) = stmt.attributes.read().unwrap().row_operation_ptr;
                    set_str_length(string_length_ptr, size_of::<*mut USmallInt>() as Integer)
                }
                StatementAttribute::RowStatusPtr => {
                    *(value_ptr as *mut _) = stmt.attributes.read().unwrap().row_status_ptr;
                    set_str_length(string_length_ptr, size_of::<*mut USmallInt>() as Integer)
                }
                StatementAttribute::RowsFetchedPtr => {
                    *(value_ptr as *mut _) = stmt.attributes.read().unwrap().rows_fetched_ptr;
                    set_str_length(string_length_ptr, size_of::<*mut ULen>() as Integer)
                }
                StatementAttribute::RowArraySize => {
                    *(value_ptr as *mut ULen) = stmt.attributes.read().unwrap().row_array_size;
                }
                StatementAttribute::SimulateCursor => {
                    *(value_ptr as *mut ULen) = stmt.attributes.read().unwrap().simulate_cursor;
                }
                StatementAttribute::UseBookmarks => {
                    *(value_ptr as *mut UseBookmarks) =
                        stmt.attributes.read().unwrap().use_bookmarks;
                }
                StatementAttribute::AsyncStmtEvent => {
                    *(value_ptr as *mut _) = stmt.attributes.read().unwrap().async_stmt_event;
                }
                StatementAttribute::MetadataId => {
                    todo!();
                }
            }
            SqlReturn::SUCCESS
        },
        handle
    );
}

///
/// [`SQLGetTypeInfo`]: https://learn.microsoft.com/en-us/sql/odbc/reference/syntax/SQLGetTypeInfo-function
///
/// # Safety
/// Because this is a C-interface, this is necessarily unsafe
///
#[no_mangle]
pub unsafe extern "C" fn SQLGetTypeInfo(handle: HStmt, _data_type: SqlDataType) -> SqlReturn {
    unimpl!(handle);
}

///
/// [`SQLMoreResults`]: https://learn.microsoft.com/en-us/sql/odbc/reference/syntax/SQLMoreResults-function
///
/// # Safety
/// Because this is a C-interface, this is necessarily unsafe
///
#[no_mangle]
pub unsafe extern "C" fn SQLMoreResults(_handle: HStmt) -> SqlReturn {
    // For now, we never allow more than one result from a query (i.e., we only support one query
    // at a time).
    SqlReturn::NO_DATA
}

///
/// [`SQLNativeSql`]: https://learn.microsoft.com/en-us/sql/odbc/reference/syntax/SQLNativeSql-function
///
/// # Safety
/// Because this is a C-interface, this is necessarily unsafe
///
#[no_mangle]
pub unsafe extern "C" fn SQLNativeSql(
    connection_handle: HDbc,
    _in_statement_text: *const Char,
    _in_statement_len: Integer,
    _out_statement_text: *mut Char,
    _buffer_len: Integer,
    _out_statement_len: *mut Integer,
) -> SqlReturn {
    unsupported_function(MongoHandleRef::from(connection_handle), "SQLNativeSql")
}

///
/// [`SQLNativeSqlW`]: https://learn.microsoft.com/en-us/sql/odbc/reference/syntax/SQLNativeSql-function
///
/// This is the WChar version of the SQLNativeSql function
///
/// # Safety
/// Because this is a C-interface, this is necessarily unsafe
///
#[no_mangle]
pub unsafe extern "C" fn SQLNativeSqlW(
    connection_handle: HDbc,
    _in_statement_text: *const WChar,
    _in_statement_len: Integer,
    _out_statement_text: *mut WChar,
    _buffer_len: Integer,
    _out_statement_len: *mut Integer,
) -> SqlReturn {
    unimpl!(connection_handle);
}

///
/// [`SQLNumParams`]: https://learn.microsoft.com/en-us/sql/odbc/reference/syntax/SQLNumParams-function
///
/// # Safety
/// Because this is a C-interface, this is necessarily unsafe
///
#[no_mangle]
pub unsafe extern "C" fn SQLNumParams(
    statement_handle: HStmt,
    _param_count_ptr: *mut SmallInt,
) -> SqlReturn {
    unsupported_function(MongoHandleRef::from(statement_handle), "SQLNumParams")
}

///
/// [`SQLNumResultCols`]: https://learn.microsoft.com/en-us/sql/odbc/reference/syntax/SQLNumResultCols-function
///
/// # Safety
/// Because this is a C-interface, this is necessarily unsafe
///
#[no_mangle]
pub unsafe extern "C" fn SQLNumResultCols(
    statement_handle: HStmt,
    column_count_ptr: *mut SmallInt,
) -> SqlReturn {
    panic_safe_exec!(
        || {
            let mongo_handle = MongoHandleRef::from(statement_handle);

            let stmt = must_be_valid!((*mongo_handle).as_statement());

            let mongo_statement = stmt.mongo_statement.read().unwrap();
            if mongo_statement.is_none() {
                *column_count_ptr = 0;
                return SqlReturn::SUCCESS;
            }
            *column_count_ptr = mongo_statement
                .as_ref()
                .unwrap()
                .get_resultset_metadata()
                .len() as SmallInt;
            SqlReturn::SUCCESS
        },
        statement_handle
    );
}

///
/// [`SQLParamData`]: https://learn.microsoft.com/en-us/sql/odbc/reference/syntax/SQLParamData-function
///
/// # Safety
/// Because this is a C-interface, this is necessarily unsafe
///
#[no_mangle]
pub unsafe extern "C" fn SQLParamData(hstmt: HStmt, _value_ptr_ptr: *mut Pointer) -> SqlReturn {
    unsupported_function(MongoHandleRef::from(hstmt), "SQLParamData")
}

///
/// [`SQLPrepare`]: https://learn.microsoft.com/en-us/sql/odbc/reference/syntax/SQLPrepare-function
///
/// # Safety
/// Because this is a C-interface, this is necessarily unsafe
///
#[no_mangle]
pub unsafe extern "C" fn SQLPrepare(
    hstmt: HStmt,
    _statement_text: *const Char,
    _text_length: Integer,
) -> SqlReturn {
    unsupported_function(MongoHandleRef::from(hstmt), "SQLPrepare")
}

///
/// [`SQLPrepareW`]: https://learn.microsoft.com/en-us/sql/odbc/reference/syntax/SQLPrepare-function
///
/// This is the WChar version of the SQLPrepare function
///
/// # Safety
/// Because this is a C-interface, this is necessarily unsafe
///
#[no_mangle]
pub unsafe extern "C" fn SQLPrepareW(
    hstmt: HStmt,
    _statement_text: *const WChar,
    _text_length: Integer,
) -> SqlReturn {
    unsupported_function(MongoHandleRef::from(hstmt), "SQLPrepareW")
}

///
/// [`SQLPrimaryKeys`]: https://learn.microsoft.com/en-us/sql/odbc/reference/syntax/SQLPrimaryKeys-function
///
/// # Safety
/// Because this is a C-interface, this is necessarily unsafe
///
#[no_mangle]
pub unsafe extern "C" fn SQLPrimaryKeys(
    statement_handle: HStmt,
    _catalog_name: *const Char,
    _catalog_name_length: SmallInt,
    _schema_name: *const Char,
    _schema_name_length: SmallInt,
    _table_name: *const Char,
    _table_name_length: SmallInt,
) -> SqlReturn {
    unsupported_function(MongoHandleRef::from(statement_handle), "SQLPrimaryKeys")
}

///
/// [`SQLPrimaryKeysW`]: https://learn.microsoft.com/en-us/sql/odbc/reference/syntax/SQLPrimaryKeys-function
///
/// This is the WChar version of the SQLPrimaryKeys function
///
/// # Safety
/// Because this is a C-interface, this is necessarily unsafe
///
#[no_mangle]
pub unsafe extern "C" fn SQLPrimaryKeysW(
    statement_handle: HStmt,
    _catalog_name: *const WChar,
    _catalog_name_length: SmallInt,
    _schema_name: *const WChar,
    _schema_name_length: SmallInt,
    _table_name: *const WChar,
    _table_name_length: SmallInt,
) -> SqlReturn {
    unimpl!(statement_handle);
}

///
/// [`SQLProcedureColumns`]: https://learn.microsoft.com/en-us/sql/odbc/reference/syntax/SQLProcedureColumns-function
///
/// # Safety
/// Because this is a C-interface, this is necessarily unsafe
///
#[no_mangle]
pub unsafe extern "C" fn SQLProcedureColumns(
    statement_handle: HStmt,
    _catalog_name: *const Char,
    _catalog_name_length: SmallInt,
    _schema_name: *const Char,
    _schema_name_length: SmallInt,
    _proc_name: *const Char,
    _proc_name_length: SmallInt,
    _column_name: *const Char,
    _column_name_length: SmallInt,
) -> SqlReturn {
    unsupported_function(
        MongoHandleRef::from(statement_handle),
        "SQLProcedureColumns",
    )
}

///
/// [`SQLProcedureColumnsW`]: https://learn.microsoft.com/en-us/sql/odbc/reference/syntax/SQLProcedureColumns-function
///
/// This is the WChar version of the SQLProcedureColumns function
///
/// # Safety
/// Because this is a C-interface, this is necessarily unsafe
///
#[no_mangle]
pub unsafe extern "C" fn SQLProcedureColumnsW(
    statement_handle: HStmt,
    _catalog_name: *const WChar,
    _catalog_name_length: SmallInt,
    _schema_name: *const WChar,
    _schema_name_length: SmallInt,
    _proc_name: *const WChar,
    _proc_name_length: SmallInt,
    _column_name: *const WChar,
    _column_name_length: SmallInt,
) -> SqlReturn {
    unsupported_function(
        MongoHandleRef::from(statement_handle),
        "SQLProcedureColumnsW",
    )
}

///
/// [`SQLProcedures`]: https://learn.microsoft.com/en-us/sql/odbc/reference/syntax/SQLProcedures-function
///
/// # Safety
/// Because this is a C-interface, this is necessarily unsafe
///
#[no_mangle]
pub unsafe extern "C" fn SQLProcedures(
    statement_handle: HStmt,
    _catalog_name: *const Char,
    _catalog_name_length: SmallInt,
    _schema_name: *const Char,
    _schema_name_length: SmallInt,
    _proc_name: *const Char,
    _proc_name_length: SmallInt,
) -> SqlReturn {
    unsupported_function(MongoHandleRef::from(statement_handle), "SQLProcedures")
}

///
/// [`SQLProceduresW`]: https://learn.microsoft.com/en-us/sql/odbc/reference/syntax/SQLProcedures-function
///
/// This is the WChar version of the SQLProcedures function
///
/// # Safety
/// Because this is a C-interface, this is necessarily unsafe
///
#[no_mangle]
pub unsafe extern "C" fn SQLProceduresW(
    statement_handle: HStmt,
    _catalog_name: *const WChar,
    _catalog_name_length: SmallInt,
    _schema_name: *const WChar,
    _schema_name_length: SmallInt,
    _proc_name: *const WChar,
    _proc_name_length: SmallInt,
) -> SqlReturn {
    unsupported_function(MongoHandleRef::from(statement_handle), "SQLProceduresW")
}

///
/// [`SQLPutData`]: https://learn.microsoft.com/en-us/sql/odbc/reference/syntax/SQLPutData-function
///
/// # Safety
/// Because this is a C-interface, this is necessarily unsafe
///
#[no_mangle]
pub unsafe extern "C" fn SQLPutData(
    statement_handle: HStmt,
    _data_ptr: Pointer,
    _str_len_or_ind_ptr: Len,
) -> SqlReturn {
    unsupported_function(MongoHandleRef::from(statement_handle), "SQLPutData")
}

///
/// [`SQLRowCount`]: https://learn.microsoft.com/en-us/sql/odbc/reference/syntax/SQLRowCount-function
///
/// # Safety
/// Because this is a C-interface, this is necessarily unsafe
///
#[no_mangle]
pub unsafe extern "C" fn SQLRowCount(
    statement_handle: HStmt,
    row_count_ptr: *mut Len,
) -> SqlReturn {
    panic_safe_exec!(
        || {
            let mongo_handle = MongoHandleRef::from(statement_handle);
            // even though we always return 0, we must still assert that the proper handle
            // type is sent by the client.
            let _ = must_be_valid!((*mongo_handle).as_statement());
            *row_count_ptr = 0 as Len;
            SqlReturn::SUCCESS
        },
        statement_handle
    );
}

///
/// [`SQLSetConnectAttr`]: https://learn.microsoft.com/en-us/sql/odbc/reference/syntax/SQLSetConnectAttr-function
///
/// # Safety
/// Because this is a C-interface, this is necessarily unsafe
///
#[no_mangle]
pub unsafe extern "C" fn SQLSetConnectAttr(
    connection_handle: HDbc,
    _attribute: ConnectionAttribute,
    _value_ptr: Pointer,
    _str_length: Integer,
) -> SqlReturn {
    unsupported_function(MongoHandleRef::from(connection_handle), "SQLSetConnectAttr")
}

///
/// [`SQLSetConnectAttrW`]: https://learn.microsoft.com/en-us/sql/odbc/reference/syntax/SQLSetConnectAttr-function
///
/// This is the WChar version of the SQLSetConnectAttr function
///
/// # Safety
/// Because this is a C-interface, this is necessarily unsafe
///
#[no_mangle]
pub unsafe extern "C" fn SQLSetConnectAttrW(
    connection_handle: HDbc,
    attribute: ConnectionAttribute,
    value_ptr: Pointer,
    _str_length: Integer,
) -> SqlReturn {
    panic_safe_exec!(
        || {
            let mut err = None;
            let conn_handle = MongoHandleRef::from(connection_handle);

            // This scope is introduced to make the RWLock Guard expire before we write
            // any error values via add_diag_info as RWLock::write is not reentrant on
            // all operating systems, and the docs say it can panic.
            let sql_return = {
                let conn = must_be_valid!((*conn_handle).as_connection());

                match attribute {
                    ConnectionAttribute::LoginTimeout => {
                        conn.attributes.write().unwrap().login_timeout = Some(value_ptr as u32);
                        SqlReturn::SUCCESS
                    }
                    _ => {
                        err = Some(ODBCError::UnsupportedConnectionAttribute(
                            connection_attribute_to_string(attribute),
                        ));
                        SqlReturn::ERROR
                    }
                }
            };

            if let Some(error) = err {
                conn_handle.add_diag_info(error);
            }
            sql_return
        },
        connection_handle
    )
}

///
/// [`SQLSetCursorName`]: https://learn.microsoft.com/en-us/sql/odbc/reference/syntax/SQLSetCursorName-function
///
/// # Safety
/// Because this is a C-interface, this is necessarily unsafe
///
#[no_mangle]
pub unsafe extern "C" fn SQLSetCursorName(
    statement_handle: HStmt,
    _cursor_name: *const Char,
    _name_length: SmallInt,
) -> SqlReturn {
    unsupported_function(MongoHandleRef::from(statement_handle), "SQLSetCursorName")
}

///
/// [`SQLSetCursorNameW`]: https://learn.microsoft.com/en-us/sql/odbc/reference/syntax/SQLSetCursorName-function
///
/// This is the WChar version of the SQLSetCursorName function
///
/// # Safety
/// Because this is a C-interface, this is necessarily unsafe
///
#[no_mangle]
pub unsafe extern "C" fn SQLSetCursorNameW(
    statement_handle: HStmt,
    _cursor_name: *const WChar,
    _name_length: SmallInt,
) -> SqlReturn {
    unimpl!(statement_handle);
}

///
/// [`SQLSetDescField`]: https://learn.microsoft.com/en-us/sql/odbc/reference/syntax/SQLSetDescField-function
///
/// # Safety
/// Because this is a C-interface, this is necessarily unsafe
///
#[no_mangle]
pub unsafe extern "C" fn SQLSetDescField(
    _desc_handle: HDesc,
    _rec_number: SmallInt,
    _field_identifier: SmallInt,
    _value_ptr: Pointer,
    _buffer_length: Integer,
) -> SqlReturn {
    unsupported_function(MongoHandleRef::from(_desc_handle), "SQLSetDescField")
}

///
/// [`SQLSetDescRec`]: https://learn.microsoft.com/en-us/sql/odbc/reference/syntax/SQLSetDescRec-function
///
/// # Safety
/// Because this is a C-interface, this is necessarily unsafe
///
#[no_mangle]
pub unsafe extern "C" fn SQLSetDescRec(
    _desc_handle: HDesc,
    _rec_number: SmallInt,
    _desc_type: SmallInt,
    _desc_sub_type: SmallInt,
    _length: Len,
    _precision: SmallInt,
    _scale: SmallInt,
    _data_ptr: Pointer,
    _string_length_ptr: *const Len,
    _indicator_ptr: *const Len,
) -> SqlReturn {
    unimplemented!()
}

///
/// [`SQLSetPos`]: https://learn.microsoft.com/en-us/sql/odbc/reference/syntax/SQLSetPos-function
///
/// # Safety
/// Because this is a C-interface, this is necessarily unsafe
///
#[no_mangle]
pub unsafe extern "C" fn SQLSetPos(
    statement_handle: HStmt,
    _row_number: ULen,
    _operation: USmallInt,
    _lock_type: USmallInt,
) -> SqlReturn {
    unsupported_function(MongoHandleRef::from(statement_handle), "SQLSetPos")
}

///
/// [`SQLSetEnvAttr`]: https://learn.microsoft.com/en-us/sql/odbc/reference/syntax/SQLSetEnvAttr-function
///
/// # Safety
/// Because this is a C-interface, this is necessarily unsafe
///
#[no_mangle]
pub unsafe extern "C" fn SQLSetEnvAttr(
    environment_handle: HEnv,
    attribute: EnvironmentAttribute,
    value: Pointer,
    string_length: Integer,
) -> SqlReturn {
    SQLSetEnvAttrW(environment_handle, attribute, value, string_length)
}

///
/// [`SQLSetEnvAttrW`]: https://learn.microsoft.com/en-us/sql/odbc/reference/syntax/SQLSetEnvAttr-function
///
/// This is the WChar version of the SQLSetEnvAttr function
///
/// # Safety
/// Because this is a C-interface, this is necessarily unsafe
///
#[no_mangle]
pub unsafe extern "C" fn SQLSetEnvAttrW(
    environment_handle: HEnv,
    attribute: EnvironmentAttribute,
    value: Pointer,
    _string_length: Integer,
) -> SqlReturn {
    panic_safe_exec!(
        || {
            let env_handle = MongoHandleRef::from(environment_handle);
            env_handle.clear_diagnostics();
            let env = must_be_valid!(env_handle.as_env());
            match attribute {
                EnvironmentAttribute::OdbcVersion => match FromPrimitive::from_i32(value as i32) {
                    Some(version) => {
                        env.attributes.write().unwrap().odbc_ver = version;
                        SqlReturn::SUCCESS
                    }
                    None => {
                        env_handle
                            .add_diag_info(ODBCError::InvalidAttrValue("SQL_ATTR_ODBC_VERSION"));
                        SqlReturn::ERROR
                    }
                },
                EnvironmentAttribute::OutputNts => match FromPrimitive::from_i32(value as i32) {
                    Some(SqlBool::True) => SqlReturn::SUCCESS,
                    _ => {
                        env_handle.add_diag_info(ODBCError::Unimplemented("OUTPUT_NTS=SQL_FALSE"));
                        SqlReturn::ERROR
                    }
                },
                EnvironmentAttribute::ConnectionPooling => {
                    match FromPrimitive::from_i32(value as i32) {
                        Some(ConnectionPooling::Off) => SqlReturn::SUCCESS,
                        _ => {
                            env_handle.add_diag_info(ODBCError::OptionValueChanged(
                                "SQL_ATTR_CONNECTION_POOLING",
                                "SQL_CP_OFF",
                            ));
                            SqlReturn::SUCCESS_WITH_INFO
                        }
                    }
                }
                EnvironmentAttribute::CpMatch => match FromPrimitive::from_i32(value as i32) {
                    Some(CpMatch::Strict) => SqlReturn::SUCCESS,
                    _ => {
                        env_handle.add_diag_info(ODBCError::OptionValueChanged(
                            "SQL_ATTR_CP_MATCH",
                            "SQL_CP_STRICT_MATCH",
                        ));
                        SqlReturn::SUCCESS_WITH_INFO
                    }
                },
            }
        },
        environment_handle
    );
}

///
/// [`SQLSetStmtAttr`]: https://learn.microsoft.com/en-us/sql/odbc/reference/syntax/SQLSetStmtAttr-function
///
/// # Safety
/// Because this is a C-interface, this is necessarily unsafe
///
#[no_mangle]
pub unsafe extern "C" fn SQLSetStmtAttr(
    hstmt: HStmt,
    _attr: StatementAttribute,
    _value: Pointer,
    _str_length: Integer,
) -> SqlReturn {
    unsupported_function(MongoHandleRef::from(hstmt), "SQLSetStmtAttr")
}

///
/// [`SQLSetStmtAttrW`]: https://learn.microsoft.com/en-us/sql/odbc/reference/syntax/SQLSetStmtAttr-function
///
/// This is the WChar version of the SQLSetStmtAttr function
///
/// # Safety
/// Because this is a C-interface, this is necessarily unsafe
///
#[no_mangle]
pub unsafe extern "C" fn SQLSetStmtAttrW(
    hstmt: HStmt,
    attr: StatementAttribute,
    value: Pointer,
    _str_length: Integer,
) -> SqlReturn {
    panic_safe_exec!(
        || {
            let stmt_handle = MongoHandleRef::from(hstmt);
            stmt_handle.clear_diagnostics();
            let stmt = must_be_valid!(stmt_handle.as_statement());
            match attr {
                StatementAttribute::AppRowDesc => {
                    stmt_handle.add_diag_info(ODBCError::Unimplemented("SQL_ATTR_APP_ROW_DESC"));
                    SqlReturn::ERROR
                }
                StatementAttribute::AppParamDesc => {
                    stmt_handle.add_diag_info(ODBCError::Unimplemented("SQL_ATTR_APP_PARAM_DESC"));
                    SqlReturn::ERROR
                }
                StatementAttribute::ImpRowDesc => {
                    // TODO: SQL_681, determine the correct SQL state
                    stmt_handle.add_diag_info(ODBCError::Unimplemented("SQL_ATTR_IMP_ROW_DESC"));
                    SqlReturn::ERROR
                }
                StatementAttribute::ImpParamDesc => {
                    // TODO: SQL_681, determine the correct SQL state
                    stmt_handle.add_diag_info(ODBCError::Unimplemented("SQL_ATTR_IMP_PARAM_DESC"));
                    SqlReturn::ERROR
                }
                StatementAttribute::CursorScrollable => {
                    match FromPrimitive::from_usize(value as usize) {
                        Some(CursorScrollable::NonScrollable) => SqlReturn::SUCCESS,
                        _ => {
                            stmt_handle.add_diag_info(ODBCError::InvalidAttrValue(
                                "SQL_ATTR_CURSOR_SCROLLABLE",
                            ));
                            SqlReturn::ERROR
                        }
                    }
                }
                StatementAttribute::CursorSensitivity => {
                    match FromPrimitive::from_i32(value as i32) {
                        Some(CursorSensitivity::Insensitive) => SqlReturn::SUCCESS,
                        _ => {
                            stmt_handle.add_diag_info(ODBCError::InvalidAttrValue(
                                "SQL_ATTR_CURSOR_SENSITIVITY",
                            ));
                            SqlReturn::ERROR
                        }
                    }
                }
                StatementAttribute::AsyncEnable => {
                    stmt_handle.add_diag_info(ODBCError::Unimplemented("SQL_ATTR_ASYNC_ENABLE"));
                    SqlReturn::ERROR
                }
                StatementAttribute::Concurrency => match FromPrimitive::from_i32(value as i32) {
                    Some(Concurrency::ReadOnly) => SqlReturn::SUCCESS,
                    _ => {
                        stmt_handle.add_diag_info(ODBCError::OptionValueChanged(
                            "SQL_ATTR_CONCURRENCY",
                            "SQL_CONCUR_READ_ONLY",
                        ));
                        SqlReturn::SUCCESS_WITH_INFO
                    }
                },
                StatementAttribute::CursorType => match FromPrimitive::from_i32(value as i32) {
                    Some(CursorType::ForwardOnly) => SqlReturn::SUCCESS,
                    _ => {
                        stmt_handle.add_diag_info(ODBCError::OptionValueChanged(
                            "SQL_ATTR_CURSOR_TYPE",
                            "SQL_CURSOR_FORWARD_ONLY",
                        ));
                        SqlReturn::SUCCESS_WITH_INFO
                    }
                },
                StatementAttribute::EnableAutoIpd => {
                    stmt_handle.add_diag_info(ODBCError::Unimplemented("SQL_ATTR_ENABLE_AUTO_IPD"));
                    SqlReturn::ERROR
                }
                StatementAttribute::FetchBookmarkPtr => {
                    stmt_handle
                        .add_diag_info(ODBCError::Unimplemented("SQL_ATTR_FETCH_BOOKMARK_PTR"));
                    SqlReturn::ERROR
                }
                StatementAttribute::KeysetSize => {
                    stmt_handle.add_diag_info(ODBCError::Unimplemented("SQL_ATTR_KEYSET_SIZE"));
                    SqlReturn::ERROR
                }
                StatementAttribute::MaxLength => {
                    stmt_handle.add_diag_info(ODBCError::Unimplemented("SQL_ATTR_MAX_LENGTH"));
                    SqlReturn::ERROR
                }
                StatementAttribute::MaxRows => {
                    stmt.attributes.write().unwrap().max_rows = value as ULen;
                    SqlReturn::SUCCESS
                }
                StatementAttribute::NoScan => {
                    match FromPrimitive::from_i32(value as i32) {
                        Some(ns) => stmt.attributes.write().unwrap().no_scan = ns,
                        None => stmt_handle
                            .add_diag_info(ODBCError::InvalidAttrValue("SQL_ATTR_NOSCAN")),
                    }
                    SqlReturn::SUCCESS
                }
                StatementAttribute::ParamBindOffsetPtr => {
                    stmt_handle
                        .add_diag_info(ODBCError::Unimplemented("SQL_ATTR_PARAM_BIND_OFFSET_PTR"));
                    SqlReturn::ERROR
                }
                StatementAttribute::ParamBindType => {
                    stmt_handle.add_diag_info(ODBCError::Unimplemented("SQL_ATTR_PARAM_BIND_TYPE"));
                    SqlReturn::ERROR
                }
                StatementAttribute::ParamOpterationPtr => {
                    stmt_handle
                        .add_diag_info(ODBCError::Unimplemented("SQL_ATTR_PARAM_OPERATION_PTR"));
                    SqlReturn::ERROR
                }
                StatementAttribute::ParamStatusPtr => {
                    stmt_handle
                        .add_diag_info(ODBCError::Unimplemented("SQL_ATTR_PARAM_STATUS_PTR"));
                    SqlReturn::ERROR
                }
                StatementAttribute::ParamsProcessedPtr => {
                    stmt_handle
                        .add_diag_info(ODBCError::Unimplemented("SQL_ATTR_PARAMS_PROCESSED_PTR"));
                    SqlReturn::ERROR
                }
                StatementAttribute::ParamsetSize => {
                    stmt_handle.add_diag_info(ODBCError::Unimplemented("SQL_ATTR_PARAMSET_SIZE"));
                    SqlReturn::ERROR
                }
                StatementAttribute::QueryTimeout => {
                    stmt.attributes.write().unwrap().query_timeout = value as ULen;
                    SqlReturn::SUCCESS
                }
                StatementAttribute::RetrieveData => match FromPrimitive::from_i32(value as i32) {
                    Some(RetrieveData::Off) => SqlReturn::SUCCESS,
                    _ => {
                        stmt_handle
                            .add_diag_info(ODBCError::InvalidAttrValue("SQL_ATTR_RETRIEVE_DATA"));
                        SqlReturn::ERROR
                    }
                },
                StatementAttribute::RowBindOffsetPtr => {
                    stmt_handle
                        .add_diag_info(ODBCError::Unimplemented("SQL_ATTR_ROW_BIND_OFFSET_PTR"));
                    SqlReturn::ERROR
                }
                StatementAttribute::RowBindType => {
                    stmt.attributes.write().unwrap().row_bind_type = value as ULen;
                    SqlReturn::SUCCESS
                }
                StatementAttribute::RowNumber => {
                    stmt.attributes.write().unwrap().row_number = value as ULen;
                    SqlReturn::SUCCESS
                }
                StatementAttribute::RowOperationPtr => {
                    stmt_handle
                        .add_diag_info(ODBCError::Unimplemented("SQL_ATTR_ROW_OPERATION_PTR"));
                    SqlReturn::ERROR
                }
                StatementAttribute::RowStatusPtr => {
                    stmt.attributes.write().unwrap().row_status_ptr = value as *mut USmallInt;
                    SqlReturn::SUCCESS
                }
                StatementAttribute::RowsFetchedPtr => {
                    stmt.attributes.write().unwrap().rows_fetched_ptr = value as *mut ULen;
                    SqlReturn::SUCCESS
                }
                StatementAttribute::RowArraySize => match FromPrimitive::from_i32(value as i32) {
                    Some(ras) => {
                        stmt.attributes.write().unwrap().row_array_size = ras;
                        SqlReturn::SUCCESS
                    }
                    None => {
                        stmt_handle
                            .add_diag_info(ODBCError::InvalidAttrValue("SQL_ATTR_ROW_ARRAY_SIZE"));
                        SqlReturn::ERROR
                    }
                },
                StatementAttribute::SimulateCursor => {
                    stmt_handle.add_diag_info(ODBCError::Unimplemented("SQL_ATTR_SIMULATE_CURSOR"));
                    SqlReturn::ERROR
                }
                StatementAttribute::UseBookmarks => match FromPrimitive::from_i32(value as i32) {
                    Some(ub) => {
                        stmt.attributes.write().unwrap().use_bookmarks = ub;
                        SqlReturn::SUCCESS
                    }
                    None => {
                        stmt_handle
                            .add_diag_info(ODBCError::InvalidAttrValue("SQL_ATTR_USE_BOOKMARKS"));
                        SqlReturn::ERROR
                    }
                },
                StatementAttribute::AsyncStmtEvent => {
                    stmt_handle
                        .add_diag_info(ODBCError::Unimplemented("SQL_ATTR_ASYNC_STMT_EVENT"));
                    SqlReturn::ERROR
                }
                StatementAttribute::MetadataId => {
                    todo!()
                }
            }
        },
        hstmt
    );
}

///
/// [`SQLSpecialColumns`]: https://learn.microsoft.com/en-us/sql/odbc/reference/syntax/SQLSpecialColumns-function
///
/// # Safety
/// Because this is a C-interface, this is necessarily unsafe
///
#[no_mangle]
pub unsafe extern "C" fn SQLSpecialColumns(
    statement_handle: HStmt,
    _identifier_type: SmallInt,
    _catalog_name: *const Char,
    _catalog_name_length: SmallInt,
    _schema_name: *const Char,
    _schema_name_length: SmallInt,
    _table_name: *const Char,
    _table_name_length: SmallInt,
    _scope: SmallInt,
    _nullable: Nullability,
) -> SqlReturn {
    unsupported_function(MongoHandleRef::from(statement_handle), "SQLSpecialColumns")
}

///
/// [`SQLSpecialColumnsW`]: https://learn.microsoft.com/en-us/sql/odbc/reference/syntax/SQLSpecialColumns-function
///
/// This is the WChar version of the SQLSpecialColumns function
///
/// # Safety
/// Because this is a C-interface, this is necessarily unsafe
///
#[no_mangle]
pub unsafe extern "C" fn SQLSpecialColumnsW(
    statement_handle: HStmt,
    _identifier_type: SmallInt,
    _catalog_name: *const WChar,
    _catalog_name_length: SmallInt,
    _schema_name: *const WChar,
    _schema_name_length: SmallInt,
    _table_name: *const WChar,
    _table_name_length: SmallInt,
    _scope: SmallInt,
    _nullable: Nullability,
) -> SqlReturn {
    unimpl!(statement_handle);
}

///
/// [`SQLStatistics`]: https://learn.microsoft.com/en-us/sql/odbc/reference/syntax/SQLStatistics-function
///
/// # Safety
/// Because this is a C-interface, this is necessarily unsafe
///
#[no_mangle]
pub unsafe extern "C" fn SQLStatistics(
    statement_handle: HStmt,
    _catalog_name: *const Char,
    _catalog_name_length: SmallInt,
    _schema_name: *const Char,
    _schema_name_length: SmallInt,
    _table_name: *const Char,
    _table_name_length: SmallInt,
    _unique: SmallInt,
    _reserved: SmallInt,
) -> SqlReturn {
    unimpl!(statement_handle);
}

///
/// [`SQLTablePrivileges`]: https://learn.microsoft.com/en-us/sql/odbc/reference/syntax/SQLTablePrivileges-function
///
/// # Safety
/// Because this is a C-interface, this is necessarily unsafe
///
#[no_mangle]
pub unsafe extern "C" fn SQLTablePrivileges(
    statement_handle: HStmt,
    _catalog_name: *const Char,
    _name_length_1: SmallInt,
    _schema_name: *const Char,
    _name_length_2: SmallInt,
    _table_name: *const Char,
    _name_length_3: SmallInt,
) -> SqlReturn {
    unsupported_function(MongoHandleRef::from(statement_handle), "SQLTablePrivileges")
}

///
/// [`SQLTablesPrivilegesW`]: https://learn.microsoft.com/en-us/sql/odbc/reference/syntax/SQLTablesPrivileges-function
///
/// This is the WChar version of the SQLTablesPrivileges function
///
/// # Safety
/// Because this is a C-interface, this is necessarily unsafe
///
#[no_mangle]
pub unsafe extern "C" fn SQLTablesPrivilegesW(
    statement_handle: HStmt,
    _catalog_name: *const WChar,
    _name_length_1: SmallInt,
    _schema_name: *const WChar,
    _name_length_2: SmallInt,
    _table_name: *const WChar,
    _name_length_3: SmallInt,
) -> SqlReturn {
    unimpl!(statement_handle);
}

///
/// [`SQLTables`]: https://learn.microsoft.com/en-us/sql/odbc/reference/syntax/SQLTables-function
///
/// # Safety
/// Because this is a C-interface, this is necessarily unsafe
///
#[no_mangle]
pub unsafe extern "C" fn SQLTables(
    statement_handle: HStmt,
    _catalog_name: *const Char,
    _name_length_1: SmallInt,
    _schema_name: *const Char,
    _name_length_2: SmallInt,
    _table_name: *const Char,
    _name_length_3: SmallInt,
    _table_type: *const Char,
    _name_length_4: SmallInt,
) -> SqlReturn {
    unsupported_function(MongoHandleRef::from(statement_handle), "SQLTables")
}

fn sql_tables(
    mongo_connection: &MongoConnection,
    query_timeout: i32,
    catalog: &str,
    schema: &str,
    table: &str,
    table_t: &str,
) -> Result<Box<dyn MongoStatement>> {
    match (catalog, schema, table, table_t) {
        (SQL_ALL_CATALOGS, "", "", _) => Ok(Box::new(MongoDatabases::list_all_catalogs(
            mongo_connection,
            Some(query_timeout),
        ))),
        ("", SQL_ALL_SCHEMAS, "", _) => Ok(Box::new(MongoCollections::all_schemas())),
        ("", "", "", SQL_ALL_TABLE_TYPES) => Ok(Box::new(MongoTableTypes::all_table_types())),
        _ => Ok(Box::new(MongoCollections::list_tables(
            mongo_connection,
            Some(query_timeout),
            catalog,
            table,
            table_t,
        ))),
    }
}

///
/// [`SQLTablesW`]: https://learn.microsoft.com/en-us/sql/odbc/reference/syntax/SQLTables-function
///
/// This is the WChar version of the SQLTables function
///
/// # Safety
/// Because this is a C-interface, this is necessarily unsafe
///
#[no_mangle]
pub unsafe extern "C" fn SQLTablesW(
    statement_handle: HStmt,
    catalog_name: *const WChar,
    name_length_1: SmallInt,
    schema_name: *const WChar,
    name_length_2: SmallInt,
    table_name: *const WChar,
    name_length_3: SmallInt,
    table_type: *const WChar,
    name_length_4: SmallInt,
) -> SqlReturn {
    panic_safe_exec!(
        || {
            let mongo_handle = MongoHandleRef::from(statement_handle);
            let stmt = must_be_valid!((*mongo_handle).as_statement());
            let catalog = input_wtext_to_string(catalog_name, name_length_1 as usize);
            let schema = input_wtext_to_string(schema_name, name_length_2 as usize);
            let table = input_wtext_to_string(table_name, name_length_3 as usize);
            let table_t = input_wtext_to_string(table_type, name_length_4 as usize);
            let connection = stmt.connection;
            let mongo_statement = sql_tables(
                (*connection)
                    .as_connection()
                    .unwrap()
                    .mongo_connection
                    .read()
                    .unwrap()
                    .as_ref()
                    .unwrap(),
                stmt.attributes.read().unwrap().query_timeout as i32,
                &catalog,
                &schema,
                &table,
                &table_t,
            );
            let mongo_statement = odbc_unwrap!(mongo_statement, mongo_handle);
            *stmt.mongo_statement.write().unwrap() = Some(mongo_statement);
            SqlReturn::SUCCESS
        },
        statement_handle
    );
}<|MERGE_RESOLUTION|>--- conflicted
+++ resolved
@@ -1,16 +1,11 @@
 use crate::{
     api::{
         data::{
-<<<<<<< HEAD
             i16_len, i32_len, input_text_to_string, input_wtext_to_string, set_str_length,
             unsupported_function,
-=======
-            get_diag_rec, get_diag_recw, i16_len, i32_len, input_text_to_string,
-            input_wtext_to_string, set_str_length, unsupported_function,
->>>>>>> b02ad482
         },
         definitions::*,
-        diag::{get_diag_field, get_diag_rec, get_stmt_diag_field},
+        diag::{get_diag_field, get_diag_rec, get_diag_recw, get_stmt_diag_field},
         errors::{ODBCError, Result},
         odbc_uri::ODBCUri,
         util::{connection_attribute_to_string, format_version},
@@ -1911,53 +1906,6 @@
     buffer_length: SmallInt,
     text_length_ptr: *mut SmallInt,
 ) -> SqlReturn {
-<<<<<<< HEAD
-    panic_safe_exec!(
-        || {
-            if rec_number < 1 || buffer_length < 0 {
-                return SqlReturn::ERROR;
-            }
-            let mongo_handle = handle as *mut MongoHandle;
-            // Make the record number zero-indexed
-            let rec_number = (rec_number - 1) as usize;
-
-            let get_error = |errors: &Vec<ODBCError>| -> SqlReturn {
-                match errors.get(rec_number) {
-                    Some(odbc_err) => get_diag_rec(
-                        odbc_err,
-                        state,
-                        message_text as *mut _,
-                        buffer_length,
-                        text_length_ptr,
-                        native_error_ptr,
-                        true,
-                    ),
-                    None => SqlReturn::NO_DATA,
-                }
-            };
-
-            match handle_type {
-                HandleType::Env => {
-                    let env = must_be_env!(mongo_handle);
-                    get_error(&env.errors.read().unwrap())
-                }
-                HandleType::Dbc => {
-                    let dbc = must_be_conn!(mongo_handle);
-                    get_error(&dbc.errors.read().unwrap())
-                }
-                HandleType::Stmt => {
-                    let stmt = must_be_stmt!(mongo_handle);
-                    get_error(&stmt.errors.read().unwrap())
-                }
-                HandleType::Desc => {
-                    let desc = must_be_desc!(mongo_handle);
-                    get_error(&desc.errors.read().unwrap())
-                }
-            }
-        },
-        handle
-    );
-=======
     sql_get_diag_rec_impl!(
         handle_type,
         handle,
@@ -1969,7 +1917,6 @@
         text_length_ptr,
         get_diag_recw
     )
->>>>>>> b02ad482
 }
 
 ///
