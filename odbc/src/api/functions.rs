use crate::{
    add_diag_with_function,
    api::{
        data::{i16_len, i32_len, ptr_safe_write},
        diag::{get_diag_fieldw, get_diag_recw, get_stmt_diag_field},
        errors::{ODBCError, Result},
        util::{connection_attribute_to_string, handle_sql_type, statement_attribute_to_string},
    },
    handles::definitions::*,
    has_odbc_3_behavior, trace_odbc,
};
use bson::{doc, Bson};
use constants::*;

use cstr::{input_text_to_string_w, Charset, WideChar};

use definitions::{
    AllocType, AsyncEnable, AttrConnectionPooling, AttrCpMatch, AttrOdbcVersion, BindType,
    CDataType, Concurrency, ConnectionAttribute, CursorScrollable, CursorSensitivity, CursorType,
    Desc, DiagType, DriverConnectOption, EnvironmentAttribute, FetchOrientation, FreeStmtOption,
    HDbc, HDesc, HEnv, HStmt, HWnd, Handle, HandleType, Integer, Len, NoScan, Nullability, Pointer,
    RetCode, RetrieveData, SmallInt, SqlBool, SqlDataType, SqlReturn, StatementAttribute, ULen,
    USmallInt, UseBookmarks,
};
use function_name::named;
use log::{debug, error, info};
use logger::Logger;
use mongo_odbc_core::{
    odbc_uri::ODBCUri, Error, MongoColMetadata, MongoCollections, MongoConnection, MongoDatabases,
    MongoFields, MongoForeignKeys, MongoPrimaryKeys, MongoQuery, MongoStatement, MongoTableTypes,
    MongoTypesInfo, TypeMode,
};
use num_traits::FromPrimitive;
use std::ptr::null_mut;
use std::{collections::HashMap, mem::size_of, panic, sync::mpsc};

const NULL_HANDLE_ERROR: &str = "handle cannot be null";
const HANDLE_MUST_BE_ENV_ERROR: &str = "handle must be env";
const HANDLE_MUST_BE_CONN_ERROR: &str = "handle must be conn";
const HANDLE_MUST_BE_STMT_ERROR: &str = "handle must be stmt";
const HANDLE_MUST_BE_DESC_ERROR: &str = "handle must be desc";

///
/// trace_outcome returns a formatted readable sql return type
///
pub fn trace_outcome(sql_return: &SqlReturn) -> String {
    let outcome = match *sql_return {
        SqlReturn::SUCCESS => "SUCCESS",
        SqlReturn::ERROR => "ERROR",
        SqlReturn::SUCCESS_WITH_INFO => "SUCCESS_WITH_INFO",
        SqlReturn::INVALID_HANDLE => "INVALID_HANDLE",
        SqlReturn::NEED_DATA => "NEED_DATA",
        SqlReturn::NO_DATA => "NO_DATA",
        SqlReturn::PARAM_DATA_AVAILABLE => "PARAM_DATA_AVAILABLE",
        SqlReturn::STILL_EXECUTING => "STILL_EXECUTING",
        _ => "unknown sql_return",
    };
    format!("SQLReturn = {outcome}")
}

macro_rules! must_be_valid {
    ($maybe_handle:expr) => {{
        // force the expression
        let maybe_handle = $maybe_handle;
        if maybe_handle.is_none() {
            return SqlReturn::INVALID_HANDLE;
        }
        maybe_handle.unwrap()
    }};
}

macro_rules! must_be_env {
    ($handle:expr) => {{
        let env = (*$handle).as_env();
        must_be_valid!(env)
    }};
}

macro_rules! must_be_conn {
    ($handle:expr) => {{
        let conn = (*$handle).as_connection();
        must_be_valid!(conn)
    }};
}

macro_rules! must_be_stmt {
    ($handle:expr) => {{
        let stmt = (*$handle).as_statement();
        must_be_valid!(stmt)
    }};
}

macro_rules! must_be_desc {
    ($handle:expr) => {{
        let desc = (*$handle).as_descriptor();
        must_be_valid!(desc)
    }};
}

macro_rules! odbc_unwrap {
    ($value:expr, $handle:expr) => {{
        // force the expression
        let value = $value;
        if let Err(error) = value {
            let odbc_err: ODBCError = error.into();
            add_diag_info!($handle, odbc_err.clone());
            return SqlReturn::ERROR;
        }
        value.unwrap()
    }};
}

/// panic_safe_exec_clear_diagnostics executes `function` such that any panics do not crash the runtime,
/// while clearing any diagnostics in the $handle's error vec.
/// If a panic occurs during execution, the panic is caught and turned into a String.
/// The panic message is added to the diagnostics of `handle` and SqlReturn::ERROR returned.
macro_rules! panic_safe_exec_clear_diagnostics {
    ($level:ident, $function:expr, $handle:expr) => {{
        use crate::panic_safe_exec_keep_diagnostics;
        let handle = $handle;
        let handle_ref = MongoHandleRef::from(handle);
        handle_ref.clear_diagnostics();
        panic_safe_exec_keep_diagnostics!($level, $function, $handle);
    }};
}
pub(crate) use panic_safe_exec_clear_diagnostics;

/// panic_safe_exec_keep_diagnostics executes `function` such that any panics do not crash the runtime,
/// while retaining any diagnostics in the provided $handle's errors vec.
/// If a panic occurs during execution, the panic is caught and turned into a String.
/// The panic message is added to the diagnostics of `handle` and SqlReturn::ERROR returned.
macro_rules! panic_safe_exec_keep_diagnostics {
    ($level:ident, $function:expr, $handle:expr) => {{
        let function = $function;
        let handle = $handle;
        let handle_ref = MongoHandleRef::from(handle);
        let previous_hook = panic::take_hook();
        let (s, r) = mpsc::sync_channel(1);
        let fct_name: &str = function_name!();
        panic::set_hook(Box::new(move |i| {
            if let Some(location) = i.location() {
                let info = format!("in file '{}' at line {}", location.file(), location.line());
                let _ = s.send(info);
            }
        }));
        let result = panic::catch_unwind(function);
        panic::set_hook(previous_hook);
        match result {
            Ok(sql_return) => {
                #[allow(unused_variables)]
                let trace = trace_outcome(&sql_return);
                if handle.is_null() {
                    crate::trace_odbc!($level, trace, fct_name);
                } else {
                    crate::trace_odbc!($level, handle_ref, trace, fct_name);
                }

                return sql_return;
            }
            Err(err) => {
                let panic_msg = if let Some(msg) = err.downcast_ref::<&'static str>() {
                    format!("{}\n{:?}", msg, r.recv())
                } else {
                    format!("{:?}\n{:?}", err, r.recv())
                };

                if handle.is_null() {
                    crate::trace_odbc_error!(ODBCError::Panic(panic_msg.clone()), fct_name);
                } else {
                    add_diag_with_function!(
                        handle_ref,
                        ODBCError::Panic(panic_msg.clone()),
                        fct_name
                    );
                }
                let sql_return = SqlReturn::ERROR;
                #[allow(unused_variables)]
                let trace = trace_outcome(&sql_return);
                if handle.is_null() {
                    crate::trace_odbc_error!(trace, fct_name);
                } else {
                    crate::trace_odbc_error!(handle_ref, trace, fct_name);
                }
                return sql_return;
            }
        };
    }};
}
pub(crate) use panic_safe_exec_keep_diagnostics;
use shared_sql_utils::driver_settings::DriverSettings;

///
/// unsupported_function is a macro for correctly setting the state for unsupported functions.
/// This macro is used for the SQL functions which the driver has no plan to support in the future.
///
macro_rules! unsupported_function {
    ($handle:expr) => {
        panic_safe_exec_clear_diagnostics!(
            info,
            || {
                let mongo_handle = MongoHandleRef::from($handle);
                let name = function_name!();
                add_diag_info!(mongo_handle, ODBCError::Unimplemented(name));
                SqlReturn::ERROR
            },
            $handle
        )
    };
}

///
/// unimpl is a macro for correctly handling the error coming from the Rust unimplemented! panic.
/// This macro is used for the SQL functions which we plan to support but did not implement yet.
///
macro_rules! unimpl {
    ($handle:expr) => {
        panic_safe_exec_clear_diagnostics!(error, || { unimplemented!() }, $handle)
    };
}

macro_rules! add_diag_info {
    ($handle:expr, $error:expr) => {
        add_diag_with_function!($handle, $error, function_name!());
    };
}

///
/// [`SQLAllocHandle`]: https://learn.microsoft.com/en-us/sql/odbc/reference/syntax/SQLAllocHandle-function
///
/// # Safety
/// Because this is a C-interface, this is necessarily unsafe
///
#[named]
#[no_mangle]
pub unsafe extern "C" fn SQLAllocHandle(
    handle_type: HandleType,
    input_handle: Handle,
    output_handle: *mut Handle,
) -> SqlReturn {
    panic_safe_exec_keep_diagnostics!(
        info,
        || {
            match sql_alloc_handle(handle_type, input_handle as *mut _, output_handle) {
                Ok(_) => SqlReturn::SUCCESS,
                Err(_) => SqlReturn::INVALID_HANDLE,
            }
        },
        input_handle
    );
}

fn sql_alloc_handle(
    handle_type: HandleType,
    input_handle: *mut MongoHandle,
    output_handle: *mut Handle,
) -> Result<()> {
    match handle_type {
        HandleType::SQL_HANDLE_ENV => {
            let env = Env::with_state(EnvState::Allocated);

            let mh = Box::new(MongoHandle::Env(env));
            unsafe {
                *output_handle = Box::into_raw(mh) as *mut _;
            }

            // Read the log level from the driver settings and set the logger level accordingly
            let driver_settings: DriverSettings =
                DriverSettings::from_private_profile_string().unwrap_or_default();
            Logger::set_log_level(driver_settings.log_level);

            Ok(())
        }
        HandleType::SQL_HANDLE_DBC => {
            // input handle cannot be NULL
            if input_handle.is_null() {
                return Err(ODBCError::InvalidHandleType(NULL_HANDLE_ERROR));
            }
            // input handle must be an Env
            let env = unsafe {
                (*input_handle)
                    .as_env()
                    .ok_or(ODBCError::InvalidHandleType(HANDLE_MUST_BE_ENV_ERROR))?
            };
            let conn = Connection::with_state(input_handle, ConnectionState::Allocated);
            let mh = Box::new(MongoHandle::Connection(conn));
            let mh_ptr = Box::into_raw(mh);
            env.connections.write().unwrap().insert(mh_ptr);
            *(env.state.write().unwrap()) = EnvState::ConnectionAllocated;
            unsafe { *output_handle = mh_ptr as *mut _ }
            Ok(())
        }
        HandleType::SQL_HANDLE_STMT => {
            // input handle cannot be NULL
            if input_handle.is_null() {
                return Err(ODBCError::InvalidHandleType(NULL_HANDLE_ERROR));
            }
            // input handle must be an Connection
            let conn = unsafe {
                (*input_handle)
                    .as_connection()
                    .ok_or(ODBCError::InvalidHandleType(HANDLE_MUST_BE_CONN_ERROR))?
            };
            let stmt = Statement::with_state(input_handle, StatementState::Allocated);
            let mh = Box::new(MongoHandle::Statement(stmt));
            let mh_ptr = Box::into_raw(mh);
            conn.statements.write().unwrap().insert(mh_ptr);
            *(conn.state.write().unwrap()) = ConnectionState::StatementAllocated;
            unsafe { *output_handle = mh_ptr as *mut _ }
            Ok(())
        }
        HandleType::SQL_HANDLE_DESC => {
            if input_handle.is_null() {
                return Err(ODBCError::InvalidHandleType(NULL_HANDLE_ERROR));
            }
            // input handle must be a Connection
            unsafe {
                (*input_handle)
                    .as_connection()
                    .ok_or(ODBCError::InvalidHandleType(HANDLE_MUST_BE_CONN_ERROR))?
            };
            let desc = Descriptor::with_state(input_handle, DescriptorState::ExplicitlyAllocated);
            let mh = Box::new(MongoHandle::Descriptor(desc));
            let mh_ptr = Box::into_raw(mh);
            unsafe { *output_handle = mh_ptr as *mut _ }
            Ok(())
        }
    }
}

///
/// [`SQLBindCol`]: https://learn.microsoft.com/en-us/sql/odbc/reference/syntax/SQLBindCol-function
///
/// # Safety
/// Because this is a C-interface, this is necessarily unsafe
///
#[named]
#[no_mangle]
pub unsafe extern "C" fn SQLBindCol(
    hstmt: HStmt,
    col_number: USmallInt,
    target_type: SmallInt,
    target_value: Pointer,
    buffer_length: Len,
    length_or_indicator: *mut Len,
) -> SqlReturn {
    panic_safe_exec_keep_diagnostics!(
        debug,
        || {
            let mongo_handle = MongoHandleRef::from(hstmt);
            let stmt = must_be_valid!((*mongo_handle).as_statement());

<<<<<<< HEAD
            // Currently, we only support column binding with no offsets.
=======
            // Currently, we only support column binding of one row at a time.
>>>>>>> 71e5ec31
            // Make sure that column-wise binding is being used.
            if stmt.attributes.read().unwrap().row_bind_type != BindType::SQL_BIND_BY_COLUMN as ULen
            {
                let mongo_handle = MongoHandleRef::from(hstmt);
                add_diag_info!(
                    mongo_handle,
                    ODBCError::Unimplemented("`row-wise column binding`")
                );
                return SqlReturn::ERROR;
            }

            // Make sure that offsets are not being used in column binding.
            if !stmt
                .attributes
                .read()
                .unwrap()
                .row_bind_offset_ptr
                .is_null()
            {
                let mongo_handle = MongoHandleRef::from(hstmt);
                add_diag_info!(
                    mongo_handle,
                    ODBCError::Unimplemented("`column binding with offsets`")
                );
                return SqlReturn::ERROR;
            }

<<<<<<< HEAD
=======
            // Make sure we are only binding one row at a time (i.e., row_array_size is one).
            if stmt.attributes.read().unwrap().row_array_size != 1 {
                let mongo_handle = MongoHandleRef::from(hstmt);
                add_diag_info!(
                    mongo_handle,
                    ODBCError::Unimplemented("`column binding with arrays`")
                );
                return SqlReturn::ERROR;
            }

>>>>>>> 71e5ec31
            // Make sure that a query was executed/prepared and the number of columns for the resultset is known.
            let mongo_stmt = stmt.mongo_statement.read().unwrap();
            if mongo_stmt.is_none() {
                stmt.errors.write().unwrap().push(ODBCError::NoResultSet);
                return SqlReturn::ERROR;
            }

            let max_col_index = mongo_stmt.as_ref().unwrap().get_resultset_metadata().len();

            // Make sure that col_number is in bounds. Columns are 1-indexed as per the ODBC spec.
            if (col_number as usize) > max_col_index || col_number == 0 {
                let mongo_handle = MongoHandleRef::from(hstmt);
                add_diag_info!(mongo_handle, ODBCError::InvalidColumnNumber(col_number));
                return SqlReturn::ERROR;
            }

            if stmt.bound_cols.read().unwrap().is_none() {
                *stmt.bound_cols.write().unwrap() = Some(HashMap::new());
            }

            // make sure that target_type is valid.
            if <CDataType as FromPrimitive>::from_i16(target_type).is_none() {
                let mongo_handle = MongoHandleRef::from(hstmt);
                add_diag_info!(mongo_handle, ODBCError::InvalidTargetType(target_type));
                return SqlReturn::ERROR;
            }

            // Unbind column if target_value is null
            if target_value.is_null() {
                stmt.bound_cols
                    .write()
                    .unwrap()
                    .as_mut()
                    .unwrap()
                    .remove(&col_number);
            }
            // Bind column or rebind column with a new value
            else {
                let bound_col_info = BoundColInfo {
                    target_type,
                    target_buffer: target_value,
                    buffer_length,
                    length_or_indicator,
                };

                stmt.bound_cols
                    .write()
                    .unwrap()
                    .as_mut()
                    .unwrap()
                    .insert(col_number, bound_col_info);
            }

            SqlReturn::SUCCESS
        },
        hstmt
    );
}

///
/// [`SQLBindParameter`]: https://learn.microsoft.com/en-us/sql/odbc/reference/syntax/SQLBindParameter-function
///
/// # Safety
/// Because this is a C-interface, this is necessarily unsafe
//
#[named]
#[no_mangle]
pub unsafe extern "C" fn SQLBindParameter(
    hstmt: HStmt,
    _parameter_number: USmallInt,
    _input_output_type: SmallInt,
    _value_type: SmallInt,
    _parmeter_type: SmallInt,
    _column_size: ULen,
    _decimal_digits: SmallInt,
    _parameter_value_ptr: Pointer,
    _buffer_length: Len,
    _str_len_or_ind_ptr: *mut Len,
) -> SqlReturn {
    unsupported_function!(hstmt)
}

///
/// [`SQLBrowseConnectW`]: https://learn.microsoft.com/en-us/sql/odbc/reference/syntax/SQLBrowseConnect-function
///
/// This is the WideChar version of the SQLBrowseConnect function
///
/// # Safety
/// Because this is a C-interface, this is necessarily unsafe
///
#[named]
#[no_mangle]
pub unsafe extern "C" fn SQLBrowseConnectW(
    connection_handle: HDbc,
    _in_connection_string: *const WideChar,
    _string_length: SmallInt,
    _out_connection_string: *mut WideChar,
    _buffer_length: SmallInt,
    _out_buffer_length: *mut SmallInt,
) -> SqlReturn {
    unimpl!(connection_handle);
}

///
/// [`SQLBulkOperations`]: https://learn.microsoft.com/en-us/sql/odbc/reference/syntax/SQLBulkOperations-function
///
/// # Safety
/// Because this is a C-interface, this is necessarily unsafe
///
#[named]
#[no_mangle]
pub unsafe extern "C" fn SQLBulkOperations(
    statement_handle: HStmt,
    _operation: USmallInt,
) -> SqlReturn {
    unsupported_function!(statement_handle)
}

///
/// [`SQLCancel`]: https://learn.microsoft.com/en-us/sql/odbc/reference/syntax/SQLCancel-function
///
/// # Safety
/// Because this is a C-interface, this is necessarily unsafe
///
#[named]
#[no_mangle]
pub unsafe extern "C" fn SQLCancel(statement_handle: HStmt) -> SqlReturn {
    panic_safe_exec_keep_diagnostics!(
        debug,
        || {
            let mongo_handle = MongoHandleRef::from(statement_handle);
            let stmt = must_be_valid!(mongo_handle.as_statement());

            // use the statement state to determine if a query is executing or not
            match *(stmt.state.read().unwrap()) {
                // if a query is executing, verify we have a connection (we must to be executing a query) and use that connection to kill
                // queries associated with the current statement handle
                StatementState::SynchronousQueryExecuting => {
                    let stmt_id = stmt.statement_id.read().unwrap().clone();
                    let conn = must_be_valid!((*stmt.connection).as_connection());
                    if let Some(mongo_connection) = conn.mongo_connection.read().unwrap().as_ref() {
                        odbc_unwrap!(
                            mongo_connection.cancel_queries_for_statement(stmt_id),
                            MongoHandleRef::from(statement_handle)
                        );
                        SqlReturn::SUCCESS
                    } else {
                        stmt.errors
                            .write()
                            .unwrap()
                            .push(ODBCError::InvalidCursorState);
                        SqlReturn::ERROR
                    }
                }
                _ => SqlReturn::SUCCESS,
            }
        },
        statement_handle
    )
}

///
/// [`SQLCancelHandle`]: https://learn.microsoft.com/en-us/sql/odbc/reference/syntax/SQLCancelHandle-function
///
/// # Safety
/// Because this is a C-interface, this is necessarily unsafe
///
#[named]
#[no_mangle]
pub unsafe extern "C" fn SQLCancelHandle(_handle_type: HandleType, handle: Handle) -> SqlReturn {
    unimpl!(handle);
}

///
/// [`SQLCloseCursor`]: https://learn.microsoft.com/en-us/sql/odbc/reference/syntax/SQLCloseCursor-function
///
/// # Safety
/// Because this is a C-interface, this is necessarily unsafe
///
#[no_mangle]
pub unsafe extern "C" fn SQLCloseCursor(_statement_handle: HStmt) -> SqlReturn {
    // We never need to do anything to close a cusor, so this is safe.
    SqlReturn::SUCCESS
}

///
/// [`SQLColAttributeW`]: https://learn.microsoft.com/en-us/sql/odbc/reference/syntax/SQLColAttribute-function
///
/// This is the WideChar version of the SQLColAttribute function
///
/// # Safety
/// Because this is a C-interface, this is necessarily unsafe
///
#[named]
#[no_mangle]
pub unsafe extern "C" fn SQLColAttributeW(
    statement_handle: HStmt,
    column_number: USmallInt,
    field_identifier: Desc,
    character_attribute_ptr: Pointer,
    buffer_length: SmallInt,
    string_length_ptr: *mut SmallInt,
    numeric_attribute_ptr: *mut Len,
) -> SqlReturn {
    panic_safe_exec_clear_diagnostics!(
        debug,
        || {
            let mongo_handle = MongoHandleRef::from(statement_handle);
            let odbc_version = mongo_handle.get_odbc_version();
            let stmt = must_be_valid!((*mongo_handle).as_statement());
            let mongo_stmt = stmt.mongo_statement.read().unwrap();
            stmt.errors.write().unwrap().clear();
            if mongo_stmt.is_none() {
                stmt.errors.write().unwrap().push(ODBCError::NoResultSet);
                return SqlReturn::ERROR;
            }
            let string_col_attr = |f: &dyn Fn(&MongoColMetadata) -> &str| {
                let mongo_handle = MongoHandleRef::from(statement_handle);
                let col_metadata = mongo_stmt.as_ref().unwrap().get_col_metadata(column_number);
                if let Ok(col_metadata) = col_metadata {
                    return i16_len::set_output_wstring_as_bytes(
                        (*f)(col_metadata),
                        character_attribute_ptr,
                        buffer_length as usize,
                        string_length_ptr,
                    );
                }
                // unfortunately, we cannot use odbc_unwrap! on the value because it causes a deadlock.
                add_diag_info!(
                    mongo_handle,
                    ODBCError::InvalidDescriptorIndex(column_number)
                );
                SqlReturn::ERROR
            };
            let numeric_col_attr = |f: &dyn Fn(&MongoColMetadata) -> Len| {
                {
                    let col_metadata = mongo_stmt.as_ref().unwrap().get_col_metadata(column_number);
                    if let Ok(col_metadata) = col_metadata {
                        *numeric_attribute_ptr = (*f)(col_metadata);
                        return SqlReturn::SUCCESS;
                    }
                }
                // unfortunately, we cannot use odbc_unwrap! on the value because it causes a deadlock.
                stmt.errors
                    .write()
                    .unwrap()
                    .push(ODBCError::InvalidDescriptorIndex(column_number));
                SqlReturn::ERROR
            };
            match field_identifier {
                Desc::SQL_DESC_AUTO_UNIQUE_VALUE => {
                    *numeric_attribute_ptr = SqlBool::SQL_FALSE as Len;
                    SqlReturn::SUCCESS
                }
                Desc::SQL_DESC_UNNAMED | Desc::SQL_DESC_UPDATABLE => {
                    *numeric_attribute_ptr = 0 as Len;
                    SqlReturn::SUCCESS
                }
                Desc::SQL_DESC_COUNT => {
                    *numeric_attribute_ptr =
                        mongo_stmt.as_ref().unwrap().get_resultset_metadata().len() as Len;
                    SqlReturn::SUCCESS
                }
                Desc::SQL_DESC_CASE_SENSITIVE => {
                    numeric_col_attr(&|x: &MongoColMetadata| x.case_sensitive as Len)
                }
                Desc::SQL_DESC_BASE_COLUMN_NAME => {
                    string_col_attr(&|x: &MongoColMetadata| x.base_col_name.as_ref())
                }
                Desc::SQL_DESC_BASE_TABLE_NAME => {
                    string_col_attr(&|x: &MongoColMetadata| x.base_table_name.as_ref())
                }
                Desc::SQL_DESC_CATALOG_NAME => {
                    string_col_attr(&|x: &MongoColMetadata| x.catalog_name.as_ref())
                }
                Desc::SQL_DESC_DISPLAY_SIZE => {
                    numeric_col_attr(&|x: &MongoColMetadata| x.display_size.unwrap_or(0) as Len)
                }
                Desc::SQL_DESC_FIXED_PREC_SCALE => {
                    numeric_col_attr(&|x: &MongoColMetadata| x.fixed_prec_scale as Len)
                }
                Desc::SQL_DESC_LABEL => string_col_attr(&|x: &MongoColMetadata| x.label.as_ref()),
                Desc::SQL_DESC_LENGTH => {
                    numeric_col_attr(&|x: &MongoColMetadata| x.length.unwrap_or(0) as Len)
                }
                Desc::SQL_DESC_LITERAL_PREFIX => {
                    string_col_attr(&|x: &MongoColMetadata| x.literal_prefix.unwrap_or(""))
                }
                Desc::SQL_DESC_LITERAL_SUFFIX => {
                    string_col_attr(&|x: &MongoColMetadata| x.literal_suffix.unwrap_or(""))
                }
                Desc::SQL_DESC_LOCAL_TYPE_NAME | Desc::SQL_DESC_SCHEMA_NAME => {
                    string_col_attr(&|_| "")
                }
                Desc::SQL_DESC_NAME => string_col_attr(&|x: &MongoColMetadata| x.col_name.as_ref()),
                Desc::SQL_DESC_NULLABLE => {
                    numeric_col_attr(&|x: &MongoColMetadata| x.nullability as Len)
                }
                Desc::SQL_DESC_NUM_PREC_RADIX => {
                    numeric_col_attr(&|x: &MongoColMetadata| x.num_prec_radix.unwrap_or(0) as Len)
                }
                Desc::SQL_DESC_OCTET_LENGTH => {
                    numeric_col_attr(&|x: &MongoColMetadata| x.octet_length.unwrap_or(0) as Len)
                }
                Desc::SQL_DESC_PRECISION => {
                    numeric_col_attr(&|x: &MongoColMetadata| x.precision.unwrap_or(0) as Len)
                }
                Desc::SQL_DESC_SCALE => {
                    numeric_col_attr(&|x: &MongoColMetadata| x.scale.unwrap_or(0) as Len)
                }
                Desc::SQL_DESC_SEARCHABLE => {
                    numeric_col_attr(&|x: &MongoColMetadata| x.searchable as Len)
                }
                Desc::SQL_DESC_TABLE_NAME => {
                    string_col_attr(&|x: &MongoColMetadata| x.table_name.as_ref())
                }
                Desc::SQL_DESC_TYPE_NAME => {
                    string_col_attr(&|x: &MongoColMetadata| x.type_name.as_ref())
                }
                Desc::SQL_DESC_TYPE | Desc::SQL_DESC_CONCISE_TYPE => {
                    numeric_col_attr(&|x: &MongoColMetadata| {
                        handle_sql_type(odbc_version, x.sql_type) as Len
                    })
                }
                Desc::SQL_DESC_UNSIGNED => {
                    numeric_col_attr(&|x: &MongoColMetadata| x.is_unsigned as Len)
                }
                Desc::SQL_DESC_ALLOC_TYPE => {
                    numeric_col_attr(&|_| AllocType::SQL_DESC_ALLOC_AUTO as Len)
                }
                desc @ (Desc::SQL_DESC_OCTET_LENGTH_PTR
                | Desc::SQL_DESC_DATETIME_INTERVAL_CODE
                | Desc::SQL_DESC_INDICATOR_PTR
                | Desc::SQL_DESC_DATA_PTR
                | Desc::SQL_DESC_ARRAY_SIZE
                | Desc::SQL_DESC_ARRAY_STATUS_PTR
                | Desc::SQL_DESC_BIND_OFFSET_PTR
                | Desc::SQL_DESC_BIND_TYPE
                | Desc::SQL_DESC_DATETIME_INTERVAL_PRECISION
                | Desc::SQL_DESC_MAXIMUM_SCALE
                | Desc::SQL_DESC_MINIMUM_SCALE
                | Desc::SQL_DESC_PARAMETER_TYPE
                | Desc::SQL_DESC_ROWS_PROCESSED_PTR
                | Desc::SQL_DESC_ROWVER) => {
                    let mongo_handle = MongoHandleRef::from(statement_handle);
                    let _ = must_be_valid!((*mongo_handle).as_statement());
                    add_diag_info!(
                        mongo_handle,
                        ODBCError::UnsupportedFieldDescriptor(format!("{desc:?}"))
                    );
                    SqlReturn::ERROR
                }
            }
        },
        statement_handle
    );
}

///
/// [`SQLColumnPrivilegesW`]: https://learn.microsoft.com/en-us/sql/odbc/reference/syntax/SQLColumnPrivileges-function
///
/// This is the WideChar version of the SQLColumnPrivileges function
///
/// # Safety
/// Because this is a C-interface, this is necessarily unsafe
///
#[named]
#[no_mangle]
pub unsafe extern "C" fn SQLColumnPrivilegesW(
    statement_handle: HStmt,
    _catalog_name: *const WideChar,
    _catalog_name_length: SmallInt,
    _schema_name: *const WideChar,
    _schema_name_length: SmallInt,
    _table_name: *const WideChar,
    _table_name_length: SmallInt,
    _column_name: *const WideChar,
    _column_name_length: SmallInt,
) -> SqlReturn {
    unimpl!(statement_handle);
}

///
/// [`SQLColumnsW`]: https://learn.microsoft.com/en-us/sql/odbc/reference/syntax/SQLColumns-function
///
/// This is the WideChar version of the SQLColumns function
///
/// # Safety
/// Because this is a C-interface, this is necessarily unsafe
///
#[named]
#[no_mangle]
pub unsafe extern "C" fn SQLColumnsW(
    statement_handle: HStmt,
    catalog_name: *const WideChar,
    catalog_name_length: SmallInt,
    _schema_name: *const WideChar,
    _schema_name_length: SmallInt,
    table_name: *const WideChar,
    table_name_length: SmallInt,
    column_name: *const WideChar,
    column_name_length: SmallInt,
) -> SqlReturn {
    panic_safe_exec_clear_diagnostics!(
        debug,
        || {
            let mongo_handle = MongoHandleRef::from(statement_handle);
            let odbc_3_data_types = has_odbc_3_behavior!(mongo_handle);
            let stmt = must_be_valid!((*mongo_handle).as_statement());
            let catalog_string = input_text_to_string_w(catalog_name, catalog_name_length as usize);
            let catalog = if catalog_name.is_null() || catalog_string.is_empty() {
                None
            } else {
                Some(catalog_string.as_str())
            };
            // ignore schema
            let table_string = input_text_to_string_w(table_name, table_name_length as usize);
            let table = if table_name.is_null() {
                None
            } else {
                Some(table_string.as_str())
            };
            let column_name_string =
                input_text_to_string_w(column_name, column_name_length as usize);
            let column = if column_name.is_null() {
                None
            } else {
                Some(column_name_string.as_str())
            };
            let connection = must_be_valid!((*stmt.connection).as_connection());
            let type_mode = *connection.type_mode.read().unwrap();
            let mongo_statement = Box::new(MongoFields::list_columns(
                connection
                    .mongo_connection
                    .read()
                    .unwrap()
                    .as_ref()
                    .unwrap(),
                Some(stmt.attributes.read().unwrap().query_timeout as i32),
                catalog,
                table,
                column,
                type_mode,
                odbc_3_data_types,
            ));
            *stmt.mongo_statement.write().unwrap() = Some(mongo_statement);
            SqlReturn::SUCCESS
        },
        statement_handle
    );
}

///
/// [`SQLCompleteAsync`]: https://learn.microsoft.com/en-us/sql/odbc/reference/syntax/SQLCompleteAsync-function
///
/// # Safety
/// Because this is a C-interface, this is necessarily unsafe
///
#[no_mangle]
#[named]
pub unsafe extern "C" fn SQLCompleteAsync(
    _handle_type: HandleType,
    handle: Handle,
    _async_ret_code_ptr: *mut RetCode,
) -> SqlReturn {
    unsupported_function!(handle)
}

///
/// [`SQLConnectW`]: https://learn.microsoft.com/en-us/sql/odbc/reference/syntax/SQLConnect-function
///
/// This is the WideChar version of the SQLConnect function
///
/// # Safety
/// Because this is a C-interface, this is necessarily unsafe
///
#[no_mangle]
#[named]
pub unsafe extern "C" fn SQLConnectW(
    connection_handle: HDbc,
    _server_name: *const WideChar,
    _name_length_1: SmallInt,
    _user_name: *const WideChar,
    _name_length_2: SmallInt,
    _authentication: *const WideChar,
    _name_length_3: SmallInt,
) -> SqlReturn {
    unsupported_function!(connection_handle)
}

///
/// [`SQLCopyDesc`]: https://learn.microsoft.com/en-us/sql/odbc/reference/syntax/SQLCopyDesc-function
///
/// # Safety
/// Because this is a C-interface, this is necessarily unsafe
///
#[no_mangle]
#[named]
pub unsafe extern "C" fn SQLCopyDesc(
    _source_desc_handle: HDesc,
    _target_desc_handle: HDesc,
) -> SqlReturn {
    unsupported_function!(_source_desc_handle)
}

///
/// [`SQLDataSourcesW`]: https://learn.microsoft.com/en-us/sql/odbc/reference/syntax/SQLDataSources-function
///
/// This function is implemented only by the Driver Manager.
///
/// # Safety
/// Because this is a C-interface, this is necessarily unsafe
///
/**
#[no_mangle]
#[named]
pub unsafe extern "C" fn SQLDataSourcesW(
    environment_handle: HEnv,
    _direction: USmallInt,
    _server_name: *mut WideChar,
    _buffer_length_1: SmallInt,
    _name_length_1: *mut SmallInt,
    _description: *mut WideChar,
    _buffer_length_2: SmallInt,
    _name_length_2: *mut SmallInt,
) -> SqlReturn {
    unsupported_function!(environment_handle)
}
*/

///
/// [`SQLDescribeColW`]: https://learn.microsoft.com/en-us/sql/odbc/reference/syntax/SQLDescribeCol-function
///
/// This is the WideChar version of the SQLDescribeCol function
///
/// # Safety
/// Because this is a C-interface, this is necessarily unsafe
///
#[named]
#[no_mangle]
pub unsafe extern "C" fn SQLDescribeColW(
    hstmt: HStmt,
    col_number: USmallInt,
    col_name: *mut WideChar,
    buffer_length: SmallInt,
    name_length: *mut SmallInt,
    data_type: *mut SqlDataType,
    col_size: *mut ULen,
    decimal_digits: *mut SmallInt,
    nullable: *mut Nullability,
) -> SqlReturn {
    panic_safe_exec_clear_diagnostics!(
        debug,
        || {
            let stmt_handle = MongoHandleRef::from(hstmt);
            let odbc_version = stmt_handle.get_odbc_version();
            {
                let stmt = must_be_valid!(stmt_handle.as_statement());
                let mongo_stmt = stmt.mongo_statement.write().unwrap();
                if mongo_stmt.is_none() {
                    stmt.errors.write().unwrap().push(ODBCError::NoResultSet);
                    return SqlReturn::ERROR;
                }
                let col_metadata = mongo_stmt.as_ref().unwrap().get_col_metadata(col_number);
                if let Ok(col_metadata) = col_metadata {
                    *data_type = handle_sql_type(odbc_version, col_metadata.sql_type);
                    *col_size = col_metadata.display_size.unwrap_or(0) as usize;
                    *decimal_digits = col_metadata.scale.unwrap_or(0) as i16;
                    *nullable = col_metadata.nullability;
                    return i16_len::set_output_wstring(
                        &col_metadata.label,
                        col_name,
                        buffer_length as usize,
                        name_length,
                    );
                }
            }
            add_diag_info!(stmt_handle, ODBCError::InvalidColumnNumber(col_number));

            SqlReturn::ERROR
        },
        hstmt
    );
}

///
/// [`SQLDescribeParam`]: https://learn.microsoft.com/en-us/sql/odbc/reference/syntax/SQLDescribeParam-function
///
/// # Safety
/// Because this is a C-interface, this is necessarily unsafe
///
#[no_mangle]
#[named]
pub unsafe extern "C" fn SQLDescribeParam(
    statement_handle: HStmt,
    _parameter_number: USmallInt,
    _data_type_ptr: *mut SqlDataType,
    _parameter_size_ptr: *mut ULen,
    _decimal_digits_ptr: *mut SmallInt,
    _nullable_ptr: *mut SmallInt,
) -> SqlReturn {
    unsupported_function!(statement_handle)
}

///
/// [`SQLDisconnect`]: https://learn.microsoft.com/en-us/sql/odbc/reference/syntax/SQLDisconnect-function
///
/// # Safety
/// Because this is a C-interface, this is necessarily unsafe
///
#[named]
#[no_mangle]
pub unsafe extern "C" fn SQLDisconnect(connection_handle: HDbc) -> SqlReturn {
    panic_safe_exec_clear_diagnostics!(
        info,
        || {
            let conn_handle = MongoHandleRef::from(connection_handle);
            let conn = must_be_valid!((*conn_handle).as_connection());
            // set the mongo_connection to None. This will cause the previous mongo_connection
            // to drop and disconnect.
            conn.mongo_connection
                .write()
                .unwrap()
                .as_ref()
                .unwrap()
                .client
                .clone()
                .shutdown();
            *conn.mongo_connection.write().unwrap() = None;
            SqlReturn::SUCCESS
        },
        connection_handle
    );
}

fn sql_driver_connect(conn: &Connection, odbc_uri_string: &str) -> Result<MongoConnection> {
    let mut odbc_uri = ODBCUri::new(odbc_uri_string.to_string())?;
    let client_options = odbc_uri.try_into_client_options()?;
    odbc_uri
        .remove(&["driver", "dsn"])
        .ok_or(ODBCError::MissingDriverOrDSNProperty)?;

    if let Some(log_level) = odbc_uri.remove(&["loglevel"]) {
        // The connection log level takes precedence over the driver log level
        // Update the logger configuration. This will affect all logging from the application.
        Logger::set_log_level(log_level);
    }

    if let Some(simple) = odbc_uri.remove(&["simple_types_only"]) {
        if simple.eq("1") {
            *conn.type_mode.write().unwrap() = TypeMode::Simple;
        }
    }

    let mut conn_attrs = conn.attributes.write().unwrap();
    let database = if conn_attrs.current_catalog.is_some() {
        conn_attrs.current_catalog.as_deref().map(|s| s.to_string())
    } else {
        let db = odbc_uri.remove(&["database"]);
        conn_attrs.current_catalog = db.as_ref().cloned();
        db
    };
    let connection_timeout = conn_attrs.connection_timeout;
    let login_timeout = conn_attrs.login_timeout;
    // ODBCError has an impl From mongo_odbc_core::Error, but that does not
    // create an impl From Result<T, mongo_odbc_core::Error> to Result<T, ODBCError>
    // hence this bizarre Ok(func?) pattern.
    Ok(mongo_odbc_core::MongoConnection::connect(
        client_options,
        database,
        connection_timeout,
        login_timeout,
        *conn.type_mode.read().unwrap(),
    )?)
}

///
/// [`SQLDriverConnectW`]: https://learn.microsoft.com/en-us/sql/odbc/reference/syntax/SQLDriverConnect-function
///
/// This is the WideChar version of the SQLDriverConnect function
///
/// # Safety
/// Because this is a C-interface, this is necessarily unsafe
///
#[named]
#[no_mangle]
pub unsafe extern "C" fn SQLDriverConnectW(
    connection_handle: HDbc,
    _window_handle: HWnd,
    in_connection_string: *const WideChar,
    string_length_1: SmallInt,
    out_connection_string: *mut WideChar,
    buffer_length: SmallInt,
    string_length_2: *mut SmallInt,
    driver_completion: DriverConnectOption,
) -> SqlReturn {
    panic_safe_exec_clear_diagnostics!(
        debug,
        || {
            let conn_handle = MongoHandleRef::from(connection_handle);
            trace_odbc!(
                info,
                conn_handle,
                format!("Connecting using {DRIVER_NAME} {} ", *DRIVER_ODBC_VERSION),
                function_name!()
            );
            // SQL_NO_PROMPT is the only option supported for DriverCompletion
            if driver_completion != DriverConnectOption::SQL_DRIVER_NO_PROMPT {
                add_diag_info!(
                    conn_handle,
                    ODBCError::UnsupportedDriverConnectOption(format!("{driver_completion:?}"))
                );
                return SqlReturn::ERROR;
            }
            let conn = must_be_valid!((*conn_handle).as_connection());
            let odbc_uri_string =
                input_text_to_string_w(in_connection_string, string_length_1 as usize);
            let mongo_connection =
                odbc_unwrap!(sql_driver_connect(conn, &odbc_uri_string), conn_handle);
            *conn.mongo_connection.write().unwrap() = Some(mongo_connection);
            // We know the mysql ODBC driver returns SUCCESS if the out_connection_string is NULL.
            // We can also just return SUCCESS if the buffer_len is 0. Likely, users are not
            // expecting to get back a warning when they pass an empty buffer to this, especially
            // given that we only currently support DriverConnectOption::SQL_DRIVER_NO_PROMPT.
            // given that we only currently support DriverConnectOption::NoPrompt.
            if buffer_length <= 0 || out_connection_string.is_null() {
                *string_length_2 = odbc_uri_string.len() as SmallInt;
                return SqlReturn::SUCCESS;
            }
            let buffer_len = usize::try_from(buffer_length).unwrap();
            let sql_return = i16_len::set_output_wstring(
                &odbc_uri_string,
                out_connection_string,
                buffer_len,
                string_length_2,
            );
            if sql_return == SqlReturn::SUCCESS_WITH_INFO {
                add_diag_info!(conn_handle, ODBCError::OutStringTruncated(buffer_len));
            }
            sql_return
        },
        connection_handle
    );
}

///
/// [`SQLDriversW`]: https://learn.microsoft.com/en-us/sql/odbc/reference/syntax/SQLDrivers-function
///
/// This function is implemented only by the Driver Manager.
///
/// # Safety
/// Because this is a C-interface, this is necessarily unsafe
///
/**
#[no_mangle]
#[named]
pub unsafe extern "C" fn SQLDriversW(
    henv: HEnv,
    _direction: USmallInt,
    _driver_desc: *mut WideChar,
    _driver_desc_max: SmallInt,
    _out_driver_desc: *mut SmallInt,
    _driver_attributes: *mut WideChar,
    _drvr_attr_max: SmallInt,
    _out_drvr_attr: *mut SmallInt,
) -> SqlReturn {
    unsupported_function!(henv)
}
**/

///
/// [`SQLEndTran`]: https://learn.microsoft.com/en-us/sql/odbc/reference/syntax/SQLEndTran-function
///
/// # Safety
/// Because this is a C-interface, this is necessarily unsafe
///
#[named]
#[no_mangle]
pub unsafe extern "C" fn SQLEndTran(
    _handle_type: HandleType,
    handle: Handle,
    _completion_type: SmallInt,
) -> SqlReturn {
    unimpl!(handle);
}

///
/// [`SQLExecDirectW`]: https://learn.microsoft.com/en-us/sql/odbc/reference/syntax/SQLExecDirect-function
///
/// This is the WideChar version of the SQLExecDirect function
///
/// # Safety
/// Because this is a C-interface, this is necessarily unsafe
///
#[named]
#[no_mangle]
pub unsafe extern "C" fn SQLExecDirectW(
    statement_handle: HStmt,
    statement_text: *const WideChar,
    text_length: Integer,
) -> SqlReturn {
    panic_safe_exec_clear_diagnostics!(
        debug,
        || {
            let mongo_handle = MongoHandleRef::from(statement_handle);
            let stmt = must_be_valid!(mongo_handle.as_statement());
            let connection = must_be_valid!((*stmt.connection).as_connection());
            let mongo_statement = odbc_unwrap!(
                sql_prepare(statement_text, text_length, connection,),
                mongo_handle
            );

            *stmt.mongo_statement.write().unwrap() = Some(Box::new(mongo_statement));

            // set the statment state to executing so SQLCancel knows to search the op log for hanging queries
            *stmt.state.write().unwrap() = StatementState::SynchronousQueryExecuting;

            odbc_unwrap!(sql_execute(stmt, connection), mongo_handle);

            // return the statement state to its original value
            *stmt.state.write().unwrap() = StatementState::Allocated;

            SqlReturn::SUCCESS
        },
        statement_handle
    );
}

///
/// [`SQLExecute`]: https://learn.microsoft.com/en-us/sql/odbc/reference/syntax/SQLExecute-function
///
/// # Safety
/// Because this is a C-interface, this is necessarily unsafe
///
#[no_mangle]
#[named]
pub unsafe extern "C" fn SQLExecute(statement_handle: HStmt) -> SqlReturn {
    panic_safe_exec_clear_diagnostics!(
        debug,
        || {
            let mongo_handle = MongoHandleRef::from(statement_handle);
            let stmt = must_be_valid!(mongo_handle.as_statement());
            let connection = must_be_valid!((*stmt.connection).as_connection());
            // set the statment state to executing so SQLCancel knows to search the op log for hanging queries
            *stmt.state.write().unwrap() = StatementState::SynchronousQueryExecuting;
            odbc_unwrap!(sql_execute(stmt, connection), mongo_handle);
            // return the statement state to its original value
            *stmt.state.write().unwrap() = StatementState::Allocated;
            SqlReturn::SUCCESS
        },
        statement_handle
    );
}

unsafe fn sql_execute(stmt: &Statement, connection: &Connection) -> Result<bool> {
    let stmt_id = stmt.statement_id.read().unwrap().clone();
    let mongo_statement = {
        if let Some(mongo_connection) = connection.mongo_connection.read().unwrap().as_ref() {
            let rowset_size = stmt.attributes.read().unwrap().row_array_size;
            stmt.mongo_statement
                .write()
                .unwrap()
                .as_mut()
                .unwrap()
                .execute(mongo_connection, stmt_id, rowset_size)
                .map_err(|e| e.into())
        } else {
            Err(ODBCError::InvalidCursorState)
        }
    };

    mongo_statement
}

///
/// [`SQLFetch`]: https://learn.microsoft.com/en-us/sql/odbc/reference/syntax/SQLFetch-function
///
/// # Safety
/// Because this is a C-interface, this is necessarily unsafe
///
#[named]
#[no_mangle]
pub unsafe extern "C" fn SQLFetch(statement_handle: HStmt) -> SqlReturn {
    panic_safe_exec_clear_diagnostics!(
        debug,
        || { sql_fetch_helper(statement_handle, "SQLFetch") },
        statement_handle
    );
}

unsafe fn sql_fetch_helper(statement_handle: HStmt, function_name: &str) -> SqlReturn {
    let mongo_handle = MongoHandleRef::from(statement_handle);
    let stmt = must_be_valid!(mongo_handle.as_statement());

    let mut success_with_info_encountered = false;
    let mut global_warnings_opt: Vec<Error> = Vec::new();

    // use index to figure out which buffer in array of buffers to use
    for index in 0..stmt.attributes.read().unwrap().row_array_size {
        let move_to_next_result = {
            let connection = must_be_valid!((*stmt.connection).as_connection());
            match stmt.mongo_statement.write().unwrap().as_mut() {
                Some(mongo_stmt) => mongo_stmt
                    .next(connection.mongo_connection.read().unwrap().as_ref())
                    .map_err(|e| e.into()),
                None => Err(ODBCError::InvalidCursorState),
            }
        };

        if let Ok((has_next, mut warnings_opt)) = move_to_next_result {
            let mut stmt_attrs = stmt.attributes.write().unwrap();
            warnings_opt.iter().for_each(|warning| {
                add_diag_with_function!(
                    MongoHandleRef::from(statement_handle),
                    ODBCError::GeneralWarning(warning.to_string()),
                    function_name.to_string()
                );
            });
            if !has_next {
                stmt_attrs.row_index_is_valid = false;
                // No more rows
                return SqlReturn::NO_DATA;
            }
            stmt_attrs.row_index_is_valid = true;

            *stmt.var_data_cache.write().unwrap() = Some(HashMap::new());

            // If there are bound columns, then copy data from the result set into the bound buffers.
            if let Some(bound_cols) = stmt.bound_cols.read().unwrap().as_ref() {
                let mongo_handle_for_sql_get_data_helper = MongoHandleRef::from(statement_handle);

                for (col, bound_col_info) in bound_cols.iter() {
                    // Set target_buffer to the correct buffer in the array of buffers
                    let target_buffer = (bound_col_info.target_buffer as ULen
                        + (index * (bound_col_info.buffer_length as ULen)))
                        as Pointer;

                    let sql_return = sql_get_data_helper(
                        mongo_handle_for_sql_get_data_helper,
                        *col,
                        FromPrimitive::from_i16(bound_col_info.target_type).unwrap(),
                        target_buffer,
                        bound_col_info.buffer_length,
                        bound_col_info.length_or_indicator,
                    );

                    match sql_return {
                        SqlReturn::ERROR => return SqlReturn::ERROR,
                        SqlReturn::SUCCESS_WITH_INFO => {
                            success_with_info_encountered = true;
                        }
                        _ => {}
                    }
                }
            }
            global_warnings_opt.append(&mut warnings_opt);
        } else {
            let mongo_handle = MongoHandleRef::from(statement_handle);
            add_diag_with_function!(
                mongo_handle,
                move_to_next_result.as_ref().unwrap_err().clone(),
                function_name.to_string()
            );
            // An error happened
            return SqlReturn::ERROR;
        }
    }

<<<<<<< HEAD
    if !global_warnings_opt.is_empty() || success_with_info_encountered {
        // No warnings and there is a next row
        SqlReturn::SUCCESS_WITH_INFO
=======
        // If there are bound columns, then copy data from the result set into the bound buffers.
        let mut success_with_info_encountered = false;
        if let Some(bound_cols) = stmt.bound_cols.read().unwrap().as_ref() {
            let mongo_handle_for_sql_get_data_helper = MongoHandleRef::from(statement_handle);

            for (col, bound_col_info) in bound_cols.iter() {
                let sql_return = sql_get_data_helper(
                    mongo_handle_for_sql_get_data_helper,
                    *col,
                    FromPrimitive::from_i16(bound_col_info.target_type).unwrap(),
                    bound_col_info.target_buffer,
                    bound_col_info.buffer_length,
                    bound_col_info.length_or_indicator,
                );

                match sql_return {
                    SqlReturn::ERROR => return SqlReturn::ERROR,
                    SqlReturn::SUCCESS_WITH_INFO => {
                        success_with_info_encountered = true;
                    }
                    _ => {}
                }
            }
        }
        if !warnings_opt.is_empty() || success_with_info_encountered {
            // No warnings and there is a next row
            SqlReturn::SUCCESS_WITH_INFO
        } else {
            SqlReturn::SUCCESS
        }
>>>>>>> 71e5ec31
    } else {
        SqlReturn::SUCCESS
    }
}

///
/// [`SQLFetchScroll`]: https://learn.microsoft.com/en-us/sql/odbc/reference/syntax/SQLFetchScroll-function
///
/// # Safety
/// Because this is a C-interface, this is necessarily unsafe
///
#[named]
#[no_mangle]
pub unsafe extern "C" fn SQLFetchScroll(
    statement_handle: HStmt,
    fetch_orientation: USmallInt,
    _fetch_offset: Len,
) -> SqlReturn {
    panic_safe_exec_clear_diagnostics!(
        debug,
        || {
            match FromPrimitive::from_i32(fetch_orientation as i32) {
                Some(FetchOrientation::SQL_FETCH_NEXT) => {
                    sql_fetch_helper(statement_handle, "SQLFetchScroll")
                }
                _ => {
                    let stmt_handle = MongoHandleRef::from(statement_handle);
                    add_diag_info!(
                        stmt_handle,
                        ODBCError::FetchTypeOutOfRange(fetch_orientation)
                    );
                    SqlReturn::ERROR
                }
            }
        },
        statement_handle
    );
}

///
/// [`SQLForeignKeysW`]: https://learn.microsoft.com/en-us/sql/odbc/reference/syntax/SQLForeignKeys-function
///
/// This is the WideChar version of the SQLForeignKeys function
///
/// # Safety
/// Because this is a C-interface, this is necessarily unsafe
///
#[named]
#[no_mangle]
pub unsafe extern "C" fn SQLForeignKeysW(
    statement_handle: HStmt,
    _pk_catalog_name: *const WideChar,
    _pk_catalog_name_length: SmallInt,
    _pk_schema_name: *const WideChar,
    _pk_schema_name_length: SmallInt,
    _pk_table_name: *const WideChar,
    _pk_table_name_length: SmallInt,
    _fk_catalog_name: *const WideChar,
    _fk_catalog_name_length: SmallInt,
    _fk_schema_name: *const WideChar,
    _fk_schema_name_length: SmallInt,
    _fk_table_name: *const WideChar,
    _fk_table_name_length: SmallInt,
) -> SqlReturn {
    panic_safe_exec_clear_diagnostics!(
        debug,
        || {
            let mongo_handle = MongoHandleRef::from(statement_handle);
            let stmt = must_be_valid!((*mongo_handle).as_statement());
            let mongo_statement = MongoForeignKeys::empty();
            *stmt.mongo_statement.write().unwrap() = Some(Box::new(mongo_statement));
            SqlReturn::SUCCESS
        },
        statement_handle
    );
}

///
/// [`SQLFreeHandle`]: https://learn.microsoft.com/en-us/sql/odbc/reference/syntax/SQLFreeHandle-function
///
/// # Safety
/// Because this is a C-interface, this is necessarily unsafe
///
#[named]
#[no_mangle]
pub unsafe extern "C" fn SQLFreeHandle(handle_type: HandleType, handle: Handle) -> SqlReturn {
    trace_odbc!(
        info,
        *(handle as *mut MongoHandle),
        format!("Freeing handle {:?}", handle as *mut MongoHandle),
        function_name!()
    );
    panic_safe_exec_keep_diagnostics!(
        debug,
        || {
            match sql_free_handle(handle_type, handle as *mut _) {
                Ok(_) => SqlReturn::SUCCESS,
                Err(_) => SqlReturn::INVALID_HANDLE,
            }
        },
        null_mut() as Handle
    );
}

fn sql_free_handle(handle_type: HandleType, handle: *mut MongoHandle) -> Result<()> {
    match handle_type {
        // By making Boxes to the types and letting them go out of
        // scope, they will be dropped.
        HandleType::SQL_HANDLE_ENV => {
            let _ = unsafe {
                (*handle)
                    .as_env()
                    .ok_or(ODBCError::InvalidHandleType(HANDLE_MUST_BE_ENV_ERROR))?
            };
        }
        HandleType::SQL_HANDLE_DBC => {
            let conn = unsafe {
                (*handle)
                    .as_connection()
                    .ok_or(ODBCError::InvalidHandleType(HANDLE_MUST_BE_CONN_ERROR))?
            };
            let env = unsafe {
                (*conn.env)
                    .as_env()
                    .ok_or(ODBCError::InvalidHandleType(HANDLE_MUST_BE_ENV_ERROR))?
            };
            let mut connections = env.connections.write().unwrap();
            connections.remove(&handle);
            if connections.is_empty() {
                *env.state.write().unwrap() = EnvState::Allocated;
            }
        }
        HandleType::SQL_HANDLE_STMT => {
            let stmt = unsafe {
                (*handle)
                    .as_statement()
                    .ok_or(ODBCError::InvalidHandleType(HANDLE_MUST_BE_STMT_ERROR))?
            };
            // Actually reading this value would make ASAN fail, but this
            // is what the ODBC standard expects.
            let conn = unsafe {
                (*stmt.connection)
                    .as_connection()
                    .ok_or(ODBCError::InvalidHandleType(HANDLE_MUST_BE_CONN_ERROR))?
            };
            let mut statements = conn.statements.write().unwrap();
            statements.remove(&handle);
            if statements.is_empty() {
                *conn.state.write().unwrap() = ConnectionState::Connected;
            }
        }
        HandleType::SQL_HANDLE_DESC => {
            let _ = unsafe {
                (*handle)
                    .as_descriptor()
                    .ok_or(ODBCError::InvalidHandleType(HANDLE_MUST_BE_DESC_ERROR))?
            };
        }
    }
    // create the Box at the end to ensure Drop only occurs when there are no errors due
    // to incorrect handle type.
    let _ = unsafe { Box::from_raw(handle) };
    Ok(())
}

///
/// [`SQLFreeStmt`]: https://learn.microsoft.com/en-us/sql/odbc/reference/syntax/SQLFreeStmt-function
///
/// # Safety
/// Because this is a C-interface, this is necessarily unsafe
///
#[named]
#[no_mangle]
pub unsafe extern "C" fn SQLFreeStmt(statement_handle: HStmt, option: SmallInt) -> SqlReturn {
    // unimpl!(statement_handle);
    panic_safe_exec_clear_diagnostics!(
        debug,
        || {
            let mongo_handle = MongoHandleRef::from(statement_handle);
            let stmt = must_be_valid!((*mongo_handle).as_statement());

            match FromPrimitive::from_i16(option) {
                // Drop all pending results from the cursor and close the cursor.
                Some(FreeStmtOption::SQL_CLOSE) => {
                    stmt.mongo_statement
                        .write()
                        .unwrap()
                        .as_mut()
                        .unwrap()
                        .close_cursor();
                    SqlReturn::SUCCESS
                }
                // Release all column buffers bound by SQLBindCol by removing the bound_cols map.
                Some(FreeStmtOption::SQL_UNBIND) => {
                    *stmt.bound_cols.write().unwrap() = None;
                    SqlReturn::SUCCESS
                }
                // We do not implement SQLBindParameter, so this is a no-op.
                Some(FreeStmtOption::SQL_RESET_PARAMS) => SqlReturn::SUCCESS,
                _ => SqlReturn::ERROR,
            }
        },
        statement_handle
    )
}

///
/// [`SQLGetConnectAttrW`]: https://learn.microsoft.com/en-us/sql/odbc/reference/syntax/SQLGetConnectAttr-function
///
/// This is the WideChar version of the SQLGetConnectAttr function
///
/// # Safety
/// Because this is a C-interface, this is necessarily unsafe
///
#[named]
#[no_mangle]
pub unsafe extern "C" fn SQLGetConnectAttrW(
    connection_handle: HDbc,
    attribute: Integer,
    value_ptr: Pointer,
    buffer_length: Integer,
    string_length_ptr: *mut Integer,
) -> SqlReturn {
    panic_safe_exec_clear_diagnostics!(
        debug,
        || {
            let conn_handle = MongoHandleRef::from(connection_handle);

            match FromPrimitive::from_i32(attribute) {
                Some(valid_attr) => sql_get_connect_attrw_helper(
                    conn_handle,
                    valid_attr,
                    value_ptr,
                    buffer_length,
                    string_length_ptr,
                ),
                None => {
                    add_diag_info!(conn_handle, ODBCError::InvalidAttrIdentifier(attribute));
                    SqlReturn::ERROR
                }
            }
        },
        connection_handle
    )
}

unsafe fn sql_get_connect_attrw_helper(
    conn_handle: &mut MongoHandle,
    attribute: ConnectionAttribute,
    value_ptr: Pointer,
    buffer_length: Integer,
    string_length_ptr: *mut Integer,
) -> SqlReturn {
    let mut err = None;

    // This scope is introduced to make the RWLock Guard expire before we write
    // any error values via add_diag_info as RWLock::write is not reentrant on
    // all operating systems, and the docs say it can panic.
    let sql_return = {
        let conn = must_be_valid!((*conn_handle).as_connection());
        let attributes = &conn.attributes.read().unwrap();

        match attribute {
            ConnectionAttribute::SQL_ATTR_CURRENT_CATALOG => {
                let current_catalog = attributes.current_catalog.as_deref();
                match current_catalog {
                    None => SqlReturn::NO_DATA,
                    Some(cc) => i32_len::set_output_wstring_as_bytes(
                        cc,
                        value_ptr,
                        buffer_length as usize,
                        string_length_ptr,
                    ),
                }
            }
            ConnectionAttribute::SQL_ATTR_LOGIN_TIMEOUT => {
                let login_timeout = attributes.login_timeout.unwrap_or(0);
                i32_len::set_output_fixed_data(&login_timeout, value_ptr, string_length_ptr)
            }
            // according to the spec, SQL_ATTR_CONNECTION_DEAD just returns the latest status of the connection, not the current status
            ConnectionAttribute::SQL_ATTR_CONNECTION_DEAD => {
                let connection_dead = match *conn.mongo_connection.read().unwrap() {
                    Some(_) => SqlBool::SQL_FALSE,
                    None => SqlBool::SQL_TRUE,
                };
                i32_len::set_output_fixed_data(&connection_dead, value_ptr, string_length_ptr)
            }
            ConnectionAttribute::SQL_ATTR_CONNECTION_TIMEOUT => {
                let connection_timeout = attributes.connection_timeout.unwrap_or(0);
                i32_len::set_output_fixed_data(&connection_timeout, value_ptr, string_length_ptr)
            }
            _ => {
                err = Some(ODBCError::UnsupportedConnectionAttribute(
                    connection_attribute_to_string(attribute),
                ));
                SqlReturn::ERROR
            }
        }
    };

    if let Some(e) = err {
        add_diag_with_function!(conn_handle, e, "SQLGetConnectAttrW");
    }
    sql_return
}

///
/// [`SQLGetCursorNameW`]: https://learn.microsoft.com/en-us/sql/odbc/reference/syntax/SQLGetCursorName-function
///
/// This is the WideChar version of the SQLGetCursorName function
///
/// # Safety
/// Because this is a C-interface, this is necessarily unsafe
///
#[named]
#[no_mangle]
pub unsafe extern "C" fn SQLGetCursorNameW(
    statement_handle: HStmt,
    _cursor_name: *mut WideChar,
    _buffer_length: SmallInt,
    _name_length_ptr: *mut SmallInt,
) -> SqlReturn {
    unimpl!(statement_handle);
}

///
/// [`SQLGetData`]: https://learn.microsoft.com/en-us/sql/odbc/reference/syntax/SQLGetData-function
///
/// # Safety
/// Because this is a C-interface, this is necessarily unsafe
///
#[named]
#[no_mangle]
pub unsafe extern "C" fn SQLGetData(
    statement_handle: HStmt,
    col_or_param_num: USmallInt,
    target_type: SmallInt,
    target_value_ptr: Pointer,
    buffer_length: Len,
    str_len_or_ind_ptr: *mut Len,
) -> SqlReturn {
    panic_safe_exec_clear_diagnostics!(
        debug,
        || {
            let mongo_handle = MongoHandleRef::from(statement_handle);

            match FromPrimitive::from_i16(target_type) {
                Some(valid_type) => sql_get_data_helper(
                    mongo_handle,
                    col_or_param_num,
                    valid_type,
                    target_value_ptr,
                    buffer_length,
                    str_len_or_ind_ptr,
                ),
                None => {
                    add_diag_info!(mongo_handle, ODBCError::InvalidTargetType(target_type));
                    SqlReturn::ERROR
                }
            }
        },
        statement_handle
    )
}

unsafe fn sql_get_data_helper(
    mongo_handle: &mut MongoHandle,
    col_or_param_num: USmallInt,
    target_type: CDataType,
    target_value_ptr: Pointer,
    buffer_length: Len,
    str_len_or_ind_ptr: *mut Len,
) -> SqlReturn {
    let mut error = None;
    let mut ret = Bson::Null;
    {
        let res = {
            let stmt = must_be_valid!((*mongo_handle).as_statement());
            stmt.var_data_cache
                .write()
                .unwrap()
                .as_mut()
                .unwrap()
                .remove(&col_or_param_num)
        };
        if let Some(cached_data) = res {
            return crate::api::data::format_cached_data(
                mongo_handle,
                cached_data,
                col_or_param_num,
                target_type,
                target_value_ptr,
                buffer_length,
                str_len_or_ind_ptr,
            );
        }
        let stmt = (*mongo_handle).as_statement().unwrap();
        let mut mongo_stmt = stmt.mongo_statement.write().unwrap();
        let bson = match mongo_stmt.as_mut() {
            None => Err(ODBCError::InvalidCursorState),
            Some(mongo_stmt) => mongo_stmt
                .get_value(col_or_param_num)
                .map_err(ODBCError::Core),
        };
        match bson {
            Err(e) => error = Some(e),
            Ok(None) => {
                ret = Bson::Null;
            }
            Ok(Some(d)) => {
                ret = d;
            }
        }
    }
    if let Some(e) = error {
        add_diag_with_function!(mongo_handle, e, "SQLGetData");
        return SqlReturn::ERROR;
    }
    crate::api::data::format_bson_data(
        mongo_handle,
        col_or_param_num,
        target_type,
        target_value_ptr,
        buffer_length,
        str_len_or_ind_ptr,
        ret,
    )
}

///
/// [`SQLGetDescFieldW`]: https://learn.microsoft.com/en-us/sql/odbc/reference/syntax/SQLGetDescField-function
///
/// This is the WideChar version of the SQLGetDescField function
///
/// # Safety
/// Because this is a C-interface, this is necessarily unsafe
///
#[no_mangle]
#[named]
pub unsafe extern "C" fn SQLGetDescFieldW(
    _descriptor_handle: HDesc,
    _record_number: SmallInt,
    _field_identifier: SmallInt,
    _value_ptr: Pointer,
    _buffer_length: Integer,
    _string_length_ptr: *mut Integer,
) -> SqlReturn {
    unsupported_function!(_descriptor_handle)
}

///
/// [`SQLGetDescRecW`]: https://learn.microsoft.com/en-us/sql/odbc/reference/syntax/SQLGetDescRec-function
///
/// This is the WideChar version of the SQLGetDescRec function
///
/// # Safety
/// Because this is a C-interface, this is necessarily unsafe
///
#[no_mangle]
#[named]
pub unsafe extern "C" fn SQLGetDescRecW(
    _descriptor_handle: HDesc,
    _record_number: SmallInt,
    _name: *mut WideChar,
    _buffer_length: SmallInt,
    _string_length_ptr: *mut SmallInt,
    _type_ptr: *mut SmallInt,
    _sub_type_ptr: *mut SmallInt,
    _length_ptr: *mut Len,
    _precision_ptr: *mut SmallInt,
    _scale_ptr: *mut SmallInt,
    _nullable_ptr: *mut Nullability,
) -> SqlReturn {
    unsupported_function!(_descriptor_handle)
}

///
/// [`SQLGetDiagFieldW`]: https://learn.microsoft.com/en-us/sql/odbc/reference/syntax/SQLGetDiagField-function
///
/// This is the WideChar version of the SQLGetDiagField function
///
/// # Safety
/// Because this is a C-interface, this is necessarily unsafe
///
#[named]
#[no_mangle]
pub unsafe extern "C" fn SQLGetDiagFieldW(
    _handle_type: HandleType,
    handle: Handle,
    record_number: SmallInt,
    diag_identifier: SmallInt,
    diag_info_ptr: Pointer,
    buffer_length: SmallInt,
    string_length_ptr: *mut SmallInt,
) -> SqlReturn {
    panic_safe_exec_keep_diagnostics!(
        debug,
        || {
            let mongo_handle = handle as *mut MongoHandle;
            let odbc_version = (*mongo_handle).get_odbc_version();
            let get_error = |errors: &Vec<ODBCError>, diag_identifier: DiagType| -> SqlReturn {
                get_diag_fieldw(
                    errors,
                    diag_identifier,
                    odbc_version,
                    diag_info_ptr,
                    record_number,
                    buffer_length,
                    string_length_ptr,
                )
            };

            match FromPrimitive::from_i16(diag_identifier) {
                Some(diag_identifier) => {
                    match diag_identifier {
                        // some diagnostics are statement specific; return error if another handle is passed
                        DiagType::SQL_DIAG_ROW_COUNT | DiagType::SQL_DIAG_ROW_NUMBER => {
                            if _handle_type != HandleType::SQL_HANDLE_STMT {
                                return SqlReturn::ERROR;
                            }
                            get_stmt_diag_field(diag_identifier, diag_info_ptr)
                        }
                        DiagType::SQL_DIAG_NUMBER
                        | DiagType::SQL_DIAG_MESSAGE_TEXT
                        | DiagType::SQL_DIAG_NATIVE
                        | DiagType::SQL_DIAG_SQLSTATE
                        | DiagType::SQL_DIAG_RETURNCODE => match _handle_type {
                            HandleType::SQL_HANDLE_ENV => {
                                let env = must_be_env!(mongo_handle);
                                get_error(&env.errors.read().unwrap(), diag_identifier)
                            }
                            HandleType::SQL_HANDLE_DBC => {
                                let dbc = must_be_conn!(mongo_handle);
                                get_error(&dbc.errors.read().unwrap(), diag_identifier)
                            }
                            HandleType::SQL_HANDLE_STMT => {
                                let stmt = must_be_stmt!(mongo_handle);
                                get_error(&stmt.errors.read().unwrap(), diag_identifier)
                            }
                            HandleType::SQL_HANDLE_DESC => {
                                let desc = must_be_desc!(mongo_handle);
                                get_error(&desc.errors.read().unwrap(), diag_identifier)
                            }
                        },
                        // TODO: SQL-1152: Implement additional diag types
                        // this condition should only occur if the _diag_identifier is not in the spec
                        _ => SqlReturn::ERROR,
                    }
                }
                None => SqlReturn::ERROR,
            }
        },
        handle
    )
}

macro_rules! sql_get_diag_rec_impl {
    ($handle_type:ident, $handle:ident, $rec_number:ident, $state:ident, $native_error_ptr:ident, $message_text:ident, $buffer_length:ident, $text_length_ptr:ident, $error_output_func:ident) => {{
        panic_safe_exec_keep_diagnostics!(
            debug,
            || {
                if $rec_number < 1 || $buffer_length < 0 {
                    return SqlReturn::ERROR;
                }
                let mongo_handle = $handle as *mut MongoHandle;
                let odbc_version = (*mongo_handle).get_odbc_version();
                // Make the record number zero-indexed
                let rec_number = ($rec_number - 1) as usize;

                let get_error = |errors: &Vec<ODBCError>| -> SqlReturn {
                    match errors.get(rec_number) {
                        Some(odbc_err) => $error_output_func(
                            odbc_err,
                            $state,
                            odbc_version,
                            $message_text,
                            $buffer_length,
                            $text_length_ptr,
                            $native_error_ptr,
                        ),
                        None => SqlReturn::NO_DATA,
                    }
                };

                match $handle_type {
                    HandleType::SQL_HANDLE_ENV => {
                        let env = must_be_env!(mongo_handle);
                        get_error(&env.errors.read().unwrap())
                    }
                    HandleType::SQL_HANDLE_DBC => {
                        let dbc = must_be_conn!(mongo_handle);
                        get_error(&dbc.errors.read().unwrap())
                    }
                    HandleType::SQL_HANDLE_STMT => {
                        let stmt = must_be_stmt!(mongo_handle);
                        get_error(&stmt.errors.read().unwrap())
                    }
                    HandleType::SQL_HANDLE_DESC => {
                        let desc = must_be_desc!(mongo_handle);
                        get_error(&desc.errors.read().unwrap())
                    }
                }
            },
            $handle
        );
    }};
}

///
/// [`SQLGetDiagRecW`]: https://learn.microsoft.com/en-us/sql/odbc/reference/syntax/SQLGetDiagRec-function
///
/// This is the WideChar version of the SQLGetDiagRec function
///
/// # Safety
/// Because this is a C-interface, this is necessarily unsafe
///
#[named]
#[no_mangle]
pub unsafe extern "C" fn SQLGetDiagRecW(
    handle_type: HandleType,
    handle: Handle,
    rec_number: SmallInt,
    state: *mut WideChar,
    native_error_ptr: *mut Integer,
    message_text: *mut WideChar,
    buffer_length: SmallInt,
    text_length_ptr: *mut SmallInt,
) -> SqlReturn {
    sql_get_diag_rec_impl!(
        handle_type,
        handle,
        rec_number,
        state,
        native_error_ptr,
        message_text,
        buffer_length,
        text_length_ptr,
        get_diag_recw
    )
}

///
/// [`SQLGetEnvAttr`]: https://learn.microsoft.com/en-us/sql/odbc/reference/syntax/SQLGetEnvAttr-function
///
/// # Safety
/// Because this is a C-interface, this is necessarily unsafe
///
#[named]
#[no_mangle]
pub unsafe extern "C" fn SQLGetEnvAttr(
    environment_handle: HEnv,
    attribute: Integer,
    value_ptr: Pointer,
    _buffer_length: Integer,
    string_length: *mut Integer,
) -> SqlReturn {
    panic_safe_exec_clear_diagnostics!(
        info,
        || {
            let env_handle = MongoHandleRef::from(environment_handle);

            match FromPrimitive::from_i32(attribute) {
                Some(valid_attr) => {
                    sql_get_env_attrw_helper(env_handle, valid_attr, value_ptr, string_length)
                }
                None => {
                    add_diag_info!(env_handle, ODBCError::InvalidAttrIdentifier(attribute));
                    SqlReturn::ERROR
                }
            }
        },
        environment_handle
    );
}

unsafe fn sql_get_env_attrw_helper(
    env_handle: &MongoHandle,
    attribute: EnvironmentAttribute,
    value_ptr: Pointer,
    string_length: *mut Integer,
) -> SqlReturn {
    let env = must_be_valid!(env_handle.as_env());
    if value_ptr.is_null() {
        ptr_safe_write(string_length, 0);
    } else {
        ptr_safe_write(string_length, size_of::<Integer>() as Integer);
        match attribute {
            EnvironmentAttribute::SQL_ATTR_ODBC_VERSION => {
                *(value_ptr as *mut AttrOdbcVersion) = env.attributes.read().unwrap().odbc_ver;
            }
            EnvironmentAttribute::SQL_ATTR_OUTPUT_NTS => {
                *(value_ptr as *mut SqlBool) = env.attributes.read().unwrap().output_nts;
            }
            EnvironmentAttribute::SQL_ATTR_CONNECTION_POOLING => {
                *(value_ptr as *mut AttrConnectionPooling) =
                    env.attributes.read().unwrap().connection_pooling;
            }
            EnvironmentAttribute::SQL_ATTR_CP_MATCH => {
                *(value_ptr as *mut AttrCpMatch) = env.attributes.read().unwrap().cp_match;
            }
            EnvironmentAttribute::SQL_ATTR_DRIVER_UNICODE_TYPE => {
                *(value_ptr as *mut Charset) = env.attributes.read().unwrap().driver_unicode_type;
            }
        }
    }
    SqlReturn::SUCCESS
}

macro_rules! sql_get_info_helper {
($connection_handle:ident,
 $info_type:ident,
 $info_value_ptr:ident,
 $buffer_length:ident,
 $string_length_ptr:ident,
 ) => {{
    use constants::*;
    use definitions::InfoType;
    let connection_handle = $connection_handle;
    let info_type = $info_type;
    let info_value_ptr = $info_value_ptr;
    let buffer_length = $buffer_length;
    let string_length_ptr = $string_length_ptr;

    let conn_handle = MongoHandleRef::from(connection_handle);
    let mut err = None;
    let sql_return = match FromPrimitive::from_u16(info_type) {
        Some(some_info_type) => {
            trace_odbc!(
                debug,
                conn_handle,
                format!("InfoType {some_info_type:?}"),
                "SQLGetInfoW"
            );
            match some_info_type {
                InfoType::SQL_DRIVER_NAME => {
                    // This Driver Name is consistent with the name used for our JDBC driver.
                    i16_len::set_output_wstring_as_bytes(
                        DRIVER_NAME,
                        info_value_ptr,
                        buffer_length as usize,
                        string_length_ptr,
                    )
                }
                InfoType::SQL_DRIVER_VER => i16_len::set_output_wstring_as_bytes(
                    DRIVER_ODBC_VERSION.as_str(),
                    info_value_ptr,
                    buffer_length as usize,
                    string_length_ptr,
                ),
                InfoType::SQL_DRIVER_ODBC_VER => {
                    // This driver supports version 3.8.
                    i16_len::set_output_wstring(
                        ODBC_VERSION,
                        info_value_ptr as *mut WideChar,
                        buffer_length as usize,
                        string_length_ptr,
                    )
                }
                InfoType::SQL_SEARCH_PATTERN_ESCAPE => i16_len::set_output_wstring_as_bytes(
                    r"\",
                    info_value_ptr,
                    buffer_length as usize,
                    string_length_ptr,
                ),
                InfoType::SQL_DBMS_NAME => {
                    // The underlying DBMS is MongoDB Atlas.
                    i16_len::set_output_wstring_as_bytes(
                        DBMS_NAME,
                        info_value_ptr,
                        buffer_length as usize,
                        string_length_ptr,
                    )
                }
                InfoType::SQL_DBMS_VER => {
                    // Return the ADF version.
                    let conn = must_be_valid!((*conn_handle).as_connection());
                    let version = conn
                        .mongo_connection
                        .read()
                        .unwrap()
                        .as_ref()
                        .unwrap()
                        .get_adf_version();
                    match version {
                        Ok(version) => i16_len::set_output_wstring_as_bytes(
                            version.as_str(),
                            info_value_ptr,
                            buffer_length as usize,
                            string_length_ptr,
                        ),
                        Err(e) => {
                            err = Some(ODBCError::Core(e));
                            SqlReturn::ERROR
                        }
                    }
                }
                InfoType::SQL_CONCAT_NULL_BEHAVIOR => {
                    // If a NULL valued operand is used in a string concatenation,
                    // the result is NULL. The return value indicates that.
                    i16_len::set_output_fixed_data(&SQL_CB_NULL, info_value_ptr, string_length_ptr)
                }
                InfoType::SQL_IDENTIFIER_QUOTE_CHAR => {
                    // MongoSQL supports ` and " as identifier delimiters. The "
                    // character is the SQL-92 standard, but we instead return `
                    // to be consistent with our JDBC driver.
                    i16_len::set_output_wstring_as_bytes(
                        "`",
                        info_value_ptr,
                        buffer_length as usize,
                        string_length_ptr,
                    )
                }
                InfoType::SQL_OWNER_TERM => {
                    // SQL_OWNER_TERM is replaced by SQL_SCHEMA_TERM in newer ODBC
                    // versions. They use the same numeric value.
                    //
                    // SQL has two concepts in the data hierarchy above "table":
                    // "catalog" and "schema". MongoSQL only has "database" and
                    // "collection" (which is equivalent to "table"). A "catalog"
                    // contains many "schemas" and a "schema" contains many tables.
                    // Therefore, a "schema" may map to MongoSQL's "database".
                    // However, we choose to use "catalog" to represent MongoSQL
                    // databases, and we omit support for "schema".
                    i16_len::set_output_wstring_as_bytes(
                        "",
                        info_value_ptr,
                        buffer_length as usize,
                        string_length_ptr,
                    )
                }
                InfoType::SQL_OJ_CAPABILITIES => {
                    const OJ_CAPABILITIES: u32 = SQL_OJ_LEFT
                      | SQL_OJ_NOT_ORDERED
                      | SQL_OJ_INNER
                      | SQL_OJ_ALL_COMPARISON_OPS;
                    i16_len::set_output_fixed_data(
                        &OJ_CAPABILITIES,
                        info_value_ptr,
                        string_length_ptr,
                    )
                }
                InfoType::SQL_CATALOG_NAME_SEPARATOR => {
                    // The name separator used by MongoSQL is '.'.
                    i16_len::set_output_wstring_as_bytes(
                        ".",
                        info_value_ptr,
                        buffer_length as usize,
                        string_length_ptr,
                    )
                }
                InfoType::SQL_CATALOG_TERM => {
                    // MongoSQL uses the term "database".
                    i16_len::set_output_wstring_as_bytes(
                        "database",
                        info_value_ptr,
                        buffer_length as usize,
                        string_length_ptr,
                    )
                }
                InfoType::SQL_CONVERT_FUNCTIONS => {
                    // MongoSQL only supports the CAST type conversion function.
                    i16_len::set_output_fixed_data(
                        &SQL_FN_CVT_CAST,
                        info_value_ptr,
                        string_length_ptr,
                    )
                }
                InfoType::SQL_NUMERIC_FUNCTIONS => {
                    // MongoSQL supports the following numeric functions.
                    const NUMERIC_FUNCTIONS: u32 = SQL_FN_NUM_ABS
                        | SQL_FN_NUM_CEILING
                        | SQL_FN_NUM_COS
                        | SQL_FN_NUM_FLOOR
                        | SQL_FN_NUM_LOG
                        | SQL_FN_NUM_MOD
                        | SQL_FN_NUM_SIN
                        | SQL_FN_NUM_SQRT
                        | SQL_FN_NUM_TAN
                        | SQL_FN_NUM_DEGREES
                        | SQL_FN_NUM_POWER
                        | SQL_FN_NUM_RADIANS
                        | SQL_FN_NUM_LOG
                        | SQL_FN_NUM_LOG10
                        | SQL_FN_NUM_ROUND;
                    i16_len::set_output_fixed_data(
                        &NUMERIC_FUNCTIONS,
                        info_value_ptr,
                        string_length_ptr,
                    )
                }
                InfoType::SQL_STRING_FUNCTIONS => {
                    // MongoSQL supports the following string functions.
                    const STRING_FUNCTIONS: u32 = SQL_FN_STR_CONCAT
                        | SQL_FN_STR_LENGTH
                        | SQL_FN_STR_SUBSTRING
                        | SQL_FN_STR_BIT_LENGTH
                        | SQL_FN_STR_CHAR_LENGTH
                        | SQL_FN_STR_CHARACTER_LENGTH
                        | SQL_FN_STR_OCTET_LENGTH
                        | SQL_FN_STR_POSITION
                        | SQL_FN_STR_UCASE
                        | SQL_FN_STR_LCASE
                        | SQL_FN_STR_REPLACE;

                    i16_len::set_output_fixed_data(
                        &STRING_FUNCTIONS,
                        info_value_ptr,
                        string_length_ptr,
                    )
                }
                InfoType::SQL_SYSTEM_FUNCTIONS => {
                    // MongoSQL does not support any of the ODBC system functions.
                    i16_len::set_output_fixed_data(&MAX_COLUMNS_U32_ZERO, info_value_ptr, string_length_ptr)
                }
                InfoType::SQL_TIMEDATE_FUNCTIONS => {
                    // MongoSQL supports the following timedate functions.
                    const TIMEDATE_FUNCTIONS: u32 = SQL_FN_TD_CURRENT_TIMESTAMP
                        | SQL_FN_TD_NOW
                        | SQL_FN_TD_TIMESTAMPADD
                        | SQL_FN_TD_TIMESTAMPDIFF
                        | SQL_FN_TD_EXTRACT
                        | SQL_FN_TD_YEAR
                        | SQL_FN_TD_MONTH
                        | SQL_FN_TD_WEEK
                        | SQL_FN_TD_DAYOFWEEK
                        | SQL_FN_TD_DAYOFYEAR
                        | SQL_FN_TD_DAYOFMONTH
                        | SQL_FN_TD_HOUR
                        | SQL_FN_TD_MINUTE
                        | SQL_FN_TD_SECOND;
                    i16_len::set_output_fixed_data(
                        &TIMEDATE_FUNCTIONS,
                        info_value_ptr,
                        string_length_ptr,
                    )
                }
                InfoType::SQL_CONVERT_BIGINT
                | InfoType::SQL_CONVERT_DECIMAL
                | InfoType::SQL_CONVERT_DOUBLE
                | InfoType::SQL_CONVERT_FLOAT
                | InfoType::SQL_CONVERT_INTEGER
                | InfoType::SQL_CONVERT_NUMERIC
                | InfoType::SQL_CONVERT_REAL
                | InfoType::SQL_CONVERT_SMALLINT
                | InfoType::SQL_CONVERT_TINYINT
                | InfoType::SQL_CONVERT_BIT
                | InfoType::SQL_CONVERT_CHAR
                | InfoType::SQL_CONVERT_VARCHAR
                | InfoType::SQL_CONVERT_LONGVARCHAR
                | InfoType::SQL_CONVERT_WCHAR
                | InfoType::SQL_CONVERT_WVARCHAR
                | InfoType::SQL_CONVERT_WLONGVARCHAR
                | InfoType::SQL_CONVERT_TIMESTAMP
                | InfoType::SQL_CONVERT_BINARY
                | InfoType::SQL_CONVERT_DATE
                | InfoType::SQL_CONVERT_TIME
                | InfoType::SQL_CONVERT_VARBINARY
                | InfoType::SQL_CONVERT_LONGVARBINARY
                | InfoType::SQL_CONVERT_GUID => {
                    // MongoSQL does not support the CONVERT scalar function, but clients also use
                    // this to apply the CAST syntactic construct. The value we return for
                    // SQL_CONVERT_FUNCTIONS alerts the client that we expect CAST and not CONVERT.
                    i16_len::set_output_fixed_data(&MONGO_CAST_SUPPORT, info_value_ptr, string_length_ptr)
                }
                InfoType::SQL_GETDATA_EXTENSIONS => {
                    // GetData can be called on any column in any order.
                    const GETDATA_EXTENSIONS: u32 = SQL_GD_ANY_COLUMN | SQL_GD_ANY_ORDER;
                    i16_len::set_output_fixed_data(
                        &GETDATA_EXTENSIONS,
                        info_value_ptr,
                        string_length_ptr,
                    )
                }
                InfoType::SQL_COLUMN_ALIAS => {
                    // MongoSQL does support column aliases.
                    i16_len::set_output_wstring_as_bytes(
                        COLUMN_ALIAS_INFO_Y,
                        info_value_ptr,
                        buffer_length as usize,
                        string_length_ptr,
                    )
                }
                InfoType::SQL_GROUP_BY => {
                    // The GROUP BY clause must contain all nonaggregated columns
                    // in the select list. It can contain columns that are not in
                    // the select list.
                    i16_len::set_output_fixed_data(
                        &SQL_GB_GROUP_BY_CONTAINS_SELECT,
                        info_value_ptr,
                        string_length_ptr,
                    )
                }
                InfoType::SQL_ORDER_BY_COLUMNS_IN_SELECT => {
                    // MongoSQL does require ORDER BY columns to be in the SELECT list.
                    i16_len::set_output_wstring_as_bytes(
                        COLUMN_ALIAS_INFO_Y,
                        info_value_ptr,
                        buffer_length as usize,
                        string_length_ptr,
                    )
                }
                InfoType::SQL_OWNER_USAGE => {
                    // SQL_OWNER_USAGE is replaced by SQL_SCHEMA_USAGE in newer
                    // ODBC versions. They use the same numeric value.
                    //
                    // As noted for InfoType::OwnerTerm, the MongoSQL ODBC driver
                    // does not support "schema" in the data hierarchy.
                    i16_len::set_output_fixed_data(&MAX_COLUMNS_U32_ZERO, info_value_ptr, string_length_ptr)
                }
                InfoType::SQL_CATALOG_USAGE => {
                    // This return value indicates support for SELECT as well as
                    // INSERT, UPDATE, and DELETE. In conjunction with the following
                    // InfoType, SQL_DATA_SOURCE_READ_ONLY, this return value is
                    // valid.
                    i16_len::set_output_fixed_data(
                        &SQL_CU_DML_STATEMENTS,
                        info_value_ptr,
                        string_length_ptr,
                    )
                }
                InfoType::SQL_DATA_SOURCE_READ_ONLY => {
                    // MongoSQL is read-only.
                    i16_len::set_output_wstring_as_bytes(
                        COLUMN_ALIAS_INFO_Y,
                        info_value_ptr,
                        buffer_length as usize,
                        string_length_ptr,
                    )
                }
                InfoType::SQL_SPECIAL_CHARACTERS => {
                    // According to the ODBC spec, this InfoType requires returning "A
                    // character string that contains all special characters (that is,
                    // all characters except a through z, A through Z, 0 through 9, and
                    // underscore) that can be used in an identifier name... For example,
                    // '#$^'. If an identifier contains one or more of these characters,
                    // the identifier must be a delimited identifier."
                    //
                    // MongoSQL grammar defines regular and delimited identifiers as
                    //
                    //    <regular identifier> ::= ([A-Za-z] | "_")[A-Za-z0-9_]*
                    //
                    //    <delimited identifier> ::= " <identifier character>* "
                    //                             | ` <identifier character>* `
                    //
                    //    <identifier character> ::= [^\x00]
                    //
                    // Meaning, MongoSQL requires delimiters for all characters other
                    // than [A-Za-z0-9_]. It is unrealistic to return a string with
                    // all of those characters, so here we choose to return a string
                    // containing what we believe to be most common special characters.
                    i16_len::set_output_wstring_as_bytes(
                        "`\"'.$+-*/|:<>!={}[]()",
                        info_value_ptr,
                        buffer_length as usize,
                        string_length_ptr,
                    )
                }
                InfoType::SQL_MAX_COLUMNS_IN_GROUP_BY
                | InfoType::SQL_MAX_COLUMNS_IN_ORDER_BY
                | InfoType::SQL_MAX_COLUMNS_IN_SELECT => {
                    // MongoSQL does not have an explicit maximum number of
                    // columns allowed in a GROUP BY, ORDER BY, or SELECT clause.
                    i16_len::set_output_fixed_data(&MAX_COLUMNS_U16_ZERO, info_value_ptr, string_length_ptr)
                }

                InfoType::SQL_TIMEDATE_ADD_INTERVALS | InfoType::SQL_TIMEDATE_DIFF_INTERVALS => {
                    // Note that MongoSQL does not support TIMEDATE_ADD or
                    // TIMEDATE_DIFF, so this value will not be used. For the
                    // MongoSQL DATEADD and DATEDIFF functions, we support the
                    // following intervals.
                    const TIMEDATE_INTERVALS: u32 = SQL_FN_TSI_FRAC_SECOND
                        | SQL_FN_TSI_SECOND
                        | SQL_FN_TSI_MINUTE
                        | SQL_FN_TSI_HOUR
                        | SQL_FN_TSI_DAY
                        | SQL_FN_TSI_WEEK
                        | SQL_FN_TSI_MONTH
                        | SQL_FN_TSI_QUARTER
                        | SQL_FN_TSI_YEAR;
                    i16_len::set_output_fixed_data(
                        &TIMEDATE_INTERVALS,
                        info_value_ptr,
                        string_length_ptr,
                    )
                }
                InfoType::SQL_CATALOG_LOCATION => {
                    // MongoSQL puts the catalog (database) at the start of a qualified
                    // table name. As in, db.table.
                    i16_len::set_output_fixed_data(&SQL_CL_START, info_value_ptr, string_length_ptr)
                }
                InfoType::SQL_SQL_CONFORMANCE => {
                    // MongoSQL is SQL-92 Entry level compliant.
                    i16_len::set_output_fixed_data(
                        &SQL_SC_SQL92_ENTRY,
                        info_value_ptr,
                        string_length_ptr,
                    )
                }
                InfoType::SQL_ODBC_INTERFACE_CONFORMANCE => {
                    // The MongoSQL ODBC Driver currently meets the minimum compliance level.
                    i16_len::set_output_fixed_data(&SQL_OIC_CORE, info_value_ptr, string_length_ptr)
                }
                InfoType::SQL_SQL92_PREDICATES => {
                    // MongoSQL supports the following SQL-92 predicate operators.
                    const PREDICATES: u32 = SQL_SP_EXISTS
                        | SQL_SP_ISNOTNULL
                        | SQL_SP_ISNULL
                        | SQL_SP_LIKE
                        | SQL_SP_IN
                        | SQL_SP_BETWEEN
                        | SQL_SP_COMPARISON
                        | SQL_SP_QUANTIFIED_COMPARISON;
                    i16_len::set_output_fixed_data(&PREDICATES, info_value_ptr, string_length_ptr)
                }
                InfoType::SQL_SQL92_RELATIONAL_JOIN_OPERATORS => {
                    // MongoSQL supports the following SQL-92 JOIN operators.
                    const JOIN_OPS: u32 = SQL_SRJO_CROSS_JOIN
                        | SQL_SRJO_INNER_JOIN
                        | SQL_SRJO_LEFT_OUTER_JOIN;
                    i16_len::set_output_fixed_data(&JOIN_OPS, info_value_ptr, string_length_ptr)
                }
                InfoType::SQL_AGGREGATE_FUNCTIONS => {
                    // MongoSQL supports the following aggregate functions.
                    const AGG_FUNCTIONS: u32 = SQL_AF_AVG
                        | SQL_AF_COUNT
                        | SQL_AF_MAX
                        | SQL_AF_MIN
                        | SQL_AF_SUM
                        | SQL_AF_DISTINCT
                        | SQL_AF_ALL;
                    i16_len::set_output_fixed_data(
                        &AGG_FUNCTIONS,
                        info_value_ptr,
                        string_length_ptr,
                    )
                }
                InfoType::SQL_CATALOG_NAME => {
                    // MongoSQL does support catalog (database) names.
                    i16_len::set_output_wstring_as_bytes(
                        COLUMN_ALIAS_INFO_Y,
                        info_value_ptr,
                        buffer_length as usize,
                        string_length_ptr,
                    )
                }
                InfoType::SQL_MAX_IDENTIFIER_LEN => {
                    // MongoSQL does not have a maximum identifier length.
                    // Note : The spec does not specify which value to return if there are no maximum
                    // Let's report the max value for SQLUSMALLINT.
                    i16_len::set_output_fixed_data(&u16::MAX, info_value_ptr, string_length_ptr)
                }
                // Since we don't support transaction, Commit and Rollback are not supported.
                InfoType::SQL_CURSOR_COMMIT_BEHAVIOR | InfoType::SQL_CURSOR_ROLLBACK_BEHAVIOR => {
                    i16_len::set_output_fixed_data(
                        &SQL_CB_PRESERVE,
                        info_value_ptr,
                        string_length_ptr,
                    )
                }
                InfoType::SQL_DEFAULT_TXN_ISOLATION
                | InfoType::SQL_DTC_TRANSITION_COST
                | InfoType::SQL_BOOKMARK_PERSISTENCE
                | InfoType::SQL_POS_OPERATIONS
                | InfoType::SQL_STATIC_SENSITIVITY
                | InfoType::SQL_TXN_CAPABLE => {
                    i16_len::set_output_fixed_data(
                        &0,
                        info_value_ptr,
                        string_length_ptr,
                    )
                }
                // Setting this to 10, which is our default for the number of workers in the mongo driver's connection pool.
                InfoType::SQL_MAX_CONCURRENT_ACTIVITIES => {
                    i16_len::set_output_fixed_data(&10, info_value_ptr, string_length_ptr)
                }
                InfoType::SQL_FORWARD_ONLY_CURSOR_ATTRIBUTES1
                | InfoType::SQL_KEYSET_CURSOR_ATTRIBUTES1
                | InfoType::SQL_DYNAMIC_CURSOR_ATTRIBUTES1
                | InfoType::SQL_STATIC_CURSOR_ATTRIBUTES1 => {
                    i16_len::set_output_fixed_data(
                        &SQL_CA1_NEXT,
                        info_value_ptr,
                        string_length_ptr,
                    )
                }
                InfoType::SQL_FORWARD_ONLY_CURSOR_ATTRIBUTES2
                | InfoType::SQL_KEYSET_CURSOR_ATTRIBUTES2
                | InfoType::SQL_DYNAMIC_CURSOR_ATTRIBUTES2
                | InfoType::SQL_STATIC_CURSOR_ATTRIBUTES2 => {
                    i16_len::set_output_fixed_data(
                        &MONGO_CA2_SUPPORT,
                        info_value_ptr,
                        string_length_ptr,
                    )
                }
                InfoType::SQL_SCROLL_OPTIONS => {
                    i16_len::set_output_fixed_data(
                        &MONGO_SO_SUPPORT,
                        info_value_ptr,
                        string_length_ptr,
                    )
                }
                InfoType::SQL_NEED_LONG_DATA_LEN => {
                    i16_len::set_output_wstring_as_bytes(
                        COLUMN_ALIAS_INFO_Y,
                        info_value_ptr,
                        buffer_length as usize,
                        string_length_ptr,
                    )
                }
                InfoType::SQL_TXN_ISOLATION_OPTION => {
                    i16_len::set_output_fixed_data(
                        &SQL_TXN_SERIALIZABLE,
                        info_value_ptr,
                        string_length_ptr,
                    )
                }
                InfoType::SQL_DATABASE_NAME => {
                    let conn = must_be_valid!((*conn_handle).as_connection());
                    let attributes = conn.attributes.read().unwrap();
                    if attributes.current_catalog.is_some() {
                        i16_len::set_output_wstring_as_bytes(
                            attributes.current_catalog.as_ref().unwrap().as_str(),
                            info_value_ptr,
                            buffer_length as usize,
                            string_length_ptr,
                        )
                    } else {
                        err = Some(ODBCError::ConnectionNotOpen);
                        SqlReturn::ERROR
                    }
                }
                InfoType::SQL_SCROLL_CONCURRENCY => {
                    i16_len::set_output_fixed_data(
                        &SQL_SCCO_READ_ONLY,
                        info_value_ptr,
                        string_length_ptr,
                    )
                }
                InfoType::SQL_LOCK_TYPES => {
                    i16_len::set_output_fixed_data(
                        &SQL_LCK_NO_CHANGE,
                        info_value_ptr,
                        string_length_ptr,
                    )
                }
                _ => {
                    err = Some(ODBCError::UnsupportedInfoTypeRetrieval(
                        info_type.to_string(),
                    ));
                    SqlReturn::ERROR
                }
            }
        }
        None => {
            err = Some(ODBCError::UnsupportedInfoTypeRetrieval(
                info_type.to_string(),
            ));
            SqlReturn::ERROR
        }
    };

    if let Some(error) = err {
        add_diag_with_function!(conn_handle, error, "SQLGetInfoW");
    }
    sql_return
}}
}

///
/// [`SQLGetInfoW`]: https://learn.microsoft.com/en-us/sql/odbc/reference/syntax/SQLGetInfo-function
///
/// This is the WideChar version of the SQLGetInfo function
///
/// # Safety
/// Because this is a C-interface, this is necessarily unsafe
///
#[named]
#[no_mangle]
pub unsafe extern "C" fn SQLGetInfoW(
    connection_handle: HDbc,
    info_type: USmallInt,
    info_value_ptr: Pointer,
    buffer_length: SmallInt,
    string_length_ptr: *mut SmallInt,
) -> SqlReturn {
    panic_safe_exec_clear_diagnostics!(
        debug,
        || sql_get_info_helper!(
            connection_handle,
            info_type,
            info_value_ptr,
            buffer_length,
            string_length_ptr,
        ),
        connection_handle
    )
}

///
/// [`SQLGetStmtAttrW`]: https://learn.microsoft.com/en-us/sql/odbc/reference/syntax/SQLGetStmtAttr-function
///
/// This is the WideChar version of the SQLGetStmtAttr function
///
/// # Safety
/// Because this is a C-interface, this is necessarily unsafe
///
#[named]
#[no_mangle]
pub unsafe extern "C" fn SQLGetStmtAttrW(
    handle: HStmt,
    attribute: Integer,
    value_ptr: Pointer,
    _buffer_length: Integer,
    string_length_ptr: *mut Integer,
) -> SqlReturn {
    panic_safe_exec_clear_diagnostics!(
        debug,
        || {
            let stmt_handle = MongoHandleRef::from(handle);
            if value_ptr.is_null() {
                return SqlReturn::ERROR;
            }

            match FromPrimitive::from_i32(attribute) {
                Some(valid_attr) => {
                    sql_get_stmt_attrw_helper(stmt_handle, valid_attr, value_ptr, string_length_ptr)
                }
                None => {
                    add_diag_info!(stmt_handle, ODBCError::InvalidAttrIdentifier(attribute));
                    SqlReturn::ERROR
                }
            }
        },
        handle
    );
}

unsafe fn sql_get_stmt_attrw_helper(
    stmt_handle: &mut MongoHandle,
    attribute: StatementAttribute,
    value_ptr: Pointer,
    string_length_ptr: *mut Integer,
) -> SqlReturn {
    // Most attributes have type SQLULEN, so default to the size of that
    // type.
    ptr_safe_write(string_length_ptr, size_of::<ULen>() as Integer);

    let mut err = None;

    let sql_return = {
        let stmt = must_be_valid!(stmt_handle.as_statement());
        match attribute {
            StatementAttribute::SQL_ATTR_APP_ROW_DESC => {
                *(value_ptr as *mut Pointer) =
                    stmt.attributes.read().unwrap().app_row_desc as Pointer;
                ptr_safe_write(string_length_ptr, size_of::<Pointer>() as Integer);
                SqlReturn::SUCCESS
            }
            StatementAttribute::SQL_ATTR_APP_PARAM_DESC => {
                *(value_ptr as *mut Pointer) =
                    stmt.attributes.read().unwrap().app_param_desc as Pointer;
                ptr_safe_write(string_length_ptr, size_of::<Pointer>() as Integer);
                SqlReturn::SUCCESS
            }
            StatementAttribute::SQL_ATTR_IMP_ROW_DESC => {
                *(value_ptr as *mut Pointer) =
                    stmt.attributes.read().unwrap().imp_row_desc as Pointer;
                ptr_safe_write(string_length_ptr, size_of::<Pointer>() as Integer);
                SqlReturn::SUCCESS
            }
            StatementAttribute::SQL_ATTR_IMP_PARAM_DESC => {
                *(value_ptr as *mut Pointer) =
                    stmt.attributes.read().unwrap().imp_param_desc as Pointer;
                ptr_safe_write(string_length_ptr, size_of::<Pointer>() as Integer);
                SqlReturn::SUCCESS
            }
            StatementAttribute::SQL_ATTR_FETCH_BOOKMARK_PTR => {
                *(value_ptr as *mut _) = stmt.attributes.read().unwrap().fetch_bookmark_ptr;
                ptr_safe_write(string_length_ptr, size_of::<*mut Len>() as Integer);
                SqlReturn::SUCCESS
            }
            StatementAttribute::SQL_ATTR_CURSOR_SCROLLABLE => {
                *(value_ptr as *mut CursorScrollable) =
                    stmt.attributes.read().unwrap().cursor_scrollable;
                SqlReturn::SUCCESS
            }
            StatementAttribute::SQL_ATTR_CURSOR_SENSITIVITY => {
                *(value_ptr as *mut CursorSensitivity) =
                    stmt.attributes.read().unwrap().cursor_sensitivity;
                SqlReturn::SUCCESS
            }
            StatementAttribute::SQL_ATTR_ASYNC_ENABLE => {
                *(value_ptr as *mut AsyncEnable) = stmt.attributes.read().unwrap().async_enable;
                SqlReturn::SUCCESS
            }
            StatementAttribute::SQL_ATTR_CONCURRENCY => {
                *(value_ptr as *mut Concurrency) = stmt.attributes.read().unwrap().concurrency;
                SqlReturn::SUCCESS
            }
            StatementAttribute::SQL_ATTR_CURSOR_TYPE => {
                *(value_ptr as *mut CursorType) = stmt.attributes.read().unwrap().cursor_type;
                SqlReturn::SUCCESS
            }
            StatementAttribute::SQL_ATTR_ENABLE_AUTO_IPD => {
                *(value_ptr as *mut SqlBool) = stmt.attributes.read().unwrap().enable_auto_ipd;
                SqlReturn::SUCCESS
            }
            StatementAttribute::SQL_ATTR_KEYSET_SIZE => {
                *(value_ptr as *mut ULen) = 0;
                SqlReturn::SUCCESS
            }
            StatementAttribute::SQL_ATTR_MAX_LENGTH => {
                *(value_ptr as *mut ULen) = stmt.attributes.read().unwrap().max_length;
                SqlReturn::SUCCESS
            }
            StatementAttribute::SQL_ATTR_MAX_ROWS => {
                *(value_ptr as *mut ULen) = stmt.attributes.read().unwrap().max_rows;
                SqlReturn::SUCCESS
            }
            StatementAttribute::SQL_ATTR_NOSCAN => {
                *(value_ptr as *mut NoScan) = stmt.attributes.read().unwrap().no_scan;
                SqlReturn::SUCCESS
            }
            StatementAttribute::SQL_ATTR_PARAM_BIND_OFFSET_PTR => {
                *(value_ptr as *mut _) = stmt.attributes.read().unwrap().param_bind_offset_ptr;
                ptr_safe_write(string_length_ptr, size_of::<*mut ULen>() as Integer);
                SqlReturn::SUCCESS
            }
            StatementAttribute::SQL_ATTR_PARAM_BIND_TYPE => {
                *(value_ptr as *mut ULen) = stmt.attributes.read().unwrap().param_bind_type;
                SqlReturn::SUCCESS
            }
            StatementAttribute::SQL_ATTR_PARAM_OPERATION_PTR => {
                *(value_ptr as *mut _) = stmt.attributes.read().unwrap().param_operation_ptr;
                ptr_safe_write(string_length_ptr, size_of::<*mut USmallInt>() as Integer);
                SqlReturn::SUCCESS
            }
            StatementAttribute::SQL_ATTR_PARAM_STATUS_PTR => {
                *(value_ptr as *mut _) = stmt.attributes.read().unwrap().param_status_ptr;
                ptr_safe_write(string_length_ptr, size_of::<*mut USmallInt>() as Integer);
                SqlReturn::SUCCESS
            }
            StatementAttribute::SQL_ATTR_PARAMS_PROCESSED_PTR => {
                *(value_ptr as *mut _) = stmt.attributes.read().unwrap().param_processed_ptr;
                ptr_safe_write(string_length_ptr, size_of::<*mut ULen>() as Integer);
                SqlReturn::SUCCESS
            }
            StatementAttribute::SQL_ATTR_PARAMSET_SIZE => {
                *(value_ptr as *mut ULen) = stmt.attributes.read().unwrap().paramset_size;
                SqlReturn::SUCCESS
            }
            StatementAttribute::SQL_ATTR_QUERY_TIMEOUT => {
                *(value_ptr as *mut ULen) = stmt.attributes.read().unwrap().query_timeout;
                SqlReturn::SUCCESS
            }
            StatementAttribute::SQL_ATTR_RETRIEVE_DATA => {
                *(value_ptr as *mut RetrieveData) = stmt.attributes.read().unwrap().retrieve_data;
                SqlReturn::SUCCESS
            }
            StatementAttribute::SQL_ATTR_ROW_BIND_OFFSET_PTR => {
                *(value_ptr as *mut _) = stmt.attributes.read().unwrap().row_bind_offset_ptr;
                ptr_safe_write(string_length_ptr, size_of::<*mut ULen>() as Integer);
                SqlReturn::SUCCESS
            }
            StatementAttribute::SQL_ATTR_ROW_BIND_TYPE => {
                *(value_ptr as *mut ULen) = stmt.attributes.read().unwrap().row_bind_type;
                SqlReturn::SUCCESS
            }
            StatementAttribute::SQL_ATTR_ROW_NUMBER => {
                *(value_ptr as *mut ULen) = stmt.attributes.read().unwrap().row_number;
                SqlReturn::SUCCESS
            }
            StatementAttribute::SQL_ATTR_ROW_OPERATION_PTR => {
                *(value_ptr as *mut _) = stmt.attributes.read().unwrap().row_operation_ptr;
                ptr_safe_write(string_length_ptr, size_of::<*mut USmallInt>() as Integer);
                SqlReturn::SUCCESS
            }
            StatementAttribute::SQL_ATTR_ROW_STATUS_PTR => {
                *(value_ptr as *mut _) = stmt.attributes.read().unwrap().row_status_ptr;
                ptr_safe_write(string_length_ptr, size_of::<*mut USmallInt>() as Integer);
                SqlReturn::SUCCESS
            }
            StatementAttribute::SQL_ATTR_ROWS_FETCHED_PTR => {
                *(value_ptr as *mut _) = stmt.attributes.read().unwrap().rows_fetched_ptr;
                ptr_safe_write(string_length_ptr, size_of::<*mut ULen>() as Integer);
                SqlReturn::SUCCESS
            }
            StatementAttribute::SQL_ATTR_ROW_ARRAY_SIZE | StatementAttribute::SQL_ROWSET_SIZE => {
                *(value_ptr as *mut ULen) = stmt.attributes.read().unwrap().row_array_size;
                SqlReturn::SUCCESS
            }
            StatementAttribute::SQL_ATTR_SIMULATE_CURSOR => {
                *(value_ptr as *mut ULen) = stmt.attributes.read().unwrap().simulate_cursor;
                SqlReturn::SUCCESS
            }
            StatementAttribute::SQL_ATTR_USE_BOOKMARKS => {
                *(value_ptr as *mut UseBookmarks) = stmt.attributes.read().unwrap().use_bookmarks;
                SqlReturn::SUCCESS
            }
            StatementAttribute::SQL_ATTR_ASYNC_STMT_EVENT => {
                *(value_ptr as *mut _) = stmt.attributes.read().unwrap().async_stmt_event;
                SqlReturn::SUCCESS
            }
            StatementAttribute::SQL_ATTR_METADATA_ID => {
                // False means that we treat arguments to catalog functions as case sensitive. This
                // is a _requirement_ for mongodb where FOO and foo are distinct database names.
                *(value_ptr as *mut ULen) = SqlBool::SQL_FALSE as ULen;
                SqlReturn::SUCCESS
            }
            // leave SQL_GET_BOOKMARK as unsupported since it is for ODBC < 3.0 drivers
            StatementAttribute::SQL_GET_BOOKMARK
            // Not supported but still relevent to 3.0 drivers
            | StatementAttribute::SQL_ATTR_SAMPLE_SIZE
            | StatementAttribute::SQL_ATTR_DYNAMIC_COLUMNS
            | StatementAttribute::SQL_ATTR_TYPE_EXCEPTION_BEHAVIOR
            | StatementAttribute::SQL_ATTR_LENGTH_EXCEPTION_BEHAVIOR => {
                err = Some(ODBCError::UnsupportedStatementAttribute(
                    statement_attribute_to_string(attribute),
                ));
                SqlReturn::ERROR
            }
        }
    };

    if let Some(error) = err {
        add_diag_with_function!(stmt_handle, error, "SQLGetStmtAttrW");
    }
    sql_return
}

///
/// [`SQLGetTypeInfoW`]: https://learn.microsoft.com/en-us/sql/odbc/reference/syntax/SQLGetTypeInfo-function
///
/// # Safety
/// Because this is a C-interface, this is necessarily unsafe
///
#[named]
#[no_mangle]
pub unsafe extern "C" fn SQLGetTypeInfoW(handle: HStmt, data_type: SmallInt) -> SqlReturn {
    panic_safe_exec_clear_diagnostics!(
        debug,
        || {
            let mongo_handle = MongoHandleRef::from(handle);
            let odbc_version = mongo_handle.get_odbc_version();
            match FromPrimitive::from_i16(data_type) {
                Some(sql_data_type) => {
                    let sql_data_type = handle_sql_type(odbc_version, sql_data_type);
                    let stmt = must_be_valid!((*mongo_handle).as_statement());
                    let type_mode = if stmt.connection.is_null() {
                        TypeMode::Standard
                    } else {
                        let connection = must_be_valid!((*stmt.connection).as_connection());
                        *connection.type_mode.read().unwrap()
                    };
                    let types_info = MongoTypesInfo::new(sql_data_type, type_mode);
                    *stmt.mongo_statement.write().unwrap() = Some(Box::new(types_info));
                    SqlReturn::SUCCESS
                }
                None => {
                    add_diag_info!(
                        mongo_handle,
                        ODBCError::InvalidSqlType(data_type.to_string())
                    );
                    SqlReturn::ERROR
                }
            }
        },
        handle
    )
}

///
/// [`SQLMoreResults`]: https://learn.microsoft.com/en-us/sql/odbc/reference/syntax/SQLMoreResults-function
///
/// # Safety
/// Because this is a C-interface, this is necessarily unsafe
///
#[no_mangle]
pub unsafe extern "C" fn SQLMoreResults(_handle: HStmt) -> SqlReturn {
    // For now, we never allow more than one result from a query (i.e., we only support one query
    // at a time).
    SqlReturn::NO_DATA
}

///
/// [`SQLNativeSqlW`]: https://learn.microsoft.com/en-us/sql/odbc/reference/syntax/SQLNativeSql-function
///
/// This is the WideChar version of the SQLNativeSql function
///
/// # Safety
/// Because this is a C-interface, this is necessarily unsafe
///
#[named]
#[no_mangle]
pub unsafe extern "C" fn SQLNativeSqlW(
    connection_handle: HDbc,
    _in_statement_text: *const WideChar,
    _in_statement_len: Integer,
    _out_statement_text: *mut WideChar,
    _buffer_len: Integer,
    _out_statement_len: *mut Integer,
) -> SqlReturn {
    unimpl!(connection_handle);
}

///
/// [`SQLNumParams`]: https://learn.microsoft.com/en-us/sql/odbc/reference/syntax/SQLNumParams-function
///
/// # Safety
/// Because this is a C-interface, this is necessarily unsafe
///
#[no_mangle]
#[named]
pub unsafe extern "C" fn SQLNumParams(
    statement_handle: HStmt,
    _param_count_ptr: *mut SmallInt,
) -> SqlReturn {
    unsupported_function!(statement_handle)
}

///
/// [`SQLNumResultCols`]: https://learn.microsoft.com/en-us/sql/odbc/reference/syntax/SQLNumResultCols-function
///
/// # Safety
/// Because this is a C-interface, this is necessarily unsafe
///
#[named]
#[no_mangle]
pub unsafe extern "C" fn SQLNumResultCols(
    statement_handle: HStmt,
    column_count_ptr: *mut SmallInt,
) -> SqlReturn {
    panic_safe_exec_clear_diagnostics!(
        debug,
        || {
            let mongo_handle = MongoHandleRef::from(statement_handle);

            let stmt = must_be_valid!((*mongo_handle).as_statement());

            let mongo_statement = stmt.mongo_statement.read().unwrap();
            if mongo_statement.is_none() {
                *column_count_ptr = 0;
                return SqlReturn::SUCCESS;
            }
            *column_count_ptr = mongo_statement
                .as_ref()
                .unwrap()
                .get_resultset_metadata()
                .len() as SmallInt;
            SqlReturn::SUCCESS
        },
        statement_handle
    );
}

///
/// [`SQLParamData`]: https://learn.microsoft.com/en-us/sql/odbc/reference/syntax/SQLParamData-function
///
/// # Safety
/// Because this is a C-interface, this is necessarily unsafe
///
#[no_mangle]
#[named]
pub unsafe extern "C" fn SQLParamData(hstmt: HStmt, _value_ptr_ptr: *mut Pointer) -> SqlReturn {
    unsupported_function!(hstmt)
}

///
/// [`SQLPrepareW`]: https://learn.microsoft.com/en-us/sql/odbc/reference/syntax/SQLPrepare-function
///
/// This is the WideChar version of the SQLPrepare function
///
/// # Safety
/// Because this is a C-interface, this is necessarily unsafe
///
#[no_mangle]
#[named]
pub unsafe extern "C" fn SQLPrepareW(
    statement_handle: HStmt,
    statement_text: *const WideChar,
    text_length: Integer,
) -> SqlReturn {
    panic_safe_exec_clear_diagnostics!(
        debug,
        || {
            let mongo_handle = MongoHandleRef::from(statement_handle);
            let stmt = must_be_valid!(mongo_handle.as_statement());
            let connection = must_be_valid!((*stmt.connection).as_connection());
            let mongo_statement = odbc_unwrap!(
                sql_prepare(statement_text, text_length, connection,),
                mongo_handle
            );

            *stmt.mongo_statement.write().unwrap() = Some(Box::new(mongo_statement));
            SqlReturn::SUCCESS
        },
        statement_handle
    );
}

fn sql_prepare(
    statement_text: *const WideChar,
    text_length: Integer,
    connection: &Connection,
) -> Result<MongoQuery> {
    let mut query = unsafe { input_text_to_string_w(statement_text, text_length as usize) };
    query = query.strip_suffix(';').unwrap_or(&query).to_string();
    let mongo_statement = {
        let type_mode = *connection.type_mode.read().unwrap();
        let attributes = connection.attributes.read().unwrap();
        let timeout = attributes.connection_timeout;
        let current_db = attributes.current_catalog.as_ref().cloned();
        if let Some(mongo_connection) = connection.mongo_connection.read().unwrap().as_ref() {
            MongoQuery::prepare(mongo_connection, current_db, timeout, &query, type_mode)
                .map_err(|e| e.into())
        } else {
            Err(ODBCError::InvalidCursorState)
        }
    };
    mongo_statement
}

///
/// [`SQLPrimaryKeysW`]: https://learn.microsoft.com/en-us/sql/odbc/reference/syntax/SQLPrimaryKeys-function
///
/// This is the WideChar version of the SQLPrimaryKeys function
///
/// # Safety
/// Because this is a C-interface, this is necessarily unsafe
///
#[named]
#[no_mangle]
pub unsafe extern "C" fn SQLPrimaryKeysW(
    statement_handle: HStmt,
    _catalog_name: *const WideChar,
    _catalog_name_length: SmallInt,
    _schema_name: *const WideChar,
    _schema_name_length: SmallInt,
    _table_name: *const WideChar,
    _table_name_length: SmallInt,
) -> SqlReturn {
    panic_safe_exec_clear_diagnostics!(
        debug,
        || {
            let mongo_handle = MongoHandleRef::from(statement_handle);
            let stmt = must_be_valid!((*mongo_handle).as_statement());
            let mongo_statement = MongoPrimaryKeys::empty();
            *stmt.mongo_statement.write().unwrap() = Some(Box::new(mongo_statement));
            SqlReturn::SUCCESS
        },
        statement_handle
    );
}

///
/// [`SQLProcedureColumnsW`]: https://learn.microsoft.com/en-us/sql/odbc/reference/syntax/SQLProcedureColumns-function
///
/// This is the WideChar version of the SQLProcedureColumns function
///
/// # Safety
/// Because this is a C-interface, this is necessarily unsafe
///
#[no_mangle]
#[named]
pub unsafe extern "C" fn SQLProcedureColumnsW(
    statement_handle: HStmt,
    _catalog_name: *const WideChar,
    _catalog_name_length: SmallInt,
    _schema_name: *const WideChar,
    _schema_name_length: SmallInt,
    _proc_name: *const WideChar,
    _proc_name_length: SmallInt,
    _column_name: *const WideChar,
    _column_name_length: SmallInt,
) -> SqlReturn {
    unsupported_function!(statement_handle)
}

///
/// [`SQLProceduresW`]: https://learn.microsoft.com/en-us/sql/odbc/reference/syntax/SQLProcedures-function
///
/// This is the WideChar version of the SQLProcedures function
///
/// # Safety
/// Because this is a C-interface, this is necessarily unsafe
///
#[no_mangle]
#[named]
pub unsafe extern "C" fn SQLProceduresW(
    statement_handle: HStmt,
    _catalog_name: *const WideChar,
    _catalog_name_length: SmallInt,
    _schema_name: *const WideChar,
    _schema_name_length: SmallInt,
    _proc_name: *const WideChar,
    _proc_name_length: SmallInt,
) -> SqlReturn {
    unsupported_function!(statement_handle)
}

///
/// [`SQLPutData`]: https://learn.microsoft.com/en-us/sql/odbc/reference/syntax/SQLPutData-function
///
/// # Safety
/// Because this is a C-interface, this is necessarily unsafe
///
#[no_mangle]
#[named]
pub unsafe extern "C" fn SQLPutData(
    statement_handle: HStmt,
    _data_ptr: Pointer,
    _str_len_or_ind_ptr: Len,
) -> SqlReturn {
    unsupported_function!(statement_handle)
}

///
/// [`SQLRowCount`]: https://learn.microsoft.com/en-us/sql/odbc/reference/syntax/SQLRowCount-function
///
/// # Safety
/// Because this is a C-interface, this is necessarily unsafe
///
#[named]
#[no_mangle]
pub unsafe extern "C" fn SQLRowCount(
    statement_handle: HStmt,
    row_count_ptr: *mut Len,
) -> SqlReturn {
    panic_safe_exec_clear_diagnostics!(
        debug,
        || {
            let mongo_handle = MongoHandleRef::from(statement_handle);
            // even though we always return 0, we must still assert that the proper handle
            // type is sent by the client.
            let _ = must_be_valid!((*mongo_handle).as_statement());
            *row_count_ptr = 0 as Len;
            SqlReturn::SUCCESS
        },
        statement_handle
    );
}

///
/// [`SQLSetConnectAttrW`]: https://learn.microsoft.com/en-us/sql/odbc/reference/syntax/SQLSetConnectAttr-function
///
/// This is the WideChar version of the SQLSetConnectAttr function
///
/// # Safety
/// Because this is a C-interface, this is necessarily unsafe
///
#[named]
#[no_mangle]
pub unsafe extern "C" fn SQLSetConnectAttrW(
    connection_handle: HDbc,
    attribute: Integer,
    value_ptr: Pointer,
    _str_length: Integer,
) -> SqlReturn {
    panic_safe_exec_clear_diagnostics!(
        debug,
        || {
            let conn_handle = MongoHandleRef::from(connection_handle);

            match FromPrimitive::from_i32(attribute) {
                Some(valid_attr) => set_connect_attrw_helper(conn_handle, valid_attr, value_ptr),
                None => {
                    add_diag_info!(conn_handle, ODBCError::InvalidAttrIdentifier(attribute));
                    SqlReturn::ERROR
                }
            }
        },
        connection_handle
    )
}

unsafe fn set_connect_attrw_helper(
    conn_handle: &mut MongoHandle,
    attribute: ConnectionAttribute,
    value_ptr: Pointer,
) -> SqlReturn {
    let mut err = None;

    // This scope is introduced to make the RWLock Guard expire before we write
    // any error values via add_diag_info as RWLock::write is not reentrant on
    // all operating systems, and the docs say it can panic.
    let sql_return = {
        let conn = must_be_valid!((*conn_handle).as_connection());

        match attribute {
            ConnectionAttribute::SQL_ATTR_LOGIN_TIMEOUT => {
                conn.attributes.write().unwrap().login_timeout = Some(value_ptr as u32);
                SqlReturn::SUCCESS
            }
            ConnectionAttribute::SQL_ATTR_APP_WCHAR_TYPE => SqlReturn::SUCCESS,
            ConnectionAttribute::SQL_ATTR_CURRENT_CATALOG => {
                let current_db = input_text_to_string_w(value_ptr as *const _, usize::MAX);
                conn.attributes.write().unwrap().current_catalog = Some(current_db);
                SqlReturn::SUCCESS
            }
            // we use 0 (no timeout throughout the driver); only allow the user to set this value if they are setting to 0
            ConnectionAttribute::SQL_ATTR_CONNECTION_TIMEOUT => match (value_ptr as u32) == 0 {
                true => SqlReturn::SUCCESS,
                false => {
                    conn_handle.add_diag_info(ODBCError::GeneralWarning(
                        "Driver only accepts 0 for SQL_ATTR_CONNECTION_TIMEOUT".into(),
                    ));
                    SqlReturn::SUCCESS_WITH_INFO
                }
            },
            _ => {
                err = Some(ODBCError::UnsupportedConnectionAttribute(
                    connection_attribute_to_string(attribute),
                ));
                SqlReturn::ERROR
            }
        }
    };

    if let Some(error) = err {
        add_diag_with_function!(conn_handle, error, "SQLSetConnectAttrW");
    }
    sql_return
}

///
/// [`SQLSetCursorNameW`]: https://learn.microsoft.com/en-us/sql/odbc/reference/syntax/SQLSetCursorName-function
///
/// This is the WideChar version of the SQLSetCursorName function
///
/// # Safety
/// Because this is a C-interface, this is necessarily unsafe
///
#[named]
#[no_mangle]
pub unsafe extern "C" fn SQLSetCursorNameW(
    statement_handle: HStmt,
    _cursor_name: *const WideChar,
    _name_length: SmallInt,
) -> SqlReturn {
    unimpl!(statement_handle);
}

///
/// [`SQLSetDescFieldW`]: https://learn.microsoft.com/en-us/sql/odbc/reference/syntax/SQLSetDescField-function
///
/// # Safety
/// Because this is a C-interface, this is necessarily unsafe
///
#[no_mangle]
#[named]
pub unsafe extern "C" fn SQLSetDescFieldW(
    _desc_handle: HDesc,
    _rec_number: SmallInt,
    _field_identifier: SmallInt,
    _value_ptr: Pointer,
    _buffer_length: Integer,
) -> SqlReturn {
    unsupported_function!(_desc_handle)
}

///
/// [`SQLSetDescRec`]: https://learn.microsoft.com/en-us/sql/odbc/reference/syntax/SQLSetDescRec-function
///
/// # Safety
/// Because this is a C-interface, this is necessarily unsafe
///
#[named]
#[no_mangle]
pub unsafe extern "C" fn SQLSetDescRec(
    desc_handle: HDesc,
    _rec_number: SmallInt,
    _desc_type: SmallInt,
    _desc_sub_type: SmallInt,
    _length: Len,
    _precision: SmallInt,
    _scale: SmallInt,
    _data_ptr: Pointer,
    _string_length_ptr: *const Len,
    _indicator_ptr: *const Len,
) -> SqlReturn {
    unimpl!(desc_handle)
}

///
/// [`SQLSetPos`]: https://learn.microsoft.com/en-us/sql/odbc/reference/syntax/SQLSetPos-function
///
/// # Safety
/// Because this is a C-interface, this is necessarily unsafe
///
#[no_mangle]
#[named]
pub unsafe extern "C" fn SQLSetPos(
    statement_handle: HStmt,
    _row_number: ULen,
    _operation: USmallInt,
    _lock_type: USmallInt,
) -> SqlReturn {
    unsupported_function!(statement_handle)
}

///
/// [`SQLSetEnvAttrW`]: https://learn.microsoft.com/en-us/sql/odbc/reference/syntax/SQLSetEnvAttr-function
///
/// This is the WideChar version of the SQLSetEnvAttr function
///
/// # Safety
/// Because this is a C-interface, this is necessarily unsafe
///
#[named]
#[no_mangle]
pub unsafe extern "C" fn SQLSetEnvAttr(
    environment_handle: HEnv,
    attribute: Integer,
    value: Pointer,
    _string_length: Integer,
) -> SqlReturn {
    panic_safe_exec_clear_diagnostics!(
        info,
        || {
            let env_handle = MongoHandleRef::from(environment_handle);

            match FromPrimitive::from_i32(attribute) {
                Some(valid_attr) => sql_set_env_attrw_helper(env_handle, valid_attr, value),
                None => {
                    add_diag_info!(env_handle, ODBCError::InvalidAttrIdentifier(attribute));
                    SqlReturn::ERROR
                }
            }
        },
        environment_handle
    );
}

unsafe fn sql_set_env_attrw_helper(
    env_handle: &mut MongoHandle,
    attribute: EnvironmentAttribute,
    value_ptr: Pointer,
) -> SqlReturn {
    let env = must_be_valid!(env_handle.as_env());
    match attribute {
        EnvironmentAttribute::SQL_ATTR_ODBC_VERSION => {
            match FromPrimitive::from_i32(value_ptr as i32) {
                Some(version) => {
                    env.attributes.write().unwrap().odbc_ver = version;
                    SqlReturn::SUCCESS
                }
                None => {
                    add_diag_with_function!(
                        env_handle,
                        ODBCError::InvalidAttrValue("SQL_ATTR_ODBC_VERSION"),
                        "SQLSetEnvAttrW"
                    );
                    SqlReturn::ERROR
                }
            }
        }
        EnvironmentAttribute::SQL_ATTR_OUTPUT_NTS => {
            match FromPrimitive::from_i32(value_ptr as i32) {
                Some(SqlBool::SQL_TRUE) => SqlReturn::SUCCESS,
                _ => {
                    add_diag_with_function!(
                        env_handle,
                        ODBCError::Unimplemented("OUTPUT_NTS=SQL_FALSE"),
                        "SQLSetEnvAttrW"
                    );
                    SqlReturn::ERROR
                }
            }
        }
        EnvironmentAttribute::SQL_ATTR_CONNECTION_POOLING => {
            match FromPrimitive::from_i32(value_ptr as i32) {
                Some(AttrConnectionPooling::SQL_CP_OFF) => SqlReturn::SUCCESS,
                _ => {
                    env_handle.add_diag_info(ODBCError::OptionValueChanged(
                        "SQL_ATTR_CONNECTION_POOLING",
                        "SQL_CP_OFF",
                    ));
                    SqlReturn::SUCCESS_WITH_INFO
                }
            }
        }
        EnvironmentAttribute::SQL_ATTR_CP_MATCH => {
            match FromPrimitive::from_i32(value_ptr as i32) {
                Some(AttrCpMatch::SQL_CP_STRICT_MATCH) => SqlReturn::SUCCESS,
                _ => {
                    env_handle.add_diag_info(ODBCError::OptionValueChanged(
                        "SQL_ATTR_CP_MATCH",
                        "SQL_CP_STRICT_MATCH",
                    ));
                    SqlReturn::SUCCESS_WITH_INFO
                }
            }
        }
        EnvironmentAttribute::SQL_ATTR_DRIVER_UNICODE_TYPE => {
            match FromPrimitive::from_i32(value_ptr as i32) {
                Some(Charset::Utf16) => SqlReturn::SUCCESS,
                Some(Charset::Utf32) => SqlReturn::SUCCESS,
                _ => {
                    env_handle.add_diag_info(ODBCError::OptionValueChanged(
                        "SQL_ATTR_DRIVER_UNICODE_TYPE",
                        "SQL_DM_CP_UTF16",
                    ));
                    SqlReturn::SUCCESS_WITH_INFO
                }
            }
        }
    }
}

///
/// [`SQLSetStmtAttrW`]: https://learn.microsoft.com/en-us/sql/odbc/reference/syntax/SQLSetStmtAttr-function
///
/// This is the WideChar version of the SQLSetStmtAttr function
///
/// # Safety
/// Because this is a C-interface, this is necessarily unsafe
///
#[named]
#[no_mangle]
pub unsafe extern "C" fn SQLSetStmtAttrW(
    hstmt: HStmt,
    attr: Integer,
    value: Pointer,
    _str_length: Integer,
) -> SqlReturn {
    panic_safe_exec_clear_diagnostics!(
        debug,
        || {
            let stmt_handle = MongoHandleRef::from(hstmt);

            match FromPrimitive::from_i32(attr) {
                Some(valid_attr) => sql_set_stmt_attrw_helper(stmt_handle, valid_attr, value),
                None => {
                    add_diag_info!(stmt_handle, ODBCError::InvalidAttrIdentifier(attr));
                    SqlReturn::ERROR
                }
            }
        },
        hstmt
    );
}

unsafe fn sql_set_stmt_attrw_helper(
    stmt_handle: &mut MongoHandle,
    attribute: StatementAttribute,
    value_ptr: Pointer,
) -> SqlReturn {
    let stmt = must_be_valid!(stmt_handle.as_statement());
    match attribute {
        StatementAttribute::SQL_ATTR_APP_ROW_DESC => {
            add_diag_with_function!(stmt_handle,ODBCError::Unimplemented("SQL_ATTR_APP_ROW_DESC"), "SQLSetStmtAttrW");
            SqlReturn::ERROR
        }
        StatementAttribute::SQL_ATTR_APP_PARAM_DESC => {
            add_diag_with_function!(stmt_handle,ODBCError::Unimplemented("SQL_ATTR_APP_PARAM_DESC"), "SQLSetStmtAttrW");
            SqlReturn::ERROR
        }
        StatementAttribute::SQL_ATTR_IMP_ROW_DESC => {
            // TODO: SQL_681, determine the correct SQL state
            add_diag_with_function!(stmt_handle,ODBCError::Unimplemented("SQL_ATTR_IMP_ROW_DESC"), "SQLSetStmtAttrW");
            SqlReturn::ERROR
        }
        StatementAttribute::SQL_ATTR_IMP_PARAM_DESC => {
            // TODO: SQL_681, determine the correct SQL state
            add_diag_with_function!(stmt_handle,ODBCError::Unimplemented("SQL_ATTR_IMP_PARAM_DESC"), "SQLSetStmtAttrW");
            SqlReturn::ERROR
        }
        StatementAttribute::SQL_ATTR_CURSOR_SCROLLABLE => {
            match FromPrimitive::from_usize(value_ptr as usize) {
                Some(CursorScrollable::SQL_NONSCROLLABLE) => SqlReturn::SUCCESS,
                _ => {
                    stmt_handle
                        .add_diag_info(ODBCError::InvalidAttrValue("SQL_ATTR_CURSOR_SCROLLABLE"));
                    SqlReturn::ERROR
                }
            }
        }
        StatementAttribute::SQL_ATTR_CURSOR_SENSITIVITY => {
            match FromPrimitive::from_i32(value_ptr as i32) {
                Some(CursorSensitivity::SQL_INSENSITIVE) => SqlReturn::SUCCESS,
                _ => {
                    stmt_handle
                        .add_diag_info(ODBCError::InvalidAttrValue("SQL_ATTR_CURSOR_SENSITIVITY"));
                    SqlReturn::ERROR
                }
            }
        }
        StatementAttribute::SQL_ATTR_ASYNC_ENABLE => {
            add_diag_with_function!(stmt_handle,ODBCError::Unimplemented("SQL_ATTR_ASYNC_ENABLE"), "SQLSetStmtAttrW");
            SqlReturn::ERROR
        }
        StatementAttribute::SQL_ATTR_CONCURRENCY => match FromPrimitive::from_i32(value_ptr as i32)
        {
            Some(Concurrency::SQL_CONCUR_READ_ONLY) => SqlReturn::SUCCESS,
            _ => {
                stmt_handle.add_diag_info(ODBCError::OptionValueChanged(
                    "SQL_ATTR_CONCURRENCY",
                    "SQL_CONCUR_READ_ONLY",
                ));
                SqlReturn::SUCCESS_WITH_INFO
            }
        },
        StatementAttribute::SQL_ATTR_CURSOR_TYPE => match FromPrimitive::from_i32(value_ptr as i32)
        {
            Some(CursorType::SQL_CURSOR_FORWARD_ONLY) => SqlReturn::SUCCESS,
            _ => {
                stmt_handle.add_diag_info(ODBCError::OptionValueChanged(
                    "SQL_ATTR_CURSOR_TYPE",
                    "SQL_CURSOR_FORWARD_ONLY",
                ));
                SqlReturn::SUCCESS_WITH_INFO
            }
        },
        StatementAttribute::SQL_ATTR_ENABLE_AUTO_IPD => {
            add_diag_with_function!(stmt_handle,ODBCError::Unimplemented("SQL_ATTR_ENABLE_AUTO_IPD"), "SQLSetStmtAttrW");
            SqlReturn::ERROR
        }
        StatementAttribute::SQL_ATTR_FETCH_BOOKMARK_PTR => {
            add_diag_with_function!(stmt_handle,ODBCError::Unimplemented("SQL_ATTR_FETCH_BOOKMARK_PTR"), "SQLSetStmtAttrW");
            SqlReturn::ERROR
        }
        StatementAttribute::SQL_ATTR_KEYSET_SIZE => {
            add_diag_with_function!(stmt_handle,ODBCError::Unimplemented("SQL_ATTR_KEYSET_SIZE"), "SQLSetStmtAttrW");
            SqlReturn::ERROR
        }
        StatementAttribute::SQL_ATTR_MAX_LENGTH => {
            add_diag_with_function!(stmt_handle,ODBCError::Unimplemented("SQL_ATTR_MAX_LENGTH"), "SQLSetStmtAttrW");
            SqlReturn::ERROR
        }
        StatementAttribute::SQL_ATTR_MAX_ROWS => {
            stmt.attributes.write().unwrap().max_rows = value_ptr as ULen;
            SqlReturn::SUCCESS
        }
        StatementAttribute::SQL_ATTR_NOSCAN => {
            match FromPrimitive::from_i32(value_ptr as i32) {
                Some(ns) => stmt.attributes.write().unwrap().no_scan = ns,
                None => stmt_handle.add_diag_info(ODBCError::InvalidAttrValue("SQL_ATTR_NOSCAN")),
            }
            SqlReturn::SUCCESS
        }
        StatementAttribute::SQL_ATTR_PARAM_BIND_OFFSET_PTR => {
            add_diag_with_function!(stmt_handle,ODBCError::Unimplemented("SQL_ATTR_PARAM_BIND_OFFSET_PTR"), "SQLSetStmtAttrW");
            SqlReturn::ERROR
        }
        StatementAttribute::SQL_ATTR_PARAM_BIND_TYPE => {
            add_diag_with_function!(stmt_handle,ODBCError::Unimplemented("SQL_ATTR_PARAM_BIND_TYPE"), "SQLSetStmtAttrW");
            SqlReturn::ERROR
        }
        StatementAttribute::SQL_ATTR_PARAM_OPERATION_PTR => {
            add_diag_with_function!(stmt_handle,ODBCError::Unimplemented("SQL_ATTR_PARAM_OPERATION_PTR"), "SQLSetStmtAttrW");
            SqlReturn::ERROR
        }
        StatementAttribute::SQL_ATTR_PARAM_STATUS_PTR => {
            add_diag_with_function!(stmt_handle,ODBCError::Unimplemented("SQL_ATTR_PARAM_STATUS_PTR"), "SQLSetStmtAttrW");
            SqlReturn::ERROR
        }
        StatementAttribute::SQL_ATTR_PARAMS_PROCESSED_PTR => {
            add_diag_with_function!(stmt_handle,ODBCError::Unimplemented("SQL_ATTR_PARAMS_PROCESSED_PTR"), "SQLSetStmtAttrW");
            SqlReturn::ERROR
        }
        StatementAttribute::SQL_ATTR_PARAMSET_SIZE => {
            add_diag_with_function!(stmt_handle,ODBCError::Unimplemented("SQL_ATTR_PARAMSET_SIZE"), "SQLSetStmtAttrW");
            SqlReturn::ERROR
        }
        StatementAttribute::SQL_ATTR_QUERY_TIMEOUT => {
            stmt.attributes.write().unwrap().query_timeout = value_ptr as ULen;
            SqlReturn::SUCCESS
        }
        StatementAttribute::SQL_ATTR_RETRIEVE_DATA => {
            match FromPrimitive::from_i32(value_ptr as i32) {
                Some(RetrieveData::Off) => SqlReturn::SUCCESS,
                _ => {
                    stmt_handle
                        .add_diag_info(ODBCError::InvalidAttrValue("SQL_ATTR_RETRIEVE_DATA"));
                    SqlReturn::ERROR
                }
            }
        }
        StatementAttribute::SQL_ATTR_ROW_BIND_OFFSET_PTR => {
            if !value_ptr.is_null(){
                add_diag_with_function!(stmt_handle,ODBCError::Unimplemented("`column binding with offsets`"), "SQLSetStmtAttrW");
                return SqlReturn::ERROR;
            }

            stmt.attributes.write().unwrap().row_bind_offset_ptr = null_mut();
            SqlReturn::SUCCESS

        }
        StatementAttribute::SQL_ATTR_ROW_BIND_TYPE => {
            if value_ptr as ULen != BindType::SQL_BIND_BY_COLUMN as ULen{
                add_diag_with_function!(stmt_handle,ODBCError::Unimplemented("`row-wise column binding`"), "SQLSetStmtAttrW");
                return SqlReturn::ERROR;
            }

            stmt.attributes.write().unwrap().row_bind_type = BindType::SQL_BIND_BY_COLUMN as ULen;
            SqlReturn::SUCCESS
        }
        StatementAttribute::SQL_ATTR_ROW_NUMBER => {
            stmt.attributes.write().unwrap().row_number = value_ptr as ULen;
            SqlReturn::SUCCESS
        }
        StatementAttribute::SQL_ATTR_ROW_OPERATION_PTR => {
            add_diag_with_function!(stmt_handle,ODBCError::Unimplemented("SQL_ATTR_ROW_OPERATION_PTR"), "SQLSetStmtAttrW");
            SqlReturn::ERROR
        }
        StatementAttribute::SQL_ATTR_ROW_STATUS_PTR => {
            stmt.attributes.write().unwrap().row_status_ptr = value_ptr as *mut USmallInt;
            SqlReturn::SUCCESS
        }
        StatementAttribute::SQL_ATTR_ROWS_FETCHED_PTR => {
            stmt.attributes.write().unwrap().rows_fetched_ptr = value_ptr as *mut ULen;
            SqlReturn::SUCCESS
        }
        StatementAttribute::SQL_ATTR_ROW_ARRAY_SIZE | StatementAttribute::SQL_ROWSET_SIZE => {
            if value_ptr as ULen != 1{
                add_diag_with_function!(stmt_handle,ODBCError::Unimplemented("`column binding with arrays`"), "SQLSetStmtAttrW");
                return SqlReturn::ERROR;
            }

            stmt.attributes.write().unwrap().row_array_size = 1;
            SqlReturn::SUCCESS
        }
        StatementAttribute::SQL_ATTR_SIMULATE_CURSOR => {
            add_diag_with_function!(stmt_handle,ODBCError::Unimplemented("SQL_ATTR_SIMULATE_CURSOR"), "SQLSetStmtAttrW");
            SqlReturn::ERROR
        }
        StatementAttribute::SQL_ATTR_USE_BOOKMARKS => {
            match FromPrimitive::from_i32(value_ptr as i32) {
                Some(ub) => {
                    stmt.attributes.write().unwrap().use_bookmarks = ub;
                    SqlReturn::SUCCESS
                }
                None => {
                    stmt_handle
                        .add_diag_info(ODBCError::InvalidAttrValue("SQL_ATTR_USE_BOOKMARKS"));
                    SqlReturn::ERROR
                }
            }
        }
        StatementAttribute::SQL_ATTR_ASYNC_STMT_EVENT => {
            add_diag_with_function!(stmt_handle,ODBCError::Unimplemented("SQL_ATTR_ASYNC_STMT_EVENT"), "SQLSetStmtAttrW");
            SqlReturn::ERROR
        }
        StatementAttribute::SQL_ATTR_METADATA_ID => {
            todo!()
        }
        // leave SQL_GET_BOOKMARK as unsupported since it is for ODBC < 3.0 drivers
        StatementAttribute::SQL_GET_BOOKMARK
        // Not supported but still relevent to 3.0 drivers
        | StatementAttribute::SQL_ATTR_SAMPLE_SIZE
        | StatementAttribute::SQL_ATTR_DYNAMIC_COLUMNS
        | StatementAttribute::SQL_ATTR_TYPE_EXCEPTION_BEHAVIOR
        | StatementAttribute::SQL_ATTR_LENGTH_EXCEPTION_BEHAVIOR => {
            stmt_handle.add_diag_info(ODBCError::UnsupportedStatementAttribute(
                statement_attribute_to_string(attribute),
            ));
            SqlReturn::ERROR
        }
    }
}

///
/// [`SQLSpecialColumnsW`]: https://learn.microsoft.com/en-us/sql/odbc/reference/syntax/SQLSpecialColumns-function
///
/// This is the WideChar version of the SQLSpecialColumns function
///
/// # Safety
/// Because this is a C-interface, this is necessarily unsafe
///
#[named]
#[no_mangle]
pub unsafe extern "C" fn SQLSpecialColumnsW(
    statement_handle: HStmt,
    _identifier_type: SmallInt,
    _catalog_name: *const WideChar,
    _catalog_name_length: SmallInt,
    _schema_name: *const WideChar,
    _schema_name_length: SmallInt,
    _table_name: *const WideChar,
    _table_name_length: SmallInt,
    _scope: SmallInt,
    _nullable: Nullability,
) -> SqlReturn {
    unimpl!(statement_handle);
}

///
/// [`SQLStatistics`]: https://learn.microsoft.com/en-us/sql/odbc/reference/syntax/SQLStatistics-function
///
/// # Safety
/// Because this is a C-interface, this is necessarily unsafe
///
#[named]
#[no_mangle]
pub unsafe extern "C" fn SQLStatisticsW(
    statement_handle: HStmt,
    _catalog_name: *const WideChar,
    _catalog_name_length: SmallInt,
    _schema_name: *const WideChar,
    _schema_name_length: SmallInt,
    _table_name: *const WideChar,
    _table_name_length: SmallInt,
    _unique: SmallInt,
    _reserved: SmallInt,
) -> SqlReturn {
    unsupported_function!(statement_handle)
}

///
/// [`SQLTablePrivilegesW`]: https://learn.microsoft.com/en-us/sql/odbc/reference/syntax/sqltableprivileges-function
///
/// This is the WideChar version of the SQLTablesPrivileges function
///
/// # Safety
/// Because this is a C-interface, this is necessarily unsafe
///
#[named]
#[no_mangle]
pub unsafe extern "C" fn SQLTablePrivilegesW(
    statement_handle: HStmt,
    _catalog_name: *const WideChar,
    _name_length_1: SmallInt,
    _schema_name: *const WideChar,
    _name_length_2: SmallInt,
    _table_name: *const WideChar,
    _name_length_3: SmallInt,
) -> SqlReturn {
    unimpl!(statement_handle);
}

fn sql_tables(
    mongo_connection: &MongoConnection,
    query_timeout: i32,
    catalog: &str,
    schema: &str,
    table: &str,
    table_t: &str,
    odbc_3_behavior: bool,
) -> Result<Box<dyn MongoStatement>> {
    match (catalog, schema, table, table_t) {
        (SQL_ALL_CATALOGS, "", "", "") => Ok(Box::new(MongoDatabases::list_all_catalogs(
            mongo_connection,
            Some(query_timeout),
        ))),
        ("", SQL_ALL_SCHEMAS, "", "") => Ok(Box::new(MongoCollections::all_schemas())),
        ("", "", "", SQL_ALL_TABLE_TYPES) => Ok(Box::new(MongoTableTypes::all_table_types())),
        _ => Ok(Box::new(MongoCollections::list_tables(
            mongo_connection,
            Some(query_timeout),
            catalog,
            table,
            table_t,
            odbc_3_behavior,
        ))),
    }
}

///
/// [`SQLTablesW`]: https://learn.microsoft.com/en-us/sql/odbc/reference/syntax/SQLTables-function
///
/// This is the WideChar version of the SQLTables function
///
/// # Safety
/// Because this is a C-interface, this is necessarily unsafe
///
#[no_mangle]
#[named]
pub unsafe extern "C" fn SQLTablesW(
    statement_handle: HStmt,
    catalog_name: *const WideChar,
    name_length_1: SmallInt,
    schema_name: *const WideChar,
    name_length_2: SmallInt,
    table_name: *const WideChar,
    name_length_3: SmallInt,
    table_type: *const WideChar,
    name_length_4: SmallInt,
) -> SqlReturn {
    panic_safe_exec_clear_diagnostics!(
        debug,
        || {
            let mongo_handle = MongoHandleRef::from(statement_handle);
            let odbc_behavior = has_odbc_3_behavior!(mongo_handle);
            let stmt = must_be_valid!((*mongo_handle).as_statement());
            let catalog = input_text_to_string_w(catalog_name, name_length_1 as usize);
            let schema = input_text_to_string_w(schema_name, name_length_2 as usize);
            let table = input_text_to_string_w(table_name, name_length_3 as usize);
            let table_t = input_text_to_string_w(table_type, name_length_4 as usize);
            let connection = stmt.connection;
            let mongo_statement = sql_tables(
                (*connection)
                    .as_connection()
                    .unwrap()
                    .mongo_connection
                    .read()
                    .unwrap()
                    .as_ref()
                    .unwrap(),
                stmt.attributes.read().unwrap().query_timeout as i32,
                &catalog,
                &schema,
                &table,
                &table_t,
                odbc_behavior,
            );
            let mongo_statement = odbc_unwrap!(mongo_statement, mongo_handle);
            *stmt.mongo_statement.write().unwrap() = Some(mongo_statement);
            SqlReturn::SUCCESS
        },
        statement_handle
    );
}<|MERGE_RESOLUTION|>--- conflicted
+++ resolved
@@ -349,11 +349,7 @@
             let mongo_handle = MongoHandleRef::from(hstmt);
             let stmt = must_be_valid!((*mongo_handle).as_statement());
 
-<<<<<<< HEAD
             // Currently, we only support column binding with no offsets.
-=======
-            // Currently, we only support column binding of one row at a time.
->>>>>>> 71e5ec31
             // Make sure that column-wise binding is being used.
             if stmt.attributes.read().unwrap().row_bind_type != BindType::SQL_BIND_BY_COLUMN as ULen
             {
@@ -381,19 +377,6 @@
                 return SqlReturn::ERROR;
             }
 
-<<<<<<< HEAD
-=======
-            // Make sure we are only binding one row at a time (i.e., row_array_size is one).
-            if stmt.attributes.read().unwrap().row_array_size != 1 {
-                let mongo_handle = MongoHandleRef::from(hstmt);
-                add_diag_info!(
-                    mongo_handle,
-                    ODBCError::Unimplemented("`column binding with arrays`")
-                );
-                return SqlReturn::ERROR;
-            }
-
->>>>>>> 71e5ec31
             // Make sure that a query was executed/prepared and the number of columns for the resultset is known.
             let mongo_stmt = stmt.mongo_statement.read().unwrap();
             if mongo_stmt.is_none() {
@@ -1362,42 +1345,9 @@
         }
     }
 
-<<<<<<< HEAD
     if !global_warnings_opt.is_empty() || success_with_info_encountered {
         // No warnings and there is a next row
         SqlReturn::SUCCESS_WITH_INFO
-=======
-        // If there are bound columns, then copy data from the result set into the bound buffers.
-        let mut success_with_info_encountered = false;
-        if let Some(bound_cols) = stmt.bound_cols.read().unwrap().as_ref() {
-            let mongo_handle_for_sql_get_data_helper = MongoHandleRef::from(statement_handle);
-
-            for (col, bound_col_info) in bound_cols.iter() {
-                let sql_return = sql_get_data_helper(
-                    mongo_handle_for_sql_get_data_helper,
-                    *col,
-                    FromPrimitive::from_i16(bound_col_info.target_type).unwrap(),
-                    bound_col_info.target_buffer,
-                    bound_col_info.buffer_length,
-                    bound_col_info.length_or_indicator,
-                );
-
-                match sql_return {
-                    SqlReturn::ERROR => return SqlReturn::ERROR,
-                    SqlReturn::SUCCESS_WITH_INFO => {
-                        success_with_info_encountered = true;
-                    }
-                    _ => {}
-                }
-            }
-        }
-        if !warnings_opt.is_empty() || success_with_info_encountered {
-            // No warnings and there is a next row
-            SqlReturn::SUCCESS_WITH_INFO
-        } else {
-            SqlReturn::SUCCESS
-        }
->>>>>>> 71e5ec31
     } else {
         SqlReturn::SUCCESS
     }
