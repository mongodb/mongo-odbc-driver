use crate::{
    api::{
        data::{
            get_diag_rec, get_diag_recw, i16_len, i32_len, input_text_to_string,
            input_wtext_to_string, set_str_length, unsupported_function,
        },
        definitions::*,
        errors::{ODBCError, Result},
        odbc_uri::ODBCUri,
        util::{connection_attribute_to_string, format_version},
    },
    handles::definitions::*,
};
use bson::Bson;
use constants::{DBMS_NAME, DRIVER_NAME, SQL_ALL_CATALOGS, SQL_ALL_SCHEMAS, SQL_ALL_TABLE_TYPES};
use mongo_odbc_core::{
<<<<<<< HEAD
    MongoColMetadata, MongoCollections, MongoConnection, MongoDatabases, MongoQuery,
    MongoStatement, MongoTableTypes, MongoTypesInfo,
=======
    MongoColMetadata, MongoCollections, MongoConnection, MongoDatabases, MongoFields, MongoQuery,
    MongoStatement, MongoTableTypes,
>>>>>>> b02ad482
};
use num_traits::FromPrimitive;
use odbc_sys::{
    BulkOperation, CDataType, Char, CompletionType, ConnectionAttribute, Desc, DriverConnectOption,
    EnvironmentAttribute, FetchOrientation, HDbc, HDesc, HEnv, HStmt, HWnd, Handle, HandleType,
    Integer, Len, Nullability, ParamType, Pointer, RetCode, SmallInt, SqlDataType, SqlReturn,
    StatementAttribute, ULen, USmallInt, WChar,
};
use std::{collections::HashMap, mem::size_of, panic, sync::mpsc};

const NULL_HANDLE_ERROR: &str = "handle cannot be null";
const HANDLE_MUST_BE_ENV_ERROR: &str = "handle must be env";
const HANDLE_MUST_BE_CONN_ERROR: &str = "handle must be conn";
const HANDLE_MUST_BE_STMT_ERROR: &str = "handle must be stmt";
const HANDLE_MUST_BE_DESC_ERROR: &str = "handle must be desc";

macro_rules! must_be_valid {
    ($maybe_handle:expr) => {{
        // force the expression
        let maybe_handle = $maybe_handle;
        if maybe_handle.is_none() {
            return SqlReturn::INVALID_HANDLE;
        }
        maybe_handle.unwrap()
    }};
}

macro_rules! must_be_env {
    ($handle:expr) => {{
        let env = (*$handle).as_env();
        must_be_valid!(env)
    }};
}

macro_rules! must_be_conn {
    ($handle:expr) => {{
        let conn = (*$handle).as_connection();
        must_be_valid!(conn)
    }};
}

macro_rules! must_be_stmt {
    ($handle:expr) => {{
        let stmt = (*$handle).as_statement();
        must_be_valid!(stmt)
    }};
}

macro_rules! must_be_desc {
    ($handle:expr) => {{
        let desc = (*$handle).as_descriptor();
        must_be_valid!(desc)
    }};
}

macro_rules! odbc_unwrap {
    ($value:expr, $handle:expr) => {{
        // force the expression
        let value = $value;
        if let Err(error) = value {
            $handle.add_diag_info(error.into());
            return SqlReturn::ERROR;
        }
        value.unwrap()
    }};
}

// panic_safe_exec executes `function` such that any panics do not crash the runtime.
// If a panic occurs during execution, the panic is caught and turned into a String.
// The panic message is added to the diagnostics of `handle` and SqlReturn::ERROR returned.
macro_rules! panic_safe_exec {
    ($function:expr, $handle:expr) => {{
        let function = $function;
        let handle = $handle;
        let handle_ref = MongoHandleRef::from(handle);

        let previous_hook = panic::take_hook();
        let (s, r) = mpsc::sync_channel(1);
        panic::set_hook(Box::new(move |i| {
            if let Some(location) = i.location() {
                let info = format!("in file '{}' at line {}", location.file(), location.line());
                let _ = s.send(info);
            }
        }));
        let result = panic::catch_unwind(function);
        panic::set_hook(previous_hook);
        match result {
            Ok(sql_return) => return sql_return,
            Err(err) => {
                let msg = if let Some(msg) = err.downcast_ref::<&'static str>() {
                    format!("{}\n{:?}", msg, r.recv())
                } else {
                    format!("{:?}\n{:?}", err, r.recv())
                };
                handle_ref.add_diag_info(ODBCError::Panic(msg));
                return SqlReturn::ERROR;
            }
        };
    }};
}
pub(crate) use panic_safe_exec;

macro_rules! unimpl {
    ($handle:expr) => {{
        let handle = $handle;
        panic_safe_exec!(|| { unimplemented!() }, handle);
    }};
}

///
/// [`SQLAllocHandle`]: https://learn.microsoft.com/en-us/sql/odbc/reference/syntax/SQLAllocHandle-function
///
/// # Safety
/// Because this is a C-interface, this is necessarily unsafe
///
#[no_mangle]
pub unsafe extern "C" fn SQLAllocHandle(
    handle_type: HandleType,
    input_handle: Handle,
    output_handle: *mut Handle,
) -> SqlReturn {
    panic_safe_exec!(
        || {
            match sql_alloc_handle(handle_type, input_handle as *mut _, output_handle) {
                Ok(_) => SqlReturn::SUCCESS,
                Err(_) => SqlReturn::INVALID_HANDLE,
            }
        },
        input_handle
    );
}

fn sql_alloc_handle(
    handle_type: HandleType,
    input_handle: *mut MongoHandle,
    output_handle: *mut Handle,
) -> Result<()> {
    match handle_type {
        HandleType::Env => {
            let env = Env::with_state(EnvState::Allocated);
            let mh = Box::new(MongoHandle::Env(env));
            unsafe {
                *output_handle = Box::into_raw(mh) as *mut _;
            }
            Ok(())
        }
        HandleType::Dbc => {
            // input handle cannot be NULL
            if input_handle.is_null() {
                return Err(ODBCError::InvalidHandleType(NULL_HANDLE_ERROR));
            }
            // input handle must be an Env
            let env = unsafe {
                (*input_handle)
                    .as_env()
                    .ok_or(ODBCError::InvalidHandleType(HANDLE_MUST_BE_ENV_ERROR))?
            };
            let conn = Connection::with_state(input_handle, ConnectionState::Allocated);
            let mh = Box::new(MongoHandle::Connection(conn));
            let mh_ptr = Box::into_raw(mh);
            env.connections.write().unwrap().insert(mh_ptr);
            *(env.state.write().unwrap()) = EnvState::ConnectionAllocated;
            unsafe { *output_handle = mh_ptr as *mut _ }
            Ok(())
        }
        HandleType::Stmt => {
            // input handle cannot be NULL
            if input_handle.is_null() {
                return Err(ODBCError::InvalidHandleType(NULL_HANDLE_ERROR));
            }
            // input handle must be an Connection
            let conn = unsafe {
                (*input_handle)
                    .as_connection()
                    .ok_or(ODBCError::InvalidHandleType(HANDLE_MUST_BE_CONN_ERROR))?
            };
            let stmt = Statement::with_state(input_handle, StatementState::Allocated);
            let mh = Box::new(MongoHandle::Statement(stmt));
            let mh_ptr = Box::into_raw(mh);
            conn.statements.write().unwrap().insert(mh_ptr);
            *(conn.state.write().unwrap()) = ConnectionState::StatementAllocated;
            unsafe { *output_handle = mh_ptr as *mut _ }
            Ok(())
        }
        HandleType::Desc => {
            if input_handle.is_null() {
                return Err(ODBCError::InvalidHandleType(NULL_HANDLE_ERROR));
            }
            // input handle must be a Connection
            unsafe {
                (*input_handle)
                    .as_connection()
                    .ok_or(ODBCError::InvalidHandleType(HANDLE_MUST_BE_CONN_ERROR))?
            };
            let desc = Descriptor::with_state(input_handle, DescriptorState::ExplicitlyAllocated);
            let mh = Box::new(MongoHandle::Descriptor(desc));
            let mh_ptr = Box::into_raw(mh);
            unsafe { *output_handle = mh_ptr as *mut _ }
            Ok(())
        }
    }
}

///
/// [`SQLBindCol`]: https://learn.microsoft.com/en-us/sql/odbc/reference/syntax/SQLBindCol-function
///
/// # Safety
/// Because this is a C-interface, this is necessarily unsafe
///
#[no_mangle]
pub unsafe extern "C" fn SQLBindCol(
    hstmt: HStmt,
    _col_number: USmallInt,
    _target_type: CDataType,
    _target_value: Pointer,
    _buffer_length: Len,
    _length_or_indicatior: *mut Len,
) -> SqlReturn {
    unimpl!(hstmt);
}

///
/// [`SQLBindParameter`]: https://learn.microsoft.com/en-us/sql/odbc/reference/syntax/SQLBindParameter-function
///
/// # Safety
/// Because this is a C-interface, this is necessarily unsafe
///
#[no_mangle]
pub unsafe extern "C" fn SQLBindParameter(
    hstmt: HStmt,
    _parameter_number: USmallInt,
    _input_output_type: ParamType,
    _value_type: CDataType,
    _parmeter_type: SqlDataType,
    _column_size: ULen,
    _decimal_digits: SmallInt,
    _parameter_value_ptr: Pointer,
    _buffer_length: Len,
    _str_len_or_ind_ptr: *mut Len,
) -> SqlReturn {
    unsupported_function(MongoHandleRef::from(hstmt), "SQLBindParameter")
}

///
/// [`SQLBrowseConnect`]: https://learn.microsoft.com/en-us/sql/odbc/reference/syntax/SQLBrowseConnect-function
///
/// # Safety
/// Because this is a C-interface, this is necessarily unsafe
///
#[no_mangle]
pub unsafe extern "C" fn SQLBrowseConnect(
    connection_handle: HDbc,
    _in_connection_string: *const Char,
    _string_length: SmallInt,
    _out_connection_string: *mut Char,
    _buffer_length: SmallInt,
    _out_buffer_length: *mut SmallInt,
) -> SqlReturn {
    unsupported_function(MongoHandleRef::from(connection_handle), "SQLBrowseConnect")
}

///
/// [`SQLBrowseConnectW`]: https://learn.microsoft.com/en-us/sql/odbc/reference/syntax/SQLBrowseConnect-function
///
/// This is the WChar version of the SQLBrowseConnect function
///
/// # Safety
/// Because this is a C-interface, this is necessarily unsafe
///
#[no_mangle]
pub unsafe extern "C" fn SQLBrowseConnectW(
    connection_handle: HDbc,
    _in_connection_string: *const WChar,
    _string_length: SmallInt,
    _out_connection_string: *mut WChar,
    _buffer_length: SmallInt,
    _out_buffer_length: *mut SmallInt,
) -> SqlReturn {
    unimpl!(connection_handle);
}

///
/// [`SQLBulkOperations`]: https://learn.microsoft.com/en-us/sql/odbc/reference/syntax/SQLBulkOperations-function
///
/// # Safety
/// Because this is a C-interface, this is necessarily unsafe
///
#[no_mangle]
pub unsafe extern "C" fn SQLBulkOperations(
    statement_handle: HStmt,
    _operation: BulkOperation,
) -> SqlReturn {
    unsupported_function(MongoHandleRef::from(statement_handle), "SQLBulkOperations")
}

///
/// [`SQLCancel`]: https://learn.microsoft.com/en-us/sql/odbc/reference/syntax/SQLCancel-function
///
/// # Safety
/// Because this is a C-interface, this is necessarily unsafe
///
#[no_mangle]
pub unsafe extern "C" fn SQLCancel(statement_handle: HStmt) -> SqlReturn {
    unimpl!(statement_handle);
}

///
/// [`SQLCancelHandle`]: https://learn.microsoft.com/en-us/sql/odbc/reference/syntax/SQLCancelHandle-function
///
/// # Safety
/// Because this is a C-interface, this is necessarily unsafe
///
#[no_mangle]
pub unsafe extern "C" fn SQLCancelHandle(_handle_type: HandleType, handle: Handle) -> SqlReturn {
    unimpl!(handle);
}

///
/// [`SQLCloseCursor`]: https://learn.microsoft.com/en-us/sql/odbc/reference/syntax/SQLCloseCursor-function
///
/// # Safety
/// Because this is a C-interface, this is necessarily unsafe
///
#[no_mangle]
pub unsafe extern "C" fn SQLCloseCursor(_statement_handle: HStmt) -> SqlReturn {
    // We never need to do anything to close a cusor, so this is safe.
    SqlReturn::SUCCESS
}

///
/// [`SQLColAttribute`]: https://learn.microsoft.com/en-us/sql/odbc/reference/syntax/SQLColAttribute-function
///
/// # Safety
/// Because this is a C-interface, this is necessarily unsafe
///
#[no_mangle]
pub unsafe extern "C" fn SQLColAttribute(
    statement_handle: HStmt,
    _column_number: USmallInt,
    _field_identifier: Desc,
    _character_attribute_ptr: Pointer,
    _buffer_length: SmallInt,
    _string_length_ptr: *mut SmallInt,
    _numeric_attribute_ptr: *mut Len,
) -> SqlReturn {
    unsupported_function(MongoHandleRef::from(statement_handle), "SQLColAttribute")
}

///
/// [`SQLColAttributeW`]: https://learn.microsoft.com/en-us/sql/odbc/reference/syntax/SQLColAttribute-function
///
/// This is the WChar version of the SQLColAttribute function
///
/// # Safety
/// Because this is a C-interface, this is necessarily unsafe
///
#[no_mangle]
pub unsafe extern "C" fn SQLColAttributeW(
    statement_handle: HStmt,
    column_number: USmallInt,
    field_identifier: Desc,
    character_attribute_ptr: Pointer,
    buffer_length: SmallInt,
    string_length_ptr: *mut SmallInt,
    numeric_attribute_ptr: *mut Len,
) -> SqlReturn {
    panic_safe_exec!(
        || {
            let mongo_handle = MongoHandleRef::from(statement_handle);
            let stmt = must_be_valid!((*mongo_handle).as_statement());
            let mongo_stmt = stmt.mongo_statement.read().unwrap();
            stmt.errors.write().unwrap().clear();
            if mongo_stmt.is_none() {
                stmt.errors.write().unwrap().push(ODBCError::NoResultSet);
                return SqlReturn::ERROR;
            }
            let string_col_attr = |f: &dyn Fn(&MongoColMetadata) -> &str| {
                let mongo_handle = MongoHandleRef::from(statement_handle);
                let col_metadata = mongo_stmt.as_ref().unwrap().get_col_metadata(column_number);
                if let Ok(col_metadata) = col_metadata {
                    return i16_len::set_output_wstring(
                        (*f)(col_metadata),
                        character_attribute_ptr as *mut WChar,
                        buffer_length as usize,
                        string_length_ptr,
                    );
                }
                // unfortunately, we cannot use odbc_unwrap! on the value because it causes a deadlock.
                mongo_handle.add_diag_info(ODBCError::InvalidDescriptorIndex(column_number));
                SqlReturn::ERROR
            };
            let numeric_col_attr = |f: &dyn Fn(&MongoColMetadata) -> Len| {
                {
                    let col_metadata = mongo_stmt.as_ref().unwrap().get_col_metadata(column_number);
                    if let Ok(col_metadata) = col_metadata {
                        *numeric_attribute_ptr = (*f)(col_metadata);
                        return SqlReturn::SUCCESS;
                    }
                }
                // unfortunately, we cannot use odbc_unwrap! on the value because it causes a deadlock.
                stmt.errors
                    .write()
                    .unwrap()
                    .push(ODBCError::InvalidDescriptorIndex(column_number));
                SqlReturn::ERROR
            };
            match field_identifier {
                Desc::AutoUniqueValue => {
                    *numeric_attribute_ptr = SqlBool::False as Len;
                    SqlReturn::SUCCESS
                }
                Desc::Unnamed | Desc::Updatable => {
                    *numeric_attribute_ptr = 0 as Len;
                    SqlReturn::SUCCESS
                }
                Desc::Count => {
                    *numeric_attribute_ptr =
                        mongo_stmt.as_ref().unwrap().get_resultset_metadata().len() as Len;
                    SqlReturn::SUCCESS
                }
                Desc::CaseSensitive => numeric_col_attr(&|x: &MongoColMetadata| {
                    (if x.type_name == "string" {
                        SqlBool::True
                    } else {
                        SqlBool::False
                    }) as Len
                }),
                Desc::BaseColumnName => {
                    string_col_attr(&|x: &MongoColMetadata| x.base_col_name.as_ref())
                }
                Desc::BaseTableName => {
                    string_col_attr(&|x: &MongoColMetadata| x.base_table_name.as_ref())
                }
                Desc::CatalogName => {
                    string_col_attr(&|x: &MongoColMetadata| x.catalog_name.as_ref())
                }
                Desc::DisplaySize => {
                    numeric_col_attr(&|x: &MongoColMetadata| x.display_size.unwrap_or(0) as Len)
                }
                Desc::FixedPrecScale => {
                    numeric_col_attr(&|x: &MongoColMetadata| x.fixed_prec_scale as Len)
                }
                Desc::Label => string_col_attr(&|x: &MongoColMetadata| x.label.as_ref()),
                Desc::Length => {
                    numeric_col_attr(&|x: &MongoColMetadata| x.length.unwrap_or(0) as Len)
                }
                Desc::LiteralPrefix
                | Desc::LiteralSuffix
                | Desc::LocalTypeName
                | Desc::SchemaName => string_col_attr(&|_| ""),
                Desc::Name => string_col_attr(&|x: &MongoColMetadata| x.col_name.as_ref()),
                Desc::Nullable => numeric_col_attr(&|x: &MongoColMetadata| x.nullability.0 as Len),
                Desc::OctetLength => {
                    numeric_col_attr(&|x: &MongoColMetadata| x.octet_length.unwrap_or(0) as Len)
                }
                Desc::Precision => {
                    numeric_col_attr(&|x: &MongoColMetadata| x.precision.unwrap_or(0) as Len)
                }
                Desc::Scale => {
                    numeric_col_attr(&|x: &MongoColMetadata| x.scale.unwrap_or(0) as Len)
                }
                Desc::Searchable => {
                    numeric_col_attr(&|x: &MongoColMetadata| x.is_searchable as Len)
                }
                Desc::TableName => string_col_attr(&|x: &MongoColMetadata| x.table_name.as_ref()),
                Desc::TypeName => string_col_attr(&|x: &MongoColMetadata| x.type_name.as_ref()),
                Desc::Type | Desc::ConciseType => {
                    numeric_col_attr(&|x: &MongoColMetadata| x.sql_type.0 as Len)
                }
                Desc::Unsigned => numeric_col_attr(&|x: &MongoColMetadata| x.is_unsigned as Len),
                desc @ (Desc::OctetLengthPtr
                | Desc::DatetimeIntervalCode
                | Desc::IndicatorPtr
                | Desc::DataPtr
                | Desc::AllocType
                | Desc::ArraySize
                | Desc::ArrayStatusPtr
                | Desc::BindOffsetPtr
                | Desc::BindType
                | Desc::DatetimeIntervalPrecision
                | Desc::MaximumScale
                | Desc::MinimumScale
                | Desc::NumPrecRadix
                | Desc::ParameterType
                | Desc::RowsProcessedPtr
                | Desc::RowVer) => {
                    let mongo_handle = MongoHandleRef::from(statement_handle);
                    let _ = must_be_valid!((*mongo_handle).as_statement());
                    mongo_handle.add_diag_info(ODBCError::UnsupportedFieldDescriptor(format!(
                        "{:?}",
                        desc
                    )));
                    SqlReturn::ERROR
                }
            }
        },
        statement_handle
    );
}

///
/// [`SQLColumnPrivileges`]: https://learn.microsoft.com/en-us/sql/odbc/reference/syntax/SQLColumnPrivileges-function
///
/// # Safety
/// Because this is a C-interface, this is necessarily unsafe
///
#[no_mangle]
pub unsafe extern "C" fn SQLColumnPrivileges(
    statement_handle: HStmt,
    _catalog_name: *const Char,
    _catalog_name_length: SmallInt,
    _schema_name: *const Char,
    _schema_name_length: SmallInt,
    _table_name: *const Char,
    _table_name_length: SmallInt,
    _column_name: *const Char,
    _column_name_length: SmallInt,
) -> SqlReturn {
    unsupported_function(
        MongoHandleRef::from(statement_handle),
        "SQLColumnPrivileges",
    )
}

///
/// [`SQLColumnPrivilegesW`]: https://learn.microsoft.com/en-us/sql/odbc/reference/syntax/SQLColumnPrivileges-function
///
/// This is the WChar version of the SQLColumnPrivileges function
///
/// # Safety
/// Because this is a C-interface, this is necessarily unsafe
///
#[no_mangle]
pub unsafe extern "C" fn SQLColumnPrivilegesW(
    statement_handle: HStmt,
    _catalog_name: *const WChar,
    _catalog_name_length: SmallInt,
    _schema_name: *const WChar,
    _schema_name_length: SmallInt,
    _table_name: *const WChar,
    _table_name_length: SmallInt,
    _column_name: *const WChar,
    _column_name_length: SmallInt,
) -> SqlReturn {
    unimpl!(statement_handle);
}

///
/// [`SQLColumns`]: https://learn.microsoft.com/en-us/sql/odbc/reference/syntax/SQLColumns-function
///
/// # Safety
/// Because this is a C-interface, this is necessarily unsafe
///
#[no_mangle]
pub unsafe extern "C" fn SQLColumns(
    statement_handle: HStmt,
    catalog_name: *const Char,
    catalog_name_length: SmallInt,
    schema_name: *const Char,
    schema_name_length: SmallInt,
    table_name: *const Char,
    table_name_length: SmallInt,
    column_name: *const Char,
    column_name_length: SmallInt,
) -> SqlReturn {
    panic_safe_exec!(
        || {
            let mongo_handle = MongoHandleRef::from(statement_handle);
            if !(schema_name.is_null() || schema_name_length == 0) {
                mongo_handle.add_diag_info(ODBCError::UnsupportedFieldSchema());
                return SqlReturn::ERROR;
            }
            let stmt = must_be_valid!((*mongo_handle).as_statement());
            let catalog_string = input_text_to_string(catalog_name, catalog_name_length as usize);
            let catalog = if catalog_name.is_null() {
                None
            } else {
                Some(catalog_string.as_str())
            };
            // ignore schema
            let table_string = input_text_to_string(table_name, table_name_length as usize);
            let table = if table_name.is_null() {
                None
            } else {
                Some(table_string.as_str())
            };
            let column_name_string = input_text_to_string(column_name, column_name_length as usize);
            let column = if column_name.is_null() {
                None
            } else {
                Some(column_name_string.as_str())
            };
            let connection = stmt.connection;
            let mongo_statement = sql_columns(
                (*connection)
                    .as_connection()
                    .unwrap()
                    .mongo_connection
                    .read()
                    .unwrap()
                    .as_ref()
                    .unwrap(),
                stmt.attributes.read().unwrap().query_timeout as i32,
                catalog,
                table,
                column,
            );
            let mongo_statement = odbc_unwrap!(mongo_statement, mongo_handle);
            *stmt.mongo_statement.write().unwrap() = Some(mongo_statement);
            SqlReturn::SUCCESS
        },
        statement_handle
    );
}

///
/// [`SQLColumnsW`]: https://learn.microsoft.com/en-us/sql/odbc/reference/syntax/SQLColumns-function
///
/// This is the WChar version of the SQLColumns function
///
/// # Safety
/// Because this is a C-interface, this is necessarily unsafe
///
#[no_mangle]
pub unsafe extern "C" fn SQLColumnsW(
    statement_handle: HStmt,
    catalog_name: *const WChar,
    catalog_name_length: SmallInt,
    _schema_name: *const WChar,
    _schema_name_length: SmallInt,
    table_name: *const WChar,
    table_name_length: SmallInt,
    column_name: *const WChar,
    column_name_length: SmallInt,
) -> SqlReturn {
    panic_safe_exec!(
        || {
            let mongo_handle = MongoHandleRef::from(statement_handle);
            let stmt = must_be_valid!((*mongo_handle).as_statement());
            let catalog_string = input_wtext_to_string(catalog_name, catalog_name_length as usize);
            let catalog = if catalog_name.is_null() {
                None
            } else {
                Some(catalog_string.as_str())
            };
            // ignore schema
            let table_string = input_wtext_to_string(table_name, table_name_length as usize);
            let table = if table_name.is_null() {
                None
            } else {
                Some(table_string.as_str())
            };
            let column_name_string =
                input_wtext_to_string(column_name, column_name_length as usize);
            let column = if column_name.is_null() {
                None
            } else {
                Some(column_name_string.as_str())
            };
            let connection = stmt.connection;
            let mongo_statement = sql_columns(
                (*connection)
                    .as_connection()
                    .unwrap()
                    .mongo_connection
                    .read()
                    .unwrap()
                    .as_ref()
                    .unwrap(),
                stmt.attributes.read().unwrap().query_timeout as i32,
                catalog,
                table,
                column,
            );
            let mongo_statement = odbc_unwrap!(mongo_statement, mongo_handle);
            *stmt.mongo_statement.write().unwrap() = Some(mongo_statement);
            SqlReturn::SUCCESS
        },
        statement_handle
    );
}

fn sql_columns(
    mongo_connection: &MongoConnection,
    query_timeout: i32,
    catalog: Option<&str>,
    table: Option<&str>,
    column: Option<&str>,
) -> Result<Box<dyn MongoStatement>> {
    Ok(Box::new(MongoFields::list_columns(
        mongo_connection,
        Some(query_timeout),
        catalog,
        table,
        column,
    )))
}

///
/// [`SQLCompleteAsync`]: https://learn.microsoft.com/en-us/sql/odbc/reference/syntax/SQLCompleteAsync-function
///
/// # Safety
/// Because this is a C-interface, this is necessarily unsafe
///
#[no_mangle]
pub unsafe extern "C" fn SQLCompleteAsync(
    _handle_type: HandleType,
    handle: Handle,
    _async_ret_code_ptr: *mut RetCode,
) -> SqlReturn {
    unsupported_function(MongoHandleRef::from(handle), "SQLCompleteAsync")
}

///
/// [`SQLConnect`]: https://learn.microsoft.com/en-us/sql/odbc/reference/syntax/SQLConnect-function
///
/// # Safety
/// Because this is a C-interface, this is necessarily unsafe
///
#[no_mangle]
pub unsafe extern "C" fn SQLConnect(
    connection_handle: HDbc,
    _server_name: *const Char,
    _name_length_1: SmallInt,
    _user_name: *const Char,
    _name_length_2: SmallInt,
    _authentication: *const Char,
    _name_length_3: SmallInt,
) -> SqlReturn {
    unsupported_function(MongoHandleRef::from(connection_handle), "SQLConnect")
}

///
/// [`SQLConnectW`]: https://learn.microsoft.com/en-us/sql/odbc/reference/syntax/SQLConnect-function
///
/// This is the WChar version of the SQLConnect function
///
/// # Safety
/// Because this is a C-interface, this is necessarily unsafe
///
#[no_mangle]
pub unsafe extern "C" fn SQLConnectW(
    connection_handle: HDbc,
    _server_name: *const WChar,
    _name_length_1: SmallInt,
    _user_name: *const WChar,
    _name_length_2: SmallInt,
    _authentication: *const WChar,
    _name_length_3: SmallInt,
) -> SqlReturn {
    unsupported_function(MongoHandleRef::from(connection_handle), "SQLConnectW")
}

///
/// [`SQLCopyDesc`]: https://learn.microsoft.com/en-us/sql/odbc/reference/syntax/SQLCopyDesc-function
///
/// # Safety
/// Because this is a C-interface, this is necessarily unsafe
///
#[no_mangle]
pub unsafe extern "C" fn SQLCopyDesc(
    _source_desc_handle: HDesc,
    _target_desc_handle: HDesc,
) -> SqlReturn {
    unsupported_function(MongoHandleRef::from(_source_desc_handle), "SQLCopyDesc")
}

///
/// [`SQLDataSources`]: https://learn.microsoft.com/en-us/sql/odbc/reference/syntax/SQLDataSources-function
///
/// # Safety
/// Because this is a C-interface, this is necessarily unsafe
///
#[no_mangle]
pub unsafe extern "C" fn SQLDataSources(
    environment_handle: HEnv,
    _direction: FetchOrientation,
    _server_name: *mut Char,
    _buffer_length_1: SmallInt,
    _name_length_1: *mut SmallInt,
    _description: *mut Char,
    _buffer_length_2: SmallInt,
    _name_length_2: *mut SmallInt,
) -> SqlReturn {
    unsupported_function(MongoHandleRef::from(environment_handle), "SQLDataSources")
}

///
/// [`SQLDataSourcesW`]: https://learn.microsoft.com/en-us/sql/odbc/reference/syntax/SQLDataSources-function
///
/// This is the WChar version of the SQLDataSources function
///
/// # Safety
/// Because this is a C-interface, this is necessarily unsafe
///
#[no_mangle]
pub unsafe extern "C" fn SQLDataSourcesW(
    environment_handle: HEnv,
    _direction: FetchOrientation,
    _server_name: *mut WChar,
    _buffer_length_1: SmallInt,
    _name_length_1: *mut SmallInt,
    _description: *mut WChar,
    _buffer_length_2: SmallInt,
    _name_length_2: *mut SmallInt,
) -> SqlReturn {
    unsupported_function(MongoHandleRef::from(environment_handle), "SQLDataSourcesW")
}

///
/// [`SQLDescribeCol`]: https://learn.microsoft.com/en-us/sql/odbc/reference/syntax/SQLDescribeCol-function
///
/// # Safety
/// Because this is a C-interface, this is necessarily unsafe
///
#[no_mangle]
pub unsafe extern "C" fn SQLDescribeCol(
    hstmt: HStmt,
    _col_number: USmallInt,
    _col_name: *mut Char,
    _buffer_length: SmallInt,
    _name_length: *mut SmallInt,
    _data_type: *mut SqlDataType,
    _col_size: *mut ULen,
    _decimal_digits: *mut SmallInt,
    _nullable: *mut Nullability,
) -> SqlReturn {
    unsupported_function(MongoHandleRef::from(hstmt), "SQLDescribeCol")
}

///
/// [`SQLDescribeColW`]: https://learn.microsoft.com/en-us/sql/odbc/reference/syntax/SQLDescribeCol-function
///
/// This is the WChar version of the SQLDescribeCol function
///
/// # Safety
/// Because this is a C-interface, this is necessarily unsafe
///
#[no_mangle]
pub unsafe extern "C" fn SQLDescribeColW(
    hstmt: HStmt,
    col_number: USmallInt,
    col_name: *mut WChar,
    buffer_length: SmallInt,
    name_length: *mut SmallInt,
    data_type: *mut SqlDataType,
    col_size: *mut ULen,
    decimal_digits: *mut SmallInt,
    nullable: *mut Nullability,
) -> SqlReturn {
    panic_safe_exec!(
        || {
            let stmt_handle = MongoHandleRef::from(hstmt);
            stmt_handle.clear_diagnostics();
            {
                let stmt = must_be_valid!(stmt_handle.as_statement());
                let mongo_stmt = stmt.mongo_statement.write().unwrap();
                if mongo_stmt.is_none() {
                    stmt.errors.write().unwrap().push(ODBCError::NoResultSet);
                    return SqlReturn::ERROR;
                }
                let col_metadata = mongo_stmt.as_ref().unwrap().get_col_metadata(col_number);
                if let Ok(col_metadata) = col_metadata {
                    *data_type = col_metadata.sql_type;
                    *col_size = col_metadata.display_size.unwrap_or(0) as usize;
                    *decimal_digits = col_metadata.scale.unwrap_or(0) as i16;
                    *nullable = col_metadata.nullability;
                    return i16_len::set_output_wstring(
                        &col_metadata.label,
                        col_name,
                        buffer_length as usize,
                        name_length,
                    );
                }
            }
            stmt_handle.add_diag_info(ODBCError::InvalidDescriptorIndex(col_number));
            SqlReturn::ERROR
        },
        hstmt
    );
}

///
/// [`SQLDescribeParam`]: https://learn.microsoft.com/en-us/sql/odbc/reference/syntax/SQLDescribeParam-function
///
/// # Safety
/// Because this is a C-interface, this is necessarily unsafe
///
#[no_mangle]
pub unsafe extern "C" fn SQLDescribeParam(
    statement_handle: HStmt,
    _parameter_number: USmallInt,
    _data_type_ptr: *mut SqlDataType,
    _parameter_size_ptr: *mut ULen,
    _decimal_digits_ptr: *mut SmallInt,
    _nullable_ptr: *mut SmallInt,
) -> SqlReturn {
    unsupported_function(MongoHandleRef::from(statement_handle), "SQLDescribeParam")
}

///
/// [`SQLDisconnect`]: https://learn.microsoft.com/en-us/sql/odbc/reference/syntax/SQLDisconnect-function
///
/// # Safety
/// Because this is a C-interface, this is necessarily unsafe
///
#[no_mangle]
pub unsafe extern "C" fn SQLDisconnect(connection_handle: HDbc) -> SqlReturn {
    panic_safe_exec!(
        || {
            let conn_handle = MongoHandleRef::from(connection_handle);
            let conn = must_be_valid!((*conn_handle).as_connection());
            // set the mongo_connection to None. This will cause the previous mongo_connection
            // to drop and disconnect.
            *conn.mongo_connection.write().unwrap() = None;
            SqlReturn::SUCCESS
        },
        connection_handle
    );
}

fn sql_driver_connect(conn: &Connection, odbc_uri_string: &str) -> Result<MongoConnection> {
    let mut odbc_uri = ODBCUri::new(odbc_uri_string)?;
    let mongo_uri = odbc_uri.remove_to_mongo_uri()?;
    let auth_src = odbc_uri.remove_or_else(|| "admin", &["auth_src"]);
    odbc_uri
        .remove(&["driver", "dsn"])
        .ok_or(ODBCError::MissingDriverOrDSNProperty)?;
    let conn_attrs = conn.attributes.read().unwrap();
    let database = if conn_attrs.current_catalog.is_some() {
        conn_attrs.current_catalog.as_deref()
    } else {
        odbc_uri.remove(&["database"])
    };
    let connection_timeout = conn_attrs.connection_timeout;
    let login_timeout = conn_attrs.login_timeout;
    let application_name = odbc_uri.remove(&["app_name", "application_name"]);
    // ODBCError has an impl From mongo_odbc_core::Error, but that does not
    // create an impl From Result<T, mongo_odbc_core::Error> to Result<T, ODBCError>
    // hence this bizarre Ok(func?) pattern.
    Ok(mongo_odbc_core::MongoConnection::connect(
        &mongo_uri,
        auth_src,
        database,
        connection_timeout,
        login_timeout,
        application_name,
    )?)
}

///
/// [`SQLDriverConnect`]: https://learn.microsoft.com/en-us/sql/odbc/reference/syntax/SQLDriverConnect-function
///
/// # Safety
/// Because this is a C-infereface, this is necessarily unsafe
///
#[no_mangle]
pub unsafe extern "C" fn SQLDriverConnect(
    connection_handle: HDbc,
    _window_handle: HWnd,
    in_connection_string: *const Char,
    string_length_1: SmallInt,
    out_connection_string: *mut Char,
    buffer_length: SmallInt,
    string_length_2: *mut SmallInt,
    driver_completion: DriverConnectOption,
) -> SqlReturn {
    panic_safe_exec!(
        || {
            let conn_handle = MongoHandleRef::from(connection_handle);
            // SQL_NO_PROMPT is the only option supported for DriverCompletion
            if driver_completion != DriverConnectOption::NoPrompt {
                conn_handle.add_diag_info(ODBCError::UnsupportedDriverConnectOption(format!(
                    "{:?}",
                    driver_completion
                )));
                return SqlReturn::ERROR;
            }
            let conn = must_be_valid!((*conn_handle).as_connection());
            let odbc_uri_string =
                input_text_to_string(in_connection_string, string_length_1 as usize);
            let mongo_connection =
                odbc_unwrap!(sql_driver_connect(conn, &odbc_uri_string), conn_handle);
            *conn.mongo_connection.write().unwrap() = Some(mongo_connection);
            let buffer_len = usize::try_from(buffer_length).unwrap();
            let sql_return = i16_len::set_output_string(
                &odbc_uri_string,
                out_connection_string,
                buffer_len,
                string_length_2,
            );
            if sql_return == SqlReturn::SUCCESS_WITH_INFO {
                conn_handle.add_diag_info(ODBCError::OutStringTruncated(buffer_len));
            }
            sql_return
        },
        connection_handle
    );
}

///
/// [`SQLDriverConnectW`]: https://learn.microsoft.com/en-us/sql/odbc/reference/syntax/SQLDriverConnect-function
///
/// This is the WChar version of the SQLDriverConnect function
///
/// # Safety
/// Because this is a C-interface, this is necessarily unsafe
///
#[no_mangle]
pub unsafe extern "C" fn SQLDriverConnectW(
    connection_handle: HDbc,
    _window_handle: HWnd,
    in_connection_string: *const WChar,
    string_length_1: SmallInt,
    out_connection_string: *mut WChar,
    buffer_length: SmallInt,
    string_length_2: *mut SmallInt,
    driver_completion: DriverConnectOption,
) -> SqlReturn {
    panic_safe_exec!(
        || {
            let conn_handle = MongoHandleRef::from(connection_handle);
            // SQL_NO_PROMPT is the only option supported for DriverCompletion
            if driver_completion != DriverConnectOption::NoPrompt {
                conn_handle.add_diag_info(ODBCError::UnsupportedDriverConnectOption(format!(
                    "{:?}",
                    driver_completion
                )));
                return SqlReturn::ERROR;
            }
            let conn = must_be_valid!((*conn_handle).as_connection());
            let odbc_uri_string =
                input_wtext_to_string(in_connection_string, string_length_1 as usize);
            let mongo_connection =
                odbc_unwrap!(sql_driver_connect(conn, &odbc_uri_string), conn_handle);
            *conn.mongo_connection.write().unwrap() = Some(mongo_connection);
            let buffer_len = usize::try_from(buffer_length).unwrap();
            let sql_return = i16_len::set_output_wstring(
                &odbc_uri_string,
                out_connection_string,
                buffer_len,
                string_length_2,
            );
            if sql_return == SqlReturn::SUCCESS_WITH_INFO {
                conn_handle.add_diag_info(ODBCError::OutStringTruncated(buffer_len));
            }
            sql_return
        },
        connection_handle
    );
}

///
/// [`SQLDrivers`]: https://learn.microsoft.com/en-us/sql/odbc/reference/syntax/SQLDrivers-function
///
/// # Safety
/// Because this is a C-interface, this is necessarily unsafe
///
#[no_mangle]
pub unsafe extern "C" fn SQLDrivers(
    henv: HEnv,
    _direction: FetchOrientation,
    _driver_desc: *mut Char,
    _driver_desc_max: SmallInt,
    _out_driver_desc: *mut SmallInt,
    _driver_attributes: *mut Char,
    _drvr_attr_max: SmallInt,
    _out_drvr_attr: *mut SmallInt,
) -> SqlReturn {
    unsupported_function(MongoHandleRef::from(henv), "SQLDrivers")
}

///
/// [`SQLDriversW`]: https://learn.microsoft.com/en-us/sql/odbc/reference/syntax/SQLDrivers-function
///
/// This is the WChar version of the SQLDrivers function
///
/// # Safety
/// Because this is a C-interface, this is necessarily unsafe
///
#[no_mangle]
pub unsafe extern "C" fn SQLDriversW(
    henv: HEnv,
    _direction: FetchOrientation,
    _driver_desc: *mut WChar,
    _driver_desc_max: SmallInt,
    _out_driver_desc: *mut SmallInt,
    _driver_attributes: *mut WChar,
    _drvr_attr_max: SmallInt,
    _out_drvr_attr: *mut SmallInt,
) -> SqlReturn {
    unsupported_function(MongoHandleRef::from(henv), "SQLDriversW")
}

///
/// [`SQLEndTran`]: https://learn.microsoft.com/en-us/sql/odbc/reference/syntax/SQLEndTran-function
///
/// # Safety
/// Because this is a C-interface, this is necessarily unsafe
///
#[no_mangle]
pub unsafe extern "C" fn SQLEndTran(
    _handle_type: HandleType,
    handle: Handle,
    _completion_type: CompletionType,
) -> SqlReturn {
    unimpl!(handle);
}

///
/// [`SQLExecDirect`]: https://learn.microsoft.com/en-us/sql/odbc/reference/syntax/SQLExecDirect-function
///
/// # Safety
/// Because this is a C-interface, this is necessarily unsafe
///
#[no_mangle]
pub unsafe extern "C" fn SQLExecDirect(
    statement_handle: HStmt,
    statement_text: *const Char,
    text_length: Integer,
) -> SqlReturn {
    panic_safe_exec!(
        || {
            let query = input_text_to_string(statement_text, text_length as usize);
            let mongo_handle = MongoHandleRef::from(statement_handle);
            let stmt = must_be_valid!(mongo_handle.as_statement());
            let mongo_statement = {
                let connection = must_be_valid!((*stmt.connection).as_connection());
                let timeout = connection.attributes.read().unwrap().connection_timeout;
                if let Some(mongo_connection) = connection.mongo_connection.read().unwrap().as_ref()
                {
                    MongoQuery::execute(mongo_connection, timeout, &query).map_err(|e| e.into())
                } else {
                    Err(ODBCError::General("Statement has no parent Connection"))
                }
            };

            if let Ok(statement) = mongo_statement {
                *stmt.mongo_statement.write().unwrap() = Some(Box::new(statement));
                return SqlReturn::SUCCESS;
            }
            mongo_handle.add_diag_info(mongo_statement.unwrap_err());
            SqlReturn::ERROR
        },
        statement_handle
    );
}

///
/// [`SQLExecDirectW`]: https://learn.microsoft.com/en-us/sql/odbc/reference/syntax/SQLExecDirect-function
///
/// This is the WChar version of the SQLExecDirect function
///
/// # Safety
/// Because this is a C-interface, this is necessarily unsafe
///
#[no_mangle]
pub unsafe extern "C" fn SQLExecDirectW(
    statement_handle: HStmt,
    statement_text: *const WChar,
    text_length: Integer,
) -> SqlReturn {
    panic_safe_exec!(
        || {
            let query = input_wtext_to_string(statement_text, text_length as usize);
            let mongo_handle = MongoHandleRef::from(statement_handle);
            let stmt = must_be_valid!(mongo_handle.as_statement());
            let mongo_statement = {
                let connection = must_be_valid!((*stmt.connection).as_connection());
                let timeout = connection.attributes.read().unwrap().connection_timeout;
                if let Some(mongo_connection) = connection.mongo_connection.read().unwrap().as_ref()
                {
                    MongoQuery::execute(mongo_connection, timeout, &query).map_err(|e| e.into())
                } else {
                    Err(ODBCError::InvalidCursorState)
                }
            };
            if let Ok(statement) = mongo_statement {
                *stmt.mongo_statement.write().unwrap() = Some(Box::new(statement));
                return SqlReturn::SUCCESS;
            }
            mongo_handle.add_diag_info(mongo_statement.unwrap_err());
            SqlReturn::ERROR
        },
        statement_handle
    );
}

///
/// [`SQLExecute`]: https://learn.microsoft.com/en-us/sql/odbc/reference/syntax/SQLExecute-function
///
/// # Safety
/// Because this is a C-interface, this is necessarily unsafe
///
#[no_mangle]
pub unsafe extern "C" fn SQLExecute(statement_handle: HStmt) -> SqlReturn {
    unsupported_function(MongoHandleRef::from(statement_handle), "SQLExecute")
}

///
/// [`SQLFetch`]: https://learn.microsoft.com/en-us/sql/odbc/reference/syntax/SQLFetch-function
///
/// # Safety
/// Because this is a C-interface, this is necessarily unsafe
///
#[no_mangle]
pub unsafe extern "C" fn SQLFetch(statement_handle: HStmt) -> SqlReturn {
    panic_safe_exec!(
        || {
            let mongo_handle = MongoHandleRef::from(statement_handle);
            let stmt = must_be_valid!((*mongo_handle).as_statement());
            let mut mongo_stmt = stmt.mongo_statement.write().unwrap();
            let connection = must_be_valid!((*stmt.connection).as_connection());

            if mongo_stmt.is_none() {
                stmt.errors
                    .write()
                    .unwrap()
                    .push(ODBCError::InvalidCursorState);
                return SqlReturn::ERROR;
            }

            let res = mongo_stmt
                .as_mut()
                .unwrap()
                .next(connection.mongo_connection.read().unwrap().as_ref());

            match res {
                Err(e) => {
                    stmt.errors.write().unwrap().push(e.into());
                    return SqlReturn::ERROR;
                }
                Ok(b) => {
                    let mut stmt_attrs = stmt.attributes.write().unwrap();
                    if !b {
                        stmt_attrs.row_index_is_valid = false;
                        return SqlReturn::NO_DATA;
                    }
                    stmt_attrs.row_index_is_valid = true;
                }
            }

            *stmt.var_data_cache.write().unwrap() = Some(HashMap::new());
            SqlReturn::SUCCESS
        },
        statement_handle
    );
}

///
/// [`SQLFetchScroll`]: https://learn.microsoft.com/en-us/sql/odbc/reference/syntax/SQLFetchScroll-function
///
/// # Safety
/// Because this is a C-interface, this is necessarily unsafe
///
#[no_mangle]
pub unsafe extern "C" fn SQLFetchScroll(
    statement_handle: HStmt,
    _fetch_orientation: FetchOrientation,
    _fetch_offset: Len,
) -> SqlReturn {
    unimpl!(statement_handle);
}

///
/// [`SQLForeignKeys`]: https://learn.microsoft.com/en-us/sql/odbc/reference/syntax/SQLForeignKeys-function
///
/// # Safety
/// Because this is a C-interface, this is necessarily unsafe
///
#[no_mangle]
pub unsafe extern "C" fn SQLForeignKeys(
    statement_handle: HStmt,
    _pk_catalog_name: *const Char,
    _pk_catalog_name_length: SmallInt,
    _pk_schema_name: *const Char,
    _pk_schema_name_length: SmallInt,
    _pk_table_name: *const Char,
    _pk_table_name_length: SmallInt,
    _fk_catalog_name: *const Char,
    _fk_catalog_name_length: SmallInt,
    _fk_schema_name: *const Char,
    _fk_schema_name_length: SmallInt,
    _fk_table_name: *const Char,
    _fk_table_name_length: SmallInt,
) -> SqlReturn {
    unsupported_function(MongoHandleRef::from(statement_handle), "SQLForeignKeys")
}

///
/// [`SQLForeignKeysW`]: https://learn.microsoft.com/en-us/sql/odbc/reference/syntax/SQLForeignKeys-function
///
/// This is the WChar version of the SQLForeignKeys function
///
/// # Safety
/// Because this is a C-interface, this is necessarily unsafe
///
#[no_mangle]
pub unsafe extern "C" fn SQLForeignKeysW(
    statement_handle: HStmt,
    _pk_catalog_name: *const WChar,
    _pk_catalog_name_length: SmallInt,
    _pk_schema_name: *const WChar,
    _pk_schema_name_length: SmallInt,
    _pk_table_name: *const WChar,
    _pk_table_name_length: SmallInt,
    _fk_catalog_name: *const WChar,
    _fk_catalog_name_length: SmallInt,
    _fk_schema_name: *const WChar,
    _fk_schema_name_length: SmallInt,
    _fk_table_name: *const WChar,
    _fk_table_name_length: SmallInt,
) -> SqlReturn {
    unimpl!(statement_handle);
}

///
/// [`SQLFreeHandle`]: https://learn.microsoft.com/en-us/sql/odbc/reference/syntax/SQLFreeHandle-function
///
/// # Safety
/// Because this is a C-interface, this is necessarily unsafe
///
#[no_mangle]
pub unsafe extern "C" fn SQLFreeHandle(handle_type: HandleType, handle: Handle) -> SqlReturn {
    panic_safe_exec!(
        || {
            match sql_free_handle(handle_type, handle as *mut _) {
                Ok(_) => SqlReturn::SUCCESS,
                Err(_) => SqlReturn::INVALID_HANDLE,
            }
        },
        handle
    );
}

fn sql_free_handle(handle_type: HandleType, handle: *mut MongoHandle) -> Result<()> {
    match handle_type {
        // By making Boxes to the types and letting them go out of
        // scope, they will be dropped.
        HandleType::Env => {
            let _ = unsafe {
                (*handle)
                    .as_env()
                    .ok_or(ODBCError::InvalidHandleType(HANDLE_MUST_BE_ENV_ERROR))?
            };
        }
        HandleType::Dbc => {
            let conn = unsafe {
                (*handle)
                    .as_connection()
                    .ok_or(ODBCError::InvalidHandleType(HANDLE_MUST_BE_CONN_ERROR))?
            };
            let env = unsafe {
                (*conn.env)
                    .as_env()
                    .ok_or(ODBCError::InvalidHandleType(HANDLE_MUST_BE_ENV_ERROR))?
            };
            let mut connections = env.connections.write().unwrap();
            connections.remove(&handle);
            if connections.is_empty() {
                *env.state.write().unwrap() = EnvState::Allocated;
            }
        }
        HandleType::Stmt => {
            let stmt = unsafe {
                (*handle)
                    .as_statement()
                    .ok_or(ODBCError::InvalidHandleType(HANDLE_MUST_BE_STMT_ERROR))?
            };
            // Actually reading this value would make ASAN fail, but this
            // is what the ODBC standard expects.
            let conn = unsafe {
                (*stmt.connection)
                    .as_connection()
                    .ok_or(ODBCError::InvalidHandleType(HANDLE_MUST_BE_CONN_ERROR))?
            };
            let mut statements = conn.statements.write().unwrap();
            statements.remove(&handle);
            if statements.is_empty() {
                *conn.state.write().unwrap() = ConnectionState::Connected;
            }
        }
        HandleType::Desc => {
            let _ = unsafe {
                (*handle)
                    .as_descriptor()
                    .ok_or(ODBCError::InvalidHandleType(HANDLE_MUST_BE_DESC_ERROR))?
            };
        }
    }
    // create the Box at the end to ensure Drop only occurs when there are no errors due
    // to incorrect handle type.
    let _ = unsafe { Box::from_raw(handle) };
    Ok(())
}

///
/// [`SQLFreeStmt`]: https://learn.microsoft.com/en-us/sql/odbc/reference/syntax/SQLFreeStmt-function
///
/// # Safety
/// Because this is a C-interface, this is necessarily unsafe
///
#[no_mangle]
pub unsafe extern "C" fn SQLFreeStmt(statement_handle: HStmt, _option: SmallInt) -> SqlReturn {
    panic_safe_exec!(
        || {
            unimplemented!();
        },
        statement_handle
    );
}

///
/// [`SQLGetConnectAttr`]: https://learn.microsoft.com/en-us/sql/odbc/reference/syntax/SQLGetConnectAttr-function
///
/// # Safety
/// Because this is a C-interface, this is necessarily unsafe
///
#[no_mangle]
pub unsafe extern "C" fn SQLGetConnectAttr(
    connection_handle: HDbc,
    _attribute: ConnectionAttribute,
    _value_ptr: Pointer,
    _buffer_length: Integer,
    _string_length_ptr: *mut Integer,
) -> SqlReturn {
    unsupported_function(MongoHandleRef::from(connection_handle), "SQLGetConnectAttr")
}

///
/// [`SQLGetConnectAttrW`]: https://learn.microsoft.com/en-us/sql/odbc/reference/syntax/SQLGetConnectAttr-function
///
/// This is the WChar version of the SQLGetConnectAttr function
///
/// # Safety
/// Because this is a C-interface, this is necessarily unsafe
///
#[no_mangle]
pub unsafe extern "C" fn SQLGetConnectAttrW(
    connection_handle: HDbc,
    attribute: ConnectionAttribute,
    value_ptr: Pointer,
    buffer_length: Integer,
    string_length_ptr: *mut Integer,
) -> SqlReturn {
    panic_safe_exec!(
        || {
            let mut err = None;
            let conn_handle = MongoHandleRef::from(connection_handle);

            // This scope is introduced to make the RWLock Guard expire before we write
            // any error values via add_diag_info as RWLock::write is not reentrant on
            // all operating systems, and the docs say it can panic.
            let sql_return = {
                let conn = must_be_valid!((*conn_handle).as_connection());
                let attributes = &conn.attributes.read().unwrap();

                match attribute {
                    ConnectionAttribute::CurrentCatalog => {
                        let current_catalog = attributes.current_catalog.as_deref();
                        match current_catalog {
                            None => SqlReturn::NO_DATA,
                            Some(cc) => i32_len::set_output_wstring(
                                cc,
                                value_ptr as *mut WChar,
                                buffer_length as usize,
                                string_length_ptr,
                            ),
                        }
                    }
                    ConnectionAttribute::LoginTimeout => {
                        let login_timeout = attributes.login_timeout.unwrap_or(0);
                        i32_len::set_output_fixed_data(&login_timeout, value_ptr, string_length_ptr)
                    }
                    ConnectionAttribute::ConnectionTimeout => {
                        let connection_timeout = attributes.connection_timeout.unwrap_or(0);
                        i32_len::set_output_fixed_data(
                            &connection_timeout,
                            value_ptr,
                            string_length_ptr,
                        )
                    }
                    _ => {
                        err = Some(ODBCError::UnsupportedConnectionAttribute(
                            connection_attribute_to_string(attribute),
                        ));
                        SqlReturn::ERROR
                    }
                }
            };

            if let Some(error) = err {
                conn_handle.add_diag_info(error);
            }
            sql_return
        },
        connection_handle
    )
}

///
/// [`SQLGetCursorName`]: https://learn.microsoft.com/en-us/sql/odbc/reference/syntax/SQLGetCursorName-function
///
/// # Safety
/// Because this is a C-interface, this is necessarily unsafe
///
#[no_mangle]
pub unsafe extern "C" fn SQLGetCursorName(
    statement_handle: HStmt,
    _cursor_name: *mut Char,
    _buffer_length: SmallInt,
    _name_length_ptr: *mut SmallInt,
) -> SqlReturn {
    unsupported_function(MongoHandleRef::from(statement_handle), "SQLGetCursorName")
}

///
/// [`SQLGetCursorNameW`]: https://learn.microsoft.com/en-us/sql/odbc/reference/syntax/SQLGetCursorName-function
///
/// This is the WChar version of the SQLGetCursorName function
///
/// # Safety
/// Because this is a C-interface, this is necessarily unsafe
///
#[no_mangle]
pub unsafe extern "C" fn SQLGetCursorNameW(
    statement_handle: HStmt,
    _cursor_name: *mut WChar,
    _buffer_length: SmallInt,
    _name_length_ptr: *mut SmallInt,
) -> SqlReturn {
    unimpl!(statement_handle);
}

///
/// [`SQLGetData`]: https://learn.microsoft.com/en-us/sql/odbc/reference/syntax/SQLGetData-function
///
/// # Safety
/// Because this is a C-interface, this is necessarily unsafe
///
#[no_mangle]
pub unsafe extern "C" fn SQLGetData(
    statement_handle: HStmt,
    col_or_param_num: USmallInt,
    target_type: CDataType,
    target_value_ptr: Pointer,
    buffer_length: Len,
    str_len_or_ind_ptr: *mut Len,
) -> SqlReturn {
    panic_safe_exec!(
        || {
            let mut error = None;
            let mut ret = Bson::Null;
            let mongo_handle = MongoHandleRef::from(statement_handle);
            {
                let res = {
                    let stmt = must_be_valid!((*mongo_handle).as_statement());
                    stmt.var_data_cache
                        .write()
                        .unwrap()
                        .as_mut()
                        .unwrap()
                        .remove(&col_or_param_num)
                };
                if let Some(cached_data) = res {
                    return crate::api::data::format_cached_data(
                        mongo_handle,
                        cached_data,
                        col_or_param_num,
                        target_type,
                        target_value_ptr,
                        buffer_length,
                        str_len_or_ind_ptr,
                    );
                }
                let stmt = (*mongo_handle).as_statement().unwrap();
                let mut mongo_stmt = stmt.mongo_statement.write().unwrap();
                let bson = match mongo_stmt.as_mut() {
                    None => Err(ODBCError::InvalidCursorState),
                    Some(mongo_stmt) => mongo_stmt
                        .get_value(col_or_param_num)
                        .map_err(ODBCError::Core),
                };
                match bson {
                    Err(e) => error = Some(e),
                    Ok(None) => error = Some(ODBCError::InvalidDescriptorIndex(col_or_param_num)),
                    Ok(Some(d)) => {
                        ret = d;
                    }
                }
            }
            if let Some(e) = error {
                mongo_handle.add_diag_info(e);
                return SqlReturn::ERROR;
            }
            crate::api::data::format_bson_data(
                mongo_handle,
                col_or_param_num,
                target_type,
                target_value_ptr,
                buffer_length,
                str_len_or_ind_ptr,
                ret,
            )
        },
        statement_handle
    )
}

///
/// [`SQLGetDescField`]: https://learn.microsoft.com/en-us/sql/odbc/reference/syntax/SQLGetDescField-function
///
/// # Safety
/// Because this is a C-interface, this is necessarily unsafe
///
#[no_mangle]
pub unsafe extern "C" fn SQLGetDescField(
    _descriptor_handle: HDesc,
    _record_number: SmallInt,
    _field_identifier: SmallInt,
    _value_ptr: Pointer,
    _buffer_length: Integer,
    _string_length_ptr: *mut Integer,
) -> SqlReturn {
    unsupported_function(MongoHandleRef::from(_descriptor_handle), "SQLGetDescField")
}

///
/// [`SQLGetDescFieldW`]: https://learn.microsoft.com/en-us/sql/odbc/reference/syntax/SQLGetDescField-function
///
/// This is the WChar version of the SQLGetDescField function
///
/// # Safety
/// Because this is a C-interface, this is necessarily unsafe
///
#[no_mangle]
pub unsafe extern "C" fn SQLGetDescFieldW(
    _descriptor_handle: HDesc,
    _record_number: SmallInt,
    _field_identifier: SmallInt,
    _value_ptr: Pointer,
    _buffer_length: Integer,
    _string_length_ptr: *mut Integer,
) -> SqlReturn {
    unsupported_function(MongoHandleRef::from(_descriptor_handle), "SQLGetDescFieldW")
}

///
/// [`SQLGetDescRec`]: https://learn.microsoft.com/en-us/sql/odbc/reference/syntax/SQLGetDescRec-function
///
/// # Safety
/// Because this is a C-interface, this is necessarily unsafe
///
#[no_mangle]
pub unsafe extern "C" fn SQLGetDescRec(
    _descriptor_handle: HDesc,
    _record_number: SmallInt,
    _name: *mut Char,
    _buffer_length: SmallInt,
    _string_length_ptr: *mut SmallInt,
    _type_ptr: *mut SmallInt,
    _sub_type_ptr: *mut SmallInt,
    _length_ptr: *mut Len,
    _precision_ptr: *mut SmallInt,
    _scale_ptr: *mut SmallInt,
    _nullable_ptr: *mut Nullability,
) -> SqlReturn {
    unsupported_function(MongoHandleRef::from(_descriptor_handle), "SQLGetDescRec")
}

///
/// [`SQLGetDescRecW`]: https://learn.microsoft.com/en-us/sql/odbc/reference/syntax/SQLGetDescRec-function
///
/// This is the WChar version of the SQLGetDescRec function
///
/// # Safety
/// Because this is a C-interface, this is necessarily unsafe
///
#[no_mangle]
pub unsafe extern "C" fn SQLGetDescRecW(
    _descriptor_handle: HDesc,
    _record_number: SmallInt,
    _name: *mut WChar,
    _buffer_length: SmallInt,
    _string_length_ptr: *mut SmallInt,
    _type_ptr: *mut SmallInt,
    _sub_type_ptr: *mut SmallInt,
    _length_ptr: *mut Len,
    _precision_ptr: *mut SmallInt,
    _scale_ptr: *mut SmallInt,
    _nullable_ptr: *mut Nullability,
) -> SqlReturn {
    unsupported_function(MongoHandleRef::from(_descriptor_handle), "SQLGetDescRecW")
}

///
/// [`SQLGetDiagField`]: https://learn.microsoft.com/en-us/sql/odbc/reference/syntax/SQLGetDiagField-function
///
/// # Safety
/// Because this is a C-interface, this is necessarily unsafe
///
#[no_mangle]
pub unsafe extern "C" fn SQLGetDiagField(
    _handle_type: HandleType,
    handle: Handle,
    _record_rumber: SmallInt,
    _diag_identifier: SmallInt,
    _diag_info_ptr: Pointer,
    _buffer_length: SmallInt,
    _string_length_ptr: *mut SmallInt,
) -> SqlReturn {
    unsupported_function(MongoHandleRef::from(handle), "SQLGetDiagField")
}

///
/// [`SQLGetDiagFieldW`]: https://learn.microsoft.com/en-us/sql/odbc/reference/syntax/SQLGetDiagField-function
///
/// This is the WChar version of the SQLGetDiagField function
///
/// # Safety
/// Because this is a C-interface, this is necessarily unsafe
///
#[no_mangle]
pub unsafe extern "C" fn SQLGetDiagFieldW(
    _handle_type: HandleType,
    handle: Handle,
    _record_rumber: SmallInt,
    _diag_identifier: SmallInt,
    _diag_info_ptr: Pointer,
    _buffer_length: SmallInt,
    _string_length_ptr: *mut SmallInt,
) -> SqlReturn {
    unsupported_function(MongoHandleRef::from(handle), "SQLGetDiagFieldW")
}

macro_rules! sql_get_diag_rec_impl {
    ($handle_type:ident, $handle:ident, $rec_number:ident, $state:ident, $native_error_ptr:ident, $message_text:ident, $buffer_length:ident, $text_length_ptr:ident, $error_output_func:ident) => {{
        panic_safe_exec!(
            || {
                if $rec_number < 1 || $buffer_length < 0 {
                    return SqlReturn::ERROR;
                }
                let mongo_handle = $handle as *mut MongoHandle;
                // Make the record number zero-indexed
                let rec_number = ($rec_number - 1) as usize;

                let get_error = |errors: &Vec<ODBCError>| -> SqlReturn {
                    match errors.get(rec_number) {
                        Some(odbc_err) => $error_output_func(
                            odbc_err,
                            $state,
                            $message_text,
                            $buffer_length,
                            $text_length_ptr,
                            $native_error_ptr,
                        ),
                        None => SqlReturn::NO_DATA,
                    }
                };

                match $handle_type {
                    HandleType::Env => {
                        let env = must_be_env!(mongo_handle);
                        get_error(&env.errors.read().unwrap())
                    }
                    HandleType::Dbc => {
                        let dbc = must_be_conn!(mongo_handle);
                        get_error(&dbc.errors.read().unwrap())
                    }
                    HandleType::Stmt => {
                        let stmt = must_be_stmt!(mongo_handle);
                        get_error(&stmt.errors.read().unwrap())
                    }
                    HandleType::Desc => {
                        let desc = must_be_desc!(mongo_handle);
                        get_error(&desc.errors.read().unwrap())
                    }
                }
            },
            $handle
        );
    }};
}

///
/// [`SQLGetDiagRec`]: https://learn.microsoft.com/en-us/sql/odbc/reference/syntax/SQLGetDiagRec-function
///
/// # Safety
/// Because this is a C-interface, this is necessarily unsafe
///
#[no_mangle]
pub unsafe extern "C" fn SQLGetDiagRec(
    handle_type: HandleType,
    handle: Handle,
    rec_number: SmallInt,
    state: *mut Char,
    native_error_ptr: *mut Integer,
    message_text: *mut Char,
    buffer_length: SmallInt,
    text_length_ptr: *mut SmallInt,
) -> SqlReturn {
    sql_get_diag_rec_impl!(
        handle_type,
        handle,
        rec_number,
        state,
        native_error_ptr,
        message_text,
        buffer_length,
        text_length_ptr,
        get_diag_rec
    )
}

///
/// [`SQLGetDiagRecW`]: https://learn.microsoft.com/en-us/sql/odbc/reference/syntax/SQLGetDiagRec-function
///
/// This is the WChar version of the SQLGetDiagRec function
///
/// # Safety
/// Because this is a C-interface, this is necessarily unsafe
///
#[no_mangle]
pub unsafe extern "C" fn SQLGetDiagRecW(
    handle_type: HandleType,
    handle: Handle,
    rec_number: SmallInt,
    state: *mut WChar,
    native_error_ptr: *mut Integer,
    message_text: *mut WChar,
    buffer_length: SmallInt,
    text_length_ptr: *mut SmallInt,
) -> SqlReturn {
    sql_get_diag_rec_impl!(
        handle_type,
        handle,
        rec_number,
        state,
        native_error_ptr,
        message_text,
        buffer_length,
        text_length_ptr,
        get_diag_recw
    )
}

///
/// [`SQLGetEnvAttr`]: https://learn.microsoft.com/en-us/sql/odbc/reference/syntax/SQLGetEnvAttr-function
///
/// # Safety
/// Because this is a C-interface, this is necessarily unsafe
///
#[no_mangle]
pub unsafe extern "C" fn SQLGetEnvAttr(
    environment_handle: HEnv,
    _attribute: EnvironmentAttribute,
    _value_ptr: Pointer,
    _buffer_length: Integer,
    _string_length: *mut Integer,
) -> SqlReturn {
    unsupported_function(MongoHandleRef::from(environment_handle), "SQLGetEnvAttr")
}

///
/// [`SQLGetEnvAttrW`]: https://learn.microsoft.com/en-us/sql/odbc/reference/syntax/SQLGetEnvAttr-function
///
/// This is the WChar version of the SQLGetEnvAttr function
///
/// # Safety
/// Because this is a C-interface, this is necessarily unsafe
///
#[no_mangle]
pub unsafe extern "C" fn SQLGetEnvAttrW(
    environment_handle: HEnv,
    attribute: EnvironmentAttribute,
    value_ptr: Pointer,
    _buffer_length: Integer,
    string_length: *mut Integer,
) -> SqlReturn {
    panic_safe_exec!(
        || {
            let env_handle = MongoHandleRef::from(environment_handle);
            env_handle.clear_diagnostics();
            let env = must_be_valid!(env_handle.as_env());
            if value_ptr.is_null() {
                set_str_length(string_length, 0);
            } else {
                set_str_length(string_length, size_of::<Integer>() as Integer);
                match attribute {
                    EnvironmentAttribute::OdbcVersion => {
                        *(value_ptr as *mut OdbcVersion) = env.attributes.read().unwrap().odbc_ver;
                    }
                    EnvironmentAttribute::OutputNts => {
                        *(value_ptr as *mut SqlBool) = env.attributes.read().unwrap().output_nts;
                    }
                    EnvironmentAttribute::ConnectionPooling => {
                        *(value_ptr as *mut ConnectionPooling) =
                            env.attributes.read().unwrap().connection_pooling;
                    }
                    EnvironmentAttribute::CpMatch => {
                        *(value_ptr as *mut CpMatch) = env.attributes.read().unwrap().cp_match;
                    }
                }
            }
            SqlReturn::SUCCESS
        },
        environment_handle
    );
}

///
/// [`SQLGetInfo`]: https://learn.microsoft.com/en-us/sql/odbc/reference/syntax/SQLGetInfo-function
///
/// # Safety
/// Because this is a C-interface, this is necessarily unsafe
///
#[no_mangle]
pub unsafe extern "C" fn SQLGetInfo(
    connection_handle: HDbc,
    _info_type: USmallInt,
    _info_value_ptr: Pointer,
    _buffer_length: SmallInt,
    _string_length_ptr: *mut SmallInt,
) -> SqlReturn {
    unsupported_function(MongoHandleRef::from(connection_handle), "SQLGetInfo")
}

///
/// [`SQLGetInfoW`]: https://learn.microsoft.com/en-us/sql/odbc/reference/syntax/SQLGetInfo-function
///
/// This is the WChar version of the SQLGetInfo function
///
/// # Safety
/// Because this is a C-interface, this is necessarily unsafe
///
#[no_mangle]
pub unsafe extern "C" fn SQLGetInfoW(
    connection_handle: HDbc,
    info_type: USmallInt,
    info_value_ptr: Pointer,
    buffer_length: SmallInt,
    string_length_ptr: *mut SmallInt,
) -> SqlReturn {
    panic_safe_exec!(
        || sql_get_infow_helper(
            connection_handle,
            info_type,
            info_value_ptr,
            buffer_length,
            string_length_ptr
        ),
        connection_handle
    )
}

unsafe fn sql_get_infow_helper(
    connection_handle: HDbc,
    info_type: USmallInt,
    info_value_ptr: Pointer,
    buffer_length: SmallInt,
    string_length_ptr: *mut SmallInt,
) -> SqlReturn {
    let conn_handle = MongoHandleRef::from(connection_handle);
    let mut err = None;
    let sql_return = match FromPrimitive::from_u16(info_type) {
        Some(some_info_type) => {
            match some_info_type {
                InfoType::SQL_DRIVER_NAME => {
                    // This Driver Name is consistent with the name used for our JDBC driver.
                    i16_len::set_output_wstring(
                        DRIVER_NAME,
                        info_value_ptr as *mut WChar,
                        buffer_length as usize,
                        string_length_ptr,
                    )
                }
                InfoType::SQL_DRIVER_VER => {
                    // The driver version can be obtained from the Cargo.toml file.
                    // The env! macro call below gets the version from the Cargo file
                    // at compile time.
                    let version_major = env!("CARGO_PKG_VERSION_MAJOR");
                    let version_minor = env!("CARGO_PKG_VERSION_MINOR");
                    let version_patch = env!("CARGO_PKG_VERSION_PATCH");

                    let version = format_version(version_major, version_minor, version_patch);

                    i16_len::set_output_wstring(
                        version.as_str(),
                        info_value_ptr as *mut WChar,
                        buffer_length as usize,
                        string_length_ptr,
                    )
                }
                InfoType::SQL_DRIVER_ODBC_VER => {
                    // This driver supports version 3.8.
                    i16_len::set_output_wstring(
                        "03.08",
                        info_value_ptr as *mut WChar,
                        buffer_length as usize,
                        string_length_ptr,
                    )
                }
                InfoType::SQL_SEARCH_PATTERN_ESCAPE => {
                    // TODO: SQL-1060: improve sql-to-rust regex pattern method and report escape character here
                    i16_len::set_output_wstring(
                        "",
                        info_value_ptr as *mut WChar,
                        buffer_length as usize,
                        string_length_ptr,
                    )
                }
                InfoType::SQL_DBMS_NAME => {
                    // The underlying DBMS is MongoDB Atlas.
                    i16_len::set_output_wstring(
                        DBMS_NAME,
                        info_value_ptr as *mut WChar,
                        buffer_length as usize,
                        string_length_ptr,
                    )
                }
                InfoType::SQL_DBMS_VER => {
                    // Return the ADF version.
                    let conn = must_be_valid!((*conn_handle).as_connection());
                    let version = conn
                        .mongo_connection
                        .read()
                        .unwrap()
                        .as_ref()
                        .unwrap()
                        .get_adf_version();
                    match version {
                        Ok(version) => i16_len::set_output_wstring(
                            version.as_str(),
                            info_value_ptr as *mut WChar,
                            buffer_length as usize,
                            string_length_ptr,
                        ),
                        Err(e) => {
                            err = Some(ODBCError::Core(e));
                            SqlReturn::ERROR
                        }
                    }
                }
                InfoType::SQL_CONCAT_NULL_BEHAVIOR => {
                    // If a NULL valued operand is used in a string concatenation,
                    // the result is NULL. The return value indicates that.
                    i16_len::set_output_fixed_data(&SQL_CB_NULL, info_value_ptr, string_length_ptr)
                }
                InfoType::SQL_IDENTIFIER_QUOTE_CHAR => {
                    // MongoSQL supports ` and " as identifier delimiters. The "
                    // character is the SQL-92 standard, but we instead return `
                    // to be consistent with our JDBC driver.
                    i16_len::set_output_wstring(
                        "`",
                        info_value_ptr as *mut WChar,
                        buffer_length as usize,
                        string_length_ptr,
                    )
                }
                InfoType::SQL_OWNER_TERM => {
                    // SQL_OWNER_TERM is replaced by SQL_SCHEMA_TERM in newer ODBC
                    // versions. They use the same numeric value.
                    //
                    // SQL has two concepts in the data hierarchy above "table":
                    // "catalog" and "schema". MongoSQL only has "database" and
                    // "collection" (which is equivalent to "table"). A "catalog"
                    // contains many "schemas" and a "schema" contains many tables.
                    // Therefore, a "schema" may map to MongoSQL's "database".
                    // However, we choose to use "catalog" to represent MongoSQL
                    // databases, and we omit support for "schema".
                    i16_len::set_output_wstring(
                        "",
                        info_value_ptr as *mut WChar,
                        buffer_length as usize,
                        string_length_ptr,
                    )
                }
                InfoType::SQL_CATALOG_NAME_SEPARATOR => {
                    // The name separator used by MongoSQL is '.'.
                    i16_len::set_output_wstring(
                        ".",
                        info_value_ptr as *mut WChar,
                        buffer_length as usize,
                        string_length_ptr,
                    )
                }
                InfoType::SQL_CATALOG_TERM => {
                    // MongoSQL uses the term "database".
                    i16_len::set_output_wstring(
                        "database",
                        info_value_ptr as *mut WChar,
                        buffer_length as usize,
                        string_length_ptr,
                    )
                }
                InfoType::SQL_CONVERT_FUNCTIONS => {
                    // MongoSQL only supports the CAST type conversion function.
                    i16_len::set_output_fixed_data(
                        &SQL_FN_CVT_CAST,
                        info_value_ptr,
                        string_length_ptr,
                    )
                }
                InfoType::SQL_NUMERIC_FUNCTIONS => {
                    // MongoSQL supports the following numeric functions.
                    const NUMERIC_FUNCTIONS: u32 = SQL_FN_NUM_ABS
                        | SQL_FN_NUM_CEILING
                        | SQL_FN_NUM_COS
                        | SQL_FN_NUM_FLOOR
                        | SQL_FN_NUM_LOG
                        | SQL_FN_NUM_MOD
                        | SQL_FN_NUM_SIN
                        | SQL_FN_NUM_SQRT
                        | SQL_FN_NUM_TAN
                        | SQL_FN_NUM_DEGREES
                        | SQL_FN_NUM_POWER
                        | SQL_FN_NUM_RADIANS
                        | SQL_FN_NUM_ROUND;
                    i16_len::set_output_fixed_data(
                        &NUMERIC_FUNCTIONS,
                        info_value_ptr,
                        string_length_ptr,
                    )
                }
                InfoType::SQL_STRING_FUNCTIONS => {
                    // MongoSQL supports the following string functions.
                    const STRING_FUNCTIONS: u32 = SQL_FN_STR_CONCAT
                        | SQL_FN_STR_LENGTH
                        | SQL_FN_STR_SUBSTRING
                        | SQL_FN_STR_BIT_LENGTH
                        | SQL_FN_STR_CHAR_LENGTH
                        | SQL_FN_STR_CHARACTER_LENGTH
                        | SQL_FN_STR_OCTET_LENGTH
                        | SQL_FN_STR_POSITION;
                    i16_len::set_output_fixed_data(
                        &STRING_FUNCTIONS,
                        info_value_ptr,
                        string_length_ptr,
                    )
                }
                InfoType::SQL_SYSTEM_FUNCTIONS => {
                    // MongoSQL does not support any of the ODBC system functions.
                    i16_len::set_output_fixed_data(&SQL_U32_ZERO, info_value_ptr, string_length_ptr)
                }
                InfoType::SQL_TIMEDATE_FUNCTIONS => {
                    // MongoSQL supports the following timedate functions.
                    const TIMEDATE_FUNCTIONS: u32 = SQL_FN_TD_CURRENT_TIMESTAMP | SQL_FN_TD_EXTRACT;
                    i16_len::set_output_fixed_data(
                        &TIMEDATE_FUNCTIONS,
                        info_value_ptr,
                        string_length_ptr,
                    )
                }
                InfoType::SQL_CONVERT_BIGINT
                | InfoType::SQL_CONVERT_DECIMAL
                | InfoType::SQL_CONVERT_DOUBLE
                | InfoType::SQL_CONVERT_FLOAT
                | InfoType::SQL_CONVERT_INTEGER
                | InfoType::SQL_CONVERT_NUMERIC
                | InfoType::SQL_CONVERT_REAL
                | InfoType::SQL_CONVERT_SMALLINT
                | InfoType::SQL_CONVERT_TINYINT
                | InfoType::SQL_CONVERT_BIT
                | InfoType::SQL_CONVERT_CHAR
                | InfoType::SQL_CONVERT_VARCHAR
                | InfoType::SQL_CONVERT_LONGVARCHAR
                | InfoType::SQL_CONVERT_WCHAR
                | InfoType::SQL_CONVERT_WVARCHAR
                | InfoType::SQL_CONVERT_WLONGVARCHAR
                | InfoType::SQL_CONVERT_TIMESTAMP
                | InfoType::SQL_CONVERT_BINARY
                | InfoType::SQL_CONVERT_DATE
                | InfoType::SQL_CONVERT_TIME
                | InfoType::SQL_CONVERT_VARBINARY
                | InfoType::SQL_CONVERT_LONGVARBINARY
                | InfoType::SQL_CONVERT_GUID => {
                    // MongoSQL does not support CONVERT.
                    i16_len::set_output_fixed_data(&SQL_U32_ZERO, info_value_ptr, string_length_ptr)
                }
                InfoType::SQL_GETDATA_EXTENSIONS => {
                    // GetData can be called on any column in any order.
                    const GETDATA_EXTENSIONS: u32 = SQL_GD_ANY_COLUMN | SQL_GD_ANY_ORDER;
                    i16_len::set_output_fixed_data(
                        &GETDATA_EXTENSIONS,
                        info_value_ptr,
                        string_length_ptr,
                    )
                }
                InfoType::SQL_COLUMN_ALIAS => {
                    // MongoSQL does support column aliases.
                    i16_len::set_output_wstring(
                        SQL_INFO_Y,
                        info_value_ptr as *mut WChar,
                        buffer_length as usize,
                        string_length_ptr,
                    )
                }
                InfoType::SQL_GROUP_BY => {
                    // The GROUP BY clause must contain all nonaggregated columns
                    // in the select list. It can contain columns that are not in
                    // the select list.
                    i16_len::set_output_fixed_data(
                        &SQL_GB_GROUP_BY_CONTAINS_SELECT,
                        info_value_ptr,
                        string_length_ptr,
                    )
                }
                InfoType::SQL_ORDER_BY_COLUMNS_IN_SELECT => {
                    // MongoSQL does require ORDER BY columns to be in the SELECT list.
                    i16_len::set_output_wstring(
                        SQL_INFO_Y,
                        info_value_ptr as *mut WChar,
                        buffer_length as usize,
                        string_length_ptr,
                    )
                }
                InfoType::SQL_OWNER_USAGE => {
                    // SQL_OWNER_USAGE is replaced by SQL_SCHEMA_USAGE in newer
                    // ODBC versions. They use the same numeric value.
                    //
                    // As noted for InfoType::OwnerTerm, the MongoSQL ODBC driver
                    // does not support "schema" in the data hierarchy.
                    i16_len::set_output_fixed_data(&SQL_U32_ZERO, info_value_ptr, string_length_ptr)
                }
                InfoType::SQL_CATALOG_USAGE => {
                    // This return value indicates support for SELECT as well as
                    // INSERT, UPDATE, and DELETE. In conjunction with the following
                    // InfoType, SQL_DATA_SOURCE_READ_ONLY, this return value is
                    // valid.
                    i16_len::set_output_fixed_data(
                        &SQL_CU_DML_STATEMENTS,
                        info_value_ptr,
                        string_length_ptr,
                    )
                }
                InfoType::SQL_DATA_SOURCE_READ_ONLY => {
                    // MongoSQL is read-only.
                    i16_len::set_output_wstring(
                        SQL_INFO_Y,
                        info_value_ptr as *mut WChar,
                        buffer_length as usize,
                        string_length_ptr,
                    )
                }
                InfoType::SQL_SPECIAL_CHARACTERS => {
                    // According to the ODBC spec, this InfoType requires returning "A
                    // character string that contains all special characters (that is,
                    // all characters except a through z, A through Z, 0 through 9, and
                    // underscore) that can be used in an identifier name... For example,
                    // '#$^'. If an identifier contains one or more of these characters,
                    // the identifier must be a delimited identifier."
                    //
                    // MongoSQL grammar defines regular and delimited identifiers as
                    //
                    //    <regular identifier> ::= ([A-Za-z] | "_")[A-Za-z0-9_]*
                    //
                    //    <delimited identifier> ::= " <identifier character>* "
                    //                             | ` <identifier character>* `
                    //
                    //    <identifier character> ::= [^\x00]
                    //
                    // Meaning, MongoSQL requires delimiters for all characters other
                    // than [A-Za-z0-9_]. It is unrealistic to return a string with
                    // all of those characters, so here we choose to return a string
                    // containing what we believe to be most common special characters.
                    i16_len::set_output_wstring(
                        "`\"'.$+-*/|:<>!={}[]()",
                        info_value_ptr as *mut WChar,
                        buffer_length as usize,
                        string_length_ptr,
                    )
                }
                InfoType::SQL_MAX_COLUMNS_IN_GROUP_BY
                | InfoType::SQL_MAX_COLUMNS_IN_ORDER_BY
                | InfoType::SQL_MAX_COLUMNS_IN_SELECT => {
                    // MongoSQL does not have an explicit maximum number of
                    // columns allowed in a GROUP BY, ORDER BY, or SELECT clause.
                    i16_len::set_output_fixed_data(&SQL_U16_ZERO, info_value_ptr, string_length_ptr)
                }

                InfoType::SQL_TIMEDATE_ADD_INTERVALS | InfoType::SQL_TIMEDATE_DIFF_INTERVALS => {
                    // Note that MongoSQL does not support TIMEDATE_ADD or
                    // TIMEDATE_DIFF, so this value will not be used. For the
                    // MongoSQL DATEADD and DATEDIFF functions, we support the
                    // following intervals.
                    const TIMEDATE_INTERVALS: u32 = SQL_FN_TSI_SECOND
                        | SQL_FN_TSI_MINUTE
                        | SQL_FN_TSI_HOUR
                        | SQL_FN_TSI_DAY
                        | SQL_FN_TSI_WEEK
                        | SQL_FN_TSI_MONTH
                        | SQL_FN_TSI_QUARTER
                        | SQL_FN_TSI_YEAR;
                    i16_len::set_output_fixed_data(
                        &TIMEDATE_INTERVALS,
                        info_value_ptr,
                        string_length_ptr,
                    )
                }
                InfoType::SQL_CATALOG_LOCATION => {
                    // MongoSQL puts the catalog (database) at the start of a qualified
                    // table name. As in, db.table.
                    i16_len::set_output_fixed_data(&SQL_CL_START, info_value_ptr, string_length_ptr)
                }
                InfoType::SQL_SQL_CONFORMANCE => {
                    // MongoSQL is SQL-92 Entry level compliant.
                    i16_len::set_output_fixed_data(
                        &SQL_SC_SQL92_ENTRY,
                        info_value_ptr,
                        string_length_ptr,
                    )
                }
                InfoType::SQL_ODBC_INTERFACE_CONFORMANCE => {
                    // The MongoSQL ODBC Driver currently meets the minimum compliance level.
                    i16_len::set_output_fixed_data(&SQL_OIC_CORE, info_value_ptr, string_length_ptr)
                }
                InfoType::SQL_SQL92_PREDICATES => {
                    // MongoSQL supports the following SQL-92 predicate operators.
                    const PREDICATES: u32 = SQL_SP_EXISTS
                        | SQL_SP_ISNOTNULL
                        | SQL_SP_ISNULL
                        | SQL_SP_LIKE
                        | SQL_SP_IN
                        | SQL_SP_BETWEEN
                        | SQL_SP_COMPARISON
                        | SQL_SP_QUANTIFIED_COMPARISON;
                    i16_len::set_output_fixed_data(&PREDICATES, info_value_ptr, string_length_ptr)
                }
                InfoType::SQL_SQL92_RELATIONAL_JOIN_OPERATORS => {
                    // MongoSQL supports the following SQL-92 JOIN operators.
                    const JOIN_OPS: u32 = SQL_SRJO_CROSS_JOIN
                        | SQL_SRJO_INNER_JOIN
                        | SQL_SRJO_LEFT_OUTER_JOIN
                        | SQL_SRJO_RIGHT_OUTER_JOIN;
                    i16_len::set_output_fixed_data(&JOIN_OPS, info_value_ptr, string_length_ptr)
                }
                InfoType::SQL_AGGREGATE_FUNCTIONS => {
                    // MongoSQL supports the following aggregate functions.
                    const AGG_FUNCTIONS: u32 = SQL_AF_AVG
                        | SQL_AF_COUNT
                        | SQL_AF_MAX
                        | SQL_AF_MIN
                        | SQL_AF_SUM
                        | SQL_AF_DISTINCT
                        | SQL_AF_ALL;
                    i16_len::set_output_fixed_data(
                        &AGG_FUNCTIONS,
                        info_value_ptr,
                        string_length_ptr,
                    )
                }
                InfoType::SQL_CATALOG_NAME => {
                    // MongoSQL does support catalog (database) names.
                    i16_len::set_output_wstring(
                        SQL_INFO_Y,
                        info_value_ptr as *mut WChar,
                        buffer_length as usize,
                        string_length_ptr,
                    )
                }
                InfoType::SQL_MAX_IDENTIFIER_LEN => {
                    // MongoSQL does not have a maximum identifier length.
                    // Note : The spec does not specify which value to return if there are no maximum
                    // Let's report the max value for SQLUSMALLINT.
                    i16_len::set_output_fixed_data(&u16::MAX, info_value_ptr, string_length_ptr)
                }
                // Since we don't support transaction, Commit and Rollback are not supported.
                InfoType::SQL_CURSOR_COMMIT_BEHAVIOR | InfoType::SQL_CURSOR_ROLLBACK_BEHAVIOR => {
                    i16_len::set_output_fixed_data(
                        &SQL_CB_PRESERVE,
                        info_value_ptr,
                        string_length_ptr,
                    )
                }
                _ => {
                    err = Some(ODBCError::UnsupportedInfoTypeRetrieval(
                        info_type.to_string(),
                    ));
                    SqlReturn::ERROR
                }
            }
        }
        None => {
            err = Some(ODBCError::UnsupportedInfoTypeRetrieval(
                info_type.to_string(),
            ));
            SqlReturn::ERROR
        }
    };

    if let Some(error) = err {
        conn_handle.add_diag_info(error);
    }
    sql_return
}

///
/// [`SQLGetStmtAttr`]: https://learn.microsoft.com/en-us/sql/odbc/reference/syntax/SQLGetStmtAttr-function
///
/// # Safety
/// Because this is a C-interface, this is necessarily unsafe
///
#[no_mangle]
pub unsafe extern "C" fn SQLGetStmtAttr(
    handle: HStmt,
    _attribute: StatementAttribute,
    _value_ptr: Pointer,
    _buffer_length: Integer,
    _string_length_ptr: *mut Integer,
) -> SqlReturn {
    unsupported_function(MongoHandleRef::from(handle), "SQLGetStmtAttr")
}

///
/// [`SQLGetStmtAttrW`]: https://learn.microsoft.com/en-us/sql/odbc/reference/syntax/SQLGetStmtAttr-function
///
/// This is the WChar version of the SQLGetStmtAttr function
///
/// # Safety
/// Because this is a C-interface, this is necessarily unsafe
///
#[no_mangle]
pub unsafe extern "C" fn SQLGetStmtAttrW(
    handle: HStmt,
    attribute: StatementAttribute,
    value_ptr: Pointer,
    _buffer_length: Integer,
    string_length_ptr: *mut Integer,
) -> SqlReturn {
    panic_safe_exec!(
        || {
            let stmt_handle = MongoHandleRef::from(handle);
            stmt_handle.clear_diagnostics();
            let stmt = must_be_valid!(stmt_handle.as_statement());
            if value_ptr.is_null() {
                return SqlReturn::ERROR;
            }
            // Most attributes have type SQLULEN, so default to the size of that
            // type.
            set_str_length(string_length_ptr, size_of::<ULen>() as Integer);
            match attribute {
                StatementAttribute::AppRowDesc => {
                    *(value_ptr as *mut Pointer) =
                        stmt.attributes.read().unwrap().app_row_desc as Pointer;
                    set_str_length(string_length_ptr, size_of::<Pointer>() as Integer);
                }
                StatementAttribute::AppParamDesc => {
                    *(value_ptr as *mut Pointer) =
                        stmt.attributes.read().unwrap().app_param_desc as Pointer;
                    set_str_length(string_length_ptr, size_of::<Pointer>() as Integer);
                }
                StatementAttribute::ImpRowDesc => {
                    *(value_ptr as *mut Pointer) =
                        stmt.attributes.read().unwrap().imp_row_desc as Pointer;
                    set_str_length(string_length_ptr, size_of::<Pointer>() as Integer);
                }
                StatementAttribute::ImpParamDesc => {
                    *(value_ptr as *mut Pointer) =
                        stmt.attributes.read().unwrap().imp_param_desc as Pointer;
                    set_str_length(string_length_ptr, size_of::<Pointer>() as Integer);
                }
                StatementAttribute::FetchBookmarkPtr => {
                    *(value_ptr as *mut _) = stmt.attributes.read().unwrap().fetch_bookmark_ptr;
                    set_str_length(string_length_ptr, size_of::<*mut Len>() as Integer);
                }
                StatementAttribute::CursorScrollable => {
                    *(value_ptr as *mut CursorScrollable) =
                        stmt.attributes.read().unwrap().cursor_scrollable;
                }
                StatementAttribute::CursorSensitivity => {
                    *(value_ptr as *mut CursorSensitivity) =
                        stmt.attributes.read().unwrap().cursor_sensitivity;
                }
                StatementAttribute::AsyncEnable => {
                    *(value_ptr as *mut AsyncEnable) = stmt.attributes.read().unwrap().async_enable;
                }
                StatementAttribute::Concurrency => {
                    *(value_ptr as *mut Concurrency) = stmt.attributes.read().unwrap().concurrency;
                }
                StatementAttribute::CursorType => {
                    *(value_ptr as *mut CursorType) = stmt.attributes.read().unwrap().cursor_type;
                }
                StatementAttribute::EnableAutoIpd => {
                    *(value_ptr as *mut SqlBool) = stmt.attributes.read().unwrap().enable_auto_ipd;
                }
                StatementAttribute::KeysetSize => {
                    *(value_ptr as *mut ULen) = 0;
                }
                StatementAttribute::MaxLength => {
                    *(value_ptr as *mut ULen) = stmt.attributes.read().unwrap().max_length;
                }
                StatementAttribute::MaxRows => {
                    *(value_ptr as *mut ULen) = stmt.attributes.read().unwrap().max_rows;
                }
                StatementAttribute::NoScan => {
                    *(value_ptr as *mut NoScan) = stmt.attributes.read().unwrap().no_scan;
                }
                StatementAttribute::ParamBindOffsetPtr => {
                    *(value_ptr as *mut _) = stmt.attributes.read().unwrap().param_bind_offset_ptr;
                    set_str_length(string_length_ptr, size_of::<*mut ULen>() as Integer)
                }
                StatementAttribute::ParamBindType => {
                    *(value_ptr as *mut ULen) = stmt.attributes.read().unwrap().param_bind_type;
                }
                StatementAttribute::ParamOpterationPtr => {
                    *(value_ptr as *mut _) = stmt.attributes.read().unwrap().param_operation_ptr;
                    set_str_length(string_length_ptr, size_of::<*mut USmallInt>() as Integer)
                }
                StatementAttribute::ParamStatusPtr => {
                    *(value_ptr as *mut _) = stmt.attributes.read().unwrap().param_status_ptr;
                    set_str_length(string_length_ptr, size_of::<*mut USmallInt>() as Integer)
                }
                StatementAttribute::ParamsProcessedPtr => {
                    *(value_ptr as *mut _) = stmt.attributes.read().unwrap().param_processed_ptr;
                    set_str_length(string_length_ptr, size_of::<*mut ULen>() as Integer)
                }
                StatementAttribute::ParamsetSize => {
                    *(value_ptr as *mut ULen) = stmt.attributes.read().unwrap().paramset_size;
                }
                StatementAttribute::QueryTimeout => {
                    *(value_ptr as *mut ULen) = stmt.attributes.read().unwrap().query_timeout;
                }
                StatementAttribute::RetrieveData => {
                    *(value_ptr as *mut RetrieveData) =
                        stmt.attributes.read().unwrap().retrieve_data;
                }
                StatementAttribute::RowBindOffsetPtr => {
                    *(value_ptr as *mut _) = stmt.attributes.read().unwrap().row_bind_offset_ptr;
                    set_str_length(string_length_ptr, size_of::<*mut ULen>() as Integer)
                }
                StatementAttribute::RowBindType => {
                    *(value_ptr as *mut ULen) = stmt.attributes.read().unwrap().row_bind_type;
                }
                StatementAttribute::RowNumber => {
                    *(value_ptr as *mut ULen) = stmt.attributes.read().unwrap().row_number;
                }
                StatementAttribute::RowOperationPtr => {
                    *(value_ptr as *mut _) = stmt.attributes.read().unwrap().row_operation_ptr;
                    set_str_length(string_length_ptr, size_of::<*mut USmallInt>() as Integer)
                }
                StatementAttribute::RowStatusPtr => {
                    *(value_ptr as *mut _) = stmt.attributes.read().unwrap().row_status_ptr;
                    set_str_length(string_length_ptr, size_of::<*mut USmallInt>() as Integer)
                }
                StatementAttribute::RowsFetchedPtr => {
                    *(value_ptr as *mut _) = stmt.attributes.read().unwrap().rows_fetched_ptr;
                    set_str_length(string_length_ptr, size_of::<*mut ULen>() as Integer)
                }
                StatementAttribute::RowArraySize => {
                    *(value_ptr as *mut ULen) = stmt.attributes.read().unwrap().row_array_size;
                }
                StatementAttribute::SimulateCursor => {
                    *(value_ptr as *mut ULen) = stmt.attributes.read().unwrap().simulate_cursor;
                }
                StatementAttribute::UseBookmarks => {
                    *(value_ptr as *mut UseBookmarks) =
                        stmt.attributes.read().unwrap().use_bookmarks;
                }
                StatementAttribute::AsyncStmtEvent => {
                    *(value_ptr as *mut _) = stmt.attributes.read().unwrap().async_stmt_event;
                }
                StatementAttribute::MetadataId => {
                    todo!();
                }
            }
            SqlReturn::SUCCESS
        },
        handle
    );
}

///
/// [`SQLGetTypeInfo`]: https://learn.microsoft.com/en-us/sql/odbc/reference/syntax/SQLGetTypeInfo-function
///
/// # Safety
/// Because this is a C-interface, this is necessarily unsafe
///
#[no_mangle]
pub unsafe extern "C" fn SQLGetTypeInfo(handle: HStmt, _data_type: SqlDataType) -> SqlReturn {
    panic_safe_exec!(
        || {
            let mongo_handle = MongoHandleRef::from(handle);
            let stmt = must_be_valid!((*mongo_handle).as_statement());
            let types_info = MongoTypesInfo::new(_data_type);
            *stmt.mongo_statement.write().unwrap() = Some(Box::new(types_info));
            SqlReturn::SUCCESS
        },
        handle
    )
}

///
/// [`SQLMoreResults`]: https://learn.microsoft.com/en-us/sql/odbc/reference/syntax/SQLMoreResults-function
///
/// # Safety
/// Because this is a C-interface, this is necessarily unsafe
///
#[no_mangle]
pub unsafe extern "C" fn SQLMoreResults(_handle: HStmt) -> SqlReturn {
    // For now, we never allow more than one result from a query (i.e., we only support one query
    // at a time).
    SqlReturn::NO_DATA
}

///
/// [`SQLNativeSql`]: https://learn.microsoft.com/en-us/sql/odbc/reference/syntax/SQLNativeSql-function
///
/// # Safety
/// Because this is a C-interface, this is necessarily unsafe
///
#[no_mangle]
pub unsafe extern "C" fn SQLNativeSql(
    connection_handle: HDbc,
    _in_statement_text: *const Char,
    _in_statement_len: Integer,
    _out_statement_text: *mut Char,
    _buffer_len: Integer,
    _out_statement_len: *mut Integer,
) -> SqlReturn {
    unsupported_function(MongoHandleRef::from(connection_handle), "SQLNativeSql")
}

///
/// [`SQLNativeSqlW`]: https://learn.microsoft.com/en-us/sql/odbc/reference/syntax/SQLNativeSql-function
///
/// This is the WChar version of the SQLNativeSql function
///
/// # Safety
/// Because this is a C-interface, this is necessarily unsafe
///
#[no_mangle]
pub unsafe extern "C" fn SQLNativeSqlW(
    connection_handle: HDbc,
    _in_statement_text: *const WChar,
    _in_statement_len: Integer,
    _out_statement_text: *mut WChar,
    _buffer_len: Integer,
    _out_statement_len: *mut Integer,
) -> SqlReturn {
    unimpl!(connection_handle);
}

///
/// [`SQLNumParams`]: https://learn.microsoft.com/en-us/sql/odbc/reference/syntax/SQLNumParams-function
///
/// # Safety
/// Because this is a C-interface, this is necessarily unsafe
///
#[no_mangle]
pub unsafe extern "C" fn SQLNumParams(
    statement_handle: HStmt,
    _param_count_ptr: *mut SmallInt,
) -> SqlReturn {
    unsupported_function(MongoHandleRef::from(statement_handle), "SQLNumParams")
}

///
/// [`SQLNumResultCols`]: https://learn.microsoft.com/en-us/sql/odbc/reference/syntax/SQLNumResultCols-function
///
/// # Safety
/// Because this is a C-interface, this is necessarily unsafe
///
#[no_mangle]
pub unsafe extern "C" fn SQLNumResultCols(
    statement_handle: HStmt,
    column_count_ptr: *mut SmallInt,
) -> SqlReturn {
    panic_safe_exec!(
        || {
            let mongo_handle = MongoHandleRef::from(statement_handle);

            let stmt = must_be_valid!((*mongo_handle).as_statement());

            let mongo_statement = stmt.mongo_statement.read().unwrap();
            if mongo_statement.is_none() {
                *column_count_ptr = 0;
                return SqlReturn::SUCCESS;
            }
            *column_count_ptr = mongo_statement
                .as_ref()
                .unwrap()
                .get_resultset_metadata()
                .len() as SmallInt;
            SqlReturn::SUCCESS
        },
        statement_handle
    );
}

///
/// [`SQLParamData`]: https://learn.microsoft.com/en-us/sql/odbc/reference/syntax/SQLParamData-function
///
/// # Safety
/// Because this is a C-interface, this is necessarily unsafe
///
#[no_mangle]
pub unsafe extern "C" fn SQLParamData(hstmt: HStmt, _value_ptr_ptr: *mut Pointer) -> SqlReturn {
    unsupported_function(MongoHandleRef::from(hstmt), "SQLParamData")
}

///
/// [`SQLPrepare`]: https://learn.microsoft.com/en-us/sql/odbc/reference/syntax/SQLPrepare-function
///
/// # Safety
/// Because this is a C-interface, this is necessarily unsafe
///
#[no_mangle]
pub unsafe extern "C" fn SQLPrepare(
    hstmt: HStmt,
    _statement_text: *const Char,
    _text_length: Integer,
) -> SqlReturn {
    unsupported_function(MongoHandleRef::from(hstmt), "SQLPrepare")
}

///
/// [`SQLPrepareW`]: https://learn.microsoft.com/en-us/sql/odbc/reference/syntax/SQLPrepare-function
///
/// This is the WChar version of the SQLPrepare function
///
/// # Safety
/// Because this is a C-interface, this is necessarily unsafe
///
#[no_mangle]
pub unsafe extern "C" fn SQLPrepareW(
    hstmt: HStmt,
    _statement_text: *const WChar,
    _text_length: Integer,
) -> SqlReturn {
    unsupported_function(MongoHandleRef::from(hstmt), "SQLPrepareW")
}

///
/// [`SQLPrimaryKeys`]: https://learn.microsoft.com/en-us/sql/odbc/reference/syntax/SQLPrimaryKeys-function
///
/// # Safety
/// Because this is a C-interface, this is necessarily unsafe
///
#[no_mangle]
pub unsafe extern "C" fn SQLPrimaryKeys(
    statement_handle: HStmt,
    _catalog_name: *const Char,
    _catalog_name_length: SmallInt,
    _schema_name: *const Char,
    _schema_name_length: SmallInt,
    _table_name: *const Char,
    _table_name_length: SmallInt,
) -> SqlReturn {
    unsupported_function(MongoHandleRef::from(statement_handle), "SQLPrimaryKeys")
}

///
/// [`SQLPrimaryKeysW`]: https://learn.microsoft.com/en-us/sql/odbc/reference/syntax/SQLPrimaryKeys-function
///
/// This is the WChar version of the SQLPrimaryKeys function
///
/// # Safety
/// Because this is a C-interface, this is necessarily unsafe
///
#[no_mangle]
pub unsafe extern "C" fn SQLPrimaryKeysW(
    statement_handle: HStmt,
    _catalog_name: *const WChar,
    _catalog_name_length: SmallInt,
    _schema_name: *const WChar,
    _schema_name_length: SmallInt,
    _table_name: *const WChar,
    _table_name_length: SmallInt,
) -> SqlReturn {
    unimpl!(statement_handle);
}

///
/// [`SQLProcedureColumns`]: https://learn.microsoft.com/en-us/sql/odbc/reference/syntax/SQLProcedureColumns-function
///
/// # Safety
/// Because this is a C-interface, this is necessarily unsafe
///
#[no_mangle]
pub unsafe extern "C" fn SQLProcedureColumns(
    statement_handle: HStmt,
    _catalog_name: *const Char,
    _catalog_name_length: SmallInt,
    _schema_name: *const Char,
    _schema_name_length: SmallInt,
    _proc_name: *const Char,
    _proc_name_length: SmallInt,
    _column_name: *const Char,
    _column_name_length: SmallInt,
) -> SqlReturn {
    unsupported_function(
        MongoHandleRef::from(statement_handle),
        "SQLProcedureColumns",
    )
}

///
/// [`SQLProcedureColumnsW`]: https://learn.microsoft.com/en-us/sql/odbc/reference/syntax/SQLProcedureColumns-function
///
/// This is the WChar version of the SQLProcedureColumns function
///
/// # Safety
/// Because this is a C-interface, this is necessarily unsafe
///
#[no_mangle]
pub unsafe extern "C" fn SQLProcedureColumnsW(
    statement_handle: HStmt,
    _catalog_name: *const WChar,
    _catalog_name_length: SmallInt,
    _schema_name: *const WChar,
    _schema_name_length: SmallInt,
    _proc_name: *const WChar,
    _proc_name_length: SmallInt,
    _column_name: *const WChar,
    _column_name_length: SmallInt,
) -> SqlReturn {
    unsupported_function(
        MongoHandleRef::from(statement_handle),
        "SQLProcedureColumnsW",
    )
}

///
/// [`SQLProcedures`]: https://learn.microsoft.com/en-us/sql/odbc/reference/syntax/SQLProcedures-function
///
/// # Safety
/// Because this is a C-interface, this is necessarily unsafe
///
#[no_mangle]
pub unsafe extern "C" fn SQLProcedures(
    statement_handle: HStmt,
    _catalog_name: *const Char,
    _catalog_name_length: SmallInt,
    _schema_name: *const Char,
    _schema_name_length: SmallInt,
    _proc_name: *const Char,
    _proc_name_length: SmallInt,
) -> SqlReturn {
    unsupported_function(MongoHandleRef::from(statement_handle), "SQLProcedures")
}

///
/// [`SQLProceduresW`]: https://learn.microsoft.com/en-us/sql/odbc/reference/syntax/SQLProcedures-function
///
/// This is the WChar version of the SQLProcedures function
///
/// # Safety
/// Because this is a C-interface, this is necessarily unsafe
///
#[no_mangle]
pub unsafe extern "C" fn SQLProceduresW(
    statement_handle: HStmt,
    _catalog_name: *const WChar,
    _catalog_name_length: SmallInt,
    _schema_name: *const WChar,
    _schema_name_length: SmallInt,
    _proc_name: *const WChar,
    _proc_name_length: SmallInt,
) -> SqlReturn {
    unsupported_function(MongoHandleRef::from(statement_handle), "SQLProceduresW")
}

///
/// [`SQLPutData`]: https://learn.microsoft.com/en-us/sql/odbc/reference/syntax/SQLPutData-function
///
/// # Safety
/// Because this is a C-interface, this is necessarily unsafe
///
#[no_mangle]
pub unsafe extern "C" fn SQLPutData(
    statement_handle: HStmt,
    _data_ptr: Pointer,
    _str_len_or_ind_ptr: Len,
) -> SqlReturn {
    unsupported_function(MongoHandleRef::from(statement_handle), "SQLPutData")
}

///
/// [`SQLRowCount`]: https://learn.microsoft.com/en-us/sql/odbc/reference/syntax/SQLRowCount-function
///
/// # Safety
/// Because this is a C-interface, this is necessarily unsafe
///
#[no_mangle]
pub unsafe extern "C" fn SQLRowCount(
    statement_handle: HStmt,
    row_count_ptr: *mut Len,
) -> SqlReturn {
    panic_safe_exec!(
        || {
            let mongo_handle = MongoHandleRef::from(statement_handle);
            // even though we always return 0, we must still assert that the proper handle
            // type is sent by the client.
            let _ = must_be_valid!((*mongo_handle).as_statement());
            *row_count_ptr = 0 as Len;
            SqlReturn::SUCCESS
        },
        statement_handle
    );
}

///
/// [`SQLSetConnectAttr`]: https://learn.microsoft.com/en-us/sql/odbc/reference/syntax/SQLSetConnectAttr-function
///
/// # Safety
/// Because this is a C-interface, this is necessarily unsafe
///
#[no_mangle]
pub unsafe extern "C" fn SQLSetConnectAttr(
    connection_handle: HDbc,
    _attribute: ConnectionAttribute,
    _value_ptr: Pointer,
    _str_length: Integer,
) -> SqlReturn {
    unsupported_function(MongoHandleRef::from(connection_handle), "SQLSetConnectAttr")
}

///
/// [`SQLSetConnectAttrW`]: https://learn.microsoft.com/en-us/sql/odbc/reference/syntax/SQLSetConnectAttr-function
///
/// This is the WChar version of the SQLSetConnectAttr function
///
/// # Safety
/// Because this is a C-interface, this is necessarily unsafe
///
#[no_mangle]
pub unsafe extern "C" fn SQLSetConnectAttrW(
    connection_handle: HDbc,
    attribute: ConnectionAttribute,
    value_ptr: Pointer,
    _str_length: Integer,
) -> SqlReturn {
    panic_safe_exec!(
        || {
            let mut err = None;
            let conn_handle = MongoHandleRef::from(connection_handle);

            // This scope is introduced to make the RWLock Guard expire before we write
            // any error values via add_diag_info as RWLock::write is not reentrant on
            // all operating systems, and the docs say it can panic.
            let sql_return = {
                let conn = must_be_valid!((*conn_handle).as_connection());

                match attribute {
                    ConnectionAttribute::LoginTimeout => {
                        conn.attributes.write().unwrap().login_timeout = Some(value_ptr as u32);
                        SqlReturn::SUCCESS
                    }
                    _ => {
                        err = Some(ODBCError::UnsupportedConnectionAttribute(
                            connection_attribute_to_string(attribute),
                        ));
                        SqlReturn::ERROR
                    }
                }
            };

            if let Some(error) = err {
                conn_handle.add_diag_info(error);
            }
            sql_return
        },
        connection_handle
    )
}

///
/// [`SQLSetCursorName`]: https://learn.microsoft.com/en-us/sql/odbc/reference/syntax/SQLSetCursorName-function
///
/// # Safety
/// Because this is a C-interface, this is necessarily unsafe
///
#[no_mangle]
pub unsafe extern "C" fn SQLSetCursorName(
    statement_handle: HStmt,
    _cursor_name: *const Char,
    _name_length: SmallInt,
) -> SqlReturn {
    unsupported_function(MongoHandleRef::from(statement_handle), "SQLSetCursorName")
}

///
/// [`SQLSetCursorNameW`]: https://learn.microsoft.com/en-us/sql/odbc/reference/syntax/SQLSetCursorName-function
///
/// This is the WChar version of the SQLSetCursorName function
///
/// # Safety
/// Because this is a C-interface, this is necessarily unsafe
///
#[no_mangle]
pub unsafe extern "C" fn SQLSetCursorNameW(
    statement_handle: HStmt,
    _cursor_name: *const WChar,
    _name_length: SmallInt,
) -> SqlReturn {
    unimpl!(statement_handle);
}

///
/// [`SQLSetDescField`]: https://learn.microsoft.com/en-us/sql/odbc/reference/syntax/SQLSetDescField-function
///
/// # Safety
/// Because this is a C-interface, this is necessarily unsafe
///
#[no_mangle]
pub unsafe extern "C" fn SQLSetDescField(
    _desc_handle: HDesc,
    _rec_number: SmallInt,
    _field_identifier: SmallInt,
    _value_ptr: Pointer,
    _buffer_length: Integer,
) -> SqlReturn {
    unsupported_function(MongoHandleRef::from(_desc_handle), "SQLSetDescField")
}

///
/// [`SQLSetDescRec`]: https://learn.microsoft.com/en-us/sql/odbc/reference/syntax/SQLSetDescRec-function
///
/// # Safety
/// Because this is a C-interface, this is necessarily unsafe
///
#[no_mangle]
pub unsafe extern "C" fn SQLSetDescRec(
    _desc_handle: HDesc,
    _rec_number: SmallInt,
    _desc_type: SmallInt,
    _desc_sub_type: SmallInt,
    _length: Len,
    _precision: SmallInt,
    _scale: SmallInt,
    _data_ptr: Pointer,
    _string_length_ptr: *const Len,
    _indicator_ptr: *const Len,
) -> SqlReturn {
    unimplemented!()
}

///
/// [`SQLSetPos`]: https://learn.microsoft.com/en-us/sql/odbc/reference/syntax/SQLSetPos-function
///
/// # Safety
/// Because this is a C-interface, this is necessarily unsafe
///
#[no_mangle]
pub unsafe extern "C" fn SQLSetPos(
    statement_handle: HStmt,
    _row_number: ULen,
    _operation: USmallInt,
    _lock_type: USmallInt,
) -> SqlReturn {
    unsupported_function(MongoHandleRef::from(statement_handle), "SQLSetPos")
}

///
/// [`SQLSetEnvAttr`]: https://learn.microsoft.com/en-us/sql/odbc/reference/syntax/SQLSetEnvAttr-function
///
/// # Safety
/// Because this is a C-interface, this is necessarily unsafe
///
#[no_mangle]
pub unsafe extern "C" fn SQLSetEnvAttr(
    environment_handle: HEnv,
    attribute: EnvironmentAttribute,
    value: Pointer,
    string_length: Integer,
) -> SqlReturn {
    SQLSetEnvAttrW(environment_handle, attribute, value, string_length)
}

///
/// [`SQLSetEnvAttrW`]: https://learn.microsoft.com/en-us/sql/odbc/reference/syntax/SQLSetEnvAttr-function
///
/// This is the WChar version of the SQLSetEnvAttr function
///
/// # Safety
/// Because this is a C-interface, this is necessarily unsafe
///
#[no_mangle]
pub unsafe extern "C" fn SQLSetEnvAttrW(
    environment_handle: HEnv,
    attribute: EnvironmentAttribute,
    value: Pointer,
    _string_length: Integer,
) -> SqlReturn {
    panic_safe_exec!(
        || {
            let env_handle = MongoHandleRef::from(environment_handle);
            env_handle.clear_diagnostics();
            let env = must_be_valid!(env_handle.as_env());
            match attribute {
                EnvironmentAttribute::OdbcVersion => match FromPrimitive::from_i32(value as i32) {
                    Some(version) => {
                        env.attributes.write().unwrap().odbc_ver = version;
                        SqlReturn::SUCCESS
                    }
                    None => {
                        env_handle
                            .add_diag_info(ODBCError::InvalidAttrValue("SQL_ATTR_ODBC_VERSION"));
                        SqlReturn::ERROR
                    }
                },
                EnvironmentAttribute::OutputNts => match FromPrimitive::from_i32(value as i32) {
                    Some(SqlBool::True) => SqlReturn::SUCCESS,
                    _ => {
                        env_handle.add_diag_info(ODBCError::Unimplemented("OUTPUT_NTS=SQL_FALSE"));
                        SqlReturn::ERROR
                    }
                },
                EnvironmentAttribute::ConnectionPooling => {
                    match FromPrimitive::from_i32(value as i32) {
                        Some(ConnectionPooling::Off) => SqlReturn::SUCCESS,
                        _ => {
                            env_handle.add_diag_info(ODBCError::OptionValueChanged(
                                "SQL_ATTR_CONNECTION_POOLING",
                                "SQL_CP_OFF",
                            ));
                            SqlReturn::SUCCESS_WITH_INFO
                        }
                    }
                }
                EnvironmentAttribute::CpMatch => match FromPrimitive::from_i32(value as i32) {
                    Some(CpMatch::Strict) => SqlReturn::SUCCESS,
                    _ => {
                        env_handle.add_diag_info(ODBCError::OptionValueChanged(
                            "SQL_ATTR_CP_MATCH",
                            "SQL_CP_STRICT_MATCH",
                        ));
                        SqlReturn::SUCCESS_WITH_INFO
                    }
                },
            }
        },
        environment_handle
    );
}

///
/// [`SQLSetStmtAttr`]: https://learn.microsoft.com/en-us/sql/odbc/reference/syntax/SQLSetStmtAttr-function
///
/// # Safety
/// Because this is a C-interface, this is necessarily unsafe
///
#[no_mangle]
pub unsafe extern "C" fn SQLSetStmtAttr(
    hstmt: HStmt,
    _attr: StatementAttribute,
    _value: Pointer,
    _str_length: Integer,
) -> SqlReturn {
    unsupported_function(MongoHandleRef::from(hstmt), "SQLSetStmtAttr")
}

///
/// [`SQLSetStmtAttrW`]: https://learn.microsoft.com/en-us/sql/odbc/reference/syntax/SQLSetStmtAttr-function
///
/// This is the WChar version of the SQLSetStmtAttr function
///
/// # Safety
/// Because this is a C-interface, this is necessarily unsafe
///
#[no_mangle]
pub unsafe extern "C" fn SQLSetStmtAttrW(
    hstmt: HStmt,
    attr: StatementAttribute,
    value: Pointer,
    _str_length: Integer,
) -> SqlReturn {
    panic_safe_exec!(
        || {
            let stmt_handle = MongoHandleRef::from(hstmt);
            stmt_handle.clear_diagnostics();
            let stmt = must_be_valid!(stmt_handle.as_statement());
            match attr {
                StatementAttribute::AppRowDesc => {
                    stmt_handle.add_diag_info(ODBCError::Unimplemented("SQL_ATTR_APP_ROW_DESC"));
                    SqlReturn::ERROR
                }
                StatementAttribute::AppParamDesc => {
                    stmt_handle.add_diag_info(ODBCError::Unimplemented("SQL_ATTR_APP_PARAM_DESC"));
                    SqlReturn::ERROR
                }
                StatementAttribute::ImpRowDesc => {
                    // TODO: SQL_681, determine the correct SQL state
                    stmt_handle.add_diag_info(ODBCError::Unimplemented("SQL_ATTR_IMP_ROW_DESC"));
                    SqlReturn::ERROR
                }
                StatementAttribute::ImpParamDesc => {
                    // TODO: SQL_681, determine the correct SQL state
                    stmt_handle.add_diag_info(ODBCError::Unimplemented("SQL_ATTR_IMP_PARAM_DESC"));
                    SqlReturn::ERROR
                }
                StatementAttribute::CursorScrollable => {
                    match FromPrimitive::from_usize(value as usize) {
                        Some(CursorScrollable::NonScrollable) => SqlReturn::SUCCESS,
                        _ => {
                            stmt_handle.add_diag_info(ODBCError::InvalidAttrValue(
                                "SQL_ATTR_CURSOR_SCROLLABLE",
                            ));
                            SqlReturn::ERROR
                        }
                    }
                }
                StatementAttribute::CursorSensitivity => {
                    match FromPrimitive::from_i32(value as i32) {
                        Some(CursorSensitivity::Insensitive) => SqlReturn::SUCCESS,
                        _ => {
                            stmt_handle.add_diag_info(ODBCError::InvalidAttrValue(
                                "SQL_ATTR_CURSOR_SENSITIVITY",
                            ));
                            SqlReturn::ERROR
                        }
                    }
                }
                StatementAttribute::AsyncEnable => {
                    stmt_handle.add_diag_info(ODBCError::Unimplemented("SQL_ATTR_ASYNC_ENABLE"));
                    SqlReturn::ERROR
                }
                StatementAttribute::Concurrency => match FromPrimitive::from_i32(value as i32) {
                    Some(Concurrency::ReadOnly) => SqlReturn::SUCCESS,
                    _ => {
                        stmt_handle.add_diag_info(ODBCError::OptionValueChanged(
                            "SQL_ATTR_CONCURRENCY",
                            "SQL_CONCUR_READ_ONLY",
                        ));
                        SqlReturn::SUCCESS_WITH_INFO
                    }
                },
                StatementAttribute::CursorType => match FromPrimitive::from_i32(value as i32) {
                    Some(CursorType::ForwardOnly) => SqlReturn::SUCCESS,
                    _ => {
                        stmt_handle.add_diag_info(ODBCError::OptionValueChanged(
                            "SQL_ATTR_CURSOR_TYPE",
                            "SQL_CURSOR_FORWARD_ONLY",
                        ));
                        SqlReturn::SUCCESS_WITH_INFO
                    }
                },
                StatementAttribute::EnableAutoIpd => {
                    stmt_handle.add_diag_info(ODBCError::Unimplemented("SQL_ATTR_ENABLE_AUTO_IPD"));
                    SqlReturn::ERROR
                }
                StatementAttribute::FetchBookmarkPtr => {
                    stmt_handle
                        .add_diag_info(ODBCError::Unimplemented("SQL_ATTR_FETCH_BOOKMARK_PTR"));
                    SqlReturn::ERROR
                }
                StatementAttribute::KeysetSize => {
                    stmt_handle.add_diag_info(ODBCError::Unimplemented("SQL_ATTR_KEYSET_SIZE"));
                    SqlReturn::ERROR
                }
                StatementAttribute::MaxLength => {
                    stmt_handle.add_diag_info(ODBCError::Unimplemented("SQL_ATTR_MAX_LENGTH"));
                    SqlReturn::ERROR
                }
                StatementAttribute::MaxRows => {
                    stmt.attributes.write().unwrap().max_rows = value as ULen;
                    SqlReturn::SUCCESS
                }
                StatementAttribute::NoScan => {
                    match FromPrimitive::from_i32(value as i32) {
                        Some(ns) => stmt.attributes.write().unwrap().no_scan = ns,
                        None => stmt_handle
                            .add_diag_info(ODBCError::InvalidAttrValue("SQL_ATTR_NOSCAN")),
                    }
                    SqlReturn::SUCCESS
                }
                StatementAttribute::ParamBindOffsetPtr => {
                    stmt_handle
                        .add_diag_info(ODBCError::Unimplemented("SQL_ATTR_PARAM_BIND_OFFSET_PTR"));
                    SqlReturn::ERROR
                }
                StatementAttribute::ParamBindType => {
                    stmt_handle.add_diag_info(ODBCError::Unimplemented("SQL_ATTR_PARAM_BIND_TYPE"));
                    SqlReturn::ERROR
                }
                StatementAttribute::ParamOpterationPtr => {
                    stmt_handle
                        .add_diag_info(ODBCError::Unimplemented("SQL_ATTR_PARAM_OPERATION_PTR"));
                    SqlReturn::ERROR
                }
                StatementAttribute::ParamStatusPtr => {
                    stmt_handle
                        .add_diag_info(ODBCError::Unimplemented("SQL_ATTR_PARAM_STATUS_PTR"));
                    SqlReturn::ERROR
                }
                StatementAttribute::ParamsProcessedPtr => {
                    stmt_handle
                        .add_diag_info(ODBCError::Unimplemented("SQL_ATTR_PARAMS_PROCESSED_PTR"));
                    SqlReturn::ERROR
                }
                StatementAttribute::ParamsetSize => {
                    stmt_handle.add_diag_info(ODBCError::Unimplemented("SQL_ATTR_PARAMSET_SIZE"));
                    SqlReturn::ERROR
                }
                StatementAttribute::QueryTimeout => {
                    stmt.attributes.write().unwrap().query_timeout = value as ULen;
                    SqlReturn::SUCCESS
                }
                StatementAttribute::RetrieveData => match FromPrimitive::from_i32(value as i32) {
                    Some(RetrieveData::Off) => SqlReturn::SUCCESS,
                    _ => {
                        stmt_handle
                            .add_diag_info(ODBCError::InvalidAttrValue("SQL_ATTR_RETRIEVE_DATA"));
                        SqlReturn::ERROR
                    }
                },
                StatementAttribute::RowBindOffsetPtr => {
                    stmt_handle
                        .add_diag_info(ODBCError::Unimplemented("SQL_ATTR_ROW_BIND_OFFSET_PTR"));
                    SqlReturn::ERROR
                }
                StatementAttribute::RowBindType => {
                    stmt.attributes.write().unwrap().row_bind_type = value as ULen;
                    SqlReturn::SUCCESS
                }
                StatementAttribute::RowNumber => {
                    stmt.attributes.write().unwrap().row_number = value as ULen;
                    SqlReturn::SUCCESS
                }
                StatementAttribute::RowOperationPtr => {
                    stmt_handle
                        .add_diag_info(ODBCError::Unimplemented("SQL_ATTR_ROW_OPERATION_PTR"));
                    SqlReturn::ERROR
                }
                StatementAttribute::RowStatusPtr => {
                    stmt.attributes.write().unwrap().row_status_ptr = value as *mut USmallInt;
                    SqlReturn::SUCCESS
                }
                StatementAttribute::RowsFetchedPtr => {
                    stmt.attributes.write().unwrap().rows_fetched_ptr = value as *mut ULen;
                    SqlReturn::SUCCESS
                }
                StatementAttribute::RowArraySize => match FromPrimitive::from_i32(value as i32) {
                    Some(ras) => {
                        stmt.attributes.write().unwrap().row_array_size = ras;
                        SqlReturn::SUCCESS
                    }
                    None => {
                        stmt_handle
                            .add_diag_info(ODBCError::InvalidAttrValue("SQL_ATTR_ROW_ARRAY_SIZE"));
                        SqlReturn::ERROR
                    }
                },
                StatementAttribute::SimulateCursor => {
                    stmt_handle.add_diag_info(ODBCError::Unimplemented("SQL_ATTR_SIMULATE_CURSOR"));
                    SqlReturn::ERROR
                }
                StatementAttribute::UseBookmarks => match FromPrimitive::from_i32(value as i32) {
                    Some(ub) => {
                        stmt.attributes.write().unwrap().use_bookmarks = ub;
                        SqlReturn::SUCCESS
                    }
                    None => {
                        stmt_handle
                            .add_diag_info(ODBCError::InvalidAttrValue("SQL_ATTR_USE_BOOKMARKS"));
                        SqlReturn::ERROR
                    }
                },
                StatementAttribute::AsyncStmtEvent => {
                    stmt_handle
                        .add_diag_info(ODBCError::Unimplemented("SQL_ATTR_ASYNC_STMT_EVENT"));
                    SqlReturn::ERROR
                }
                StatementAttribute::MetadataId => {
                    todo!()
                }
            }
        },
        hstmt
    );
}

///
/// [`SQLSpecialColumns`]: https://learn.microsoft.com/en-us/sql/odbc/reference/syntax/SQLSpecialColumns-function
///
/// # Safety
/// Because this is a C-interface, this is necessarily unsafe
///
#[no_mangle]
pub unsafe extern "C" fn SQLSpecialColumns(
    statement_handle: HStmt,
    _identifier_type: SmallInt,
    _catalog_name: *const Char,
    _catalog_name_length: SmallInt,
    _schema_name: *const Char,
    _schema_name_length: SmallInt,
    _table_name: *const Char,
    _table_name_length: SmallInt,
    _scope: SmallInt,
    _nullable: Nullability,
) -> SqlReturn {
    unsupported_function(MongoHandleRef::from(statement_handle), "SQLSpecialColumns")
}

///
/// [`SQLSpecialColumnsW`]: https://learn.microsoft.com/en-us/sql/odbc/reference/syntax/SQLSpecialColumns-function
///
/// This is the WChar version of the SQLSpecialColumns function
///
/// # Safety
/// Because this is a C-interface, this is necessarily unsafe
///
#[no_mangle]
pub unsafe extern "C" fn SQLSpecialColumnsW(
    statement_handle: HStmt,
    _identifier_type: SmallInt,
    _catalog_name: *const WChar,
    _catalog_name_length: SmallInt,
    _schema_name: *const WChar,
    _schema_name_length: SmallInt,
    _table_name: *const WChar,
    _table_name_length: SmallInt,
    _scope: SmallInt,
    _nullable: Nullability,
) -> SqlReturn {
    unimpl!(statement_handle);
}

///
/// [`SQLStatistics`]: https://learn.microsoft.com/en-us/sql/odbc/reference/syntax/SQLStatistics-function
///
/// # Safety
/// Because this is a C-interface, this is necessarily unsafe
///
#[no_mangle]
pub unsafe extern "C" fn SQLStatistics(
    statement_handle: HStmt,
    _catalog_name: *const Char,
    _catalog_name_length: SmallInt,
    _schema_name: *const Char,
    _schema_name_length: SmallInt,
    _table_name: *const Char,
    _table_name_length: SmallInt,
    _unique: SmallInt,
    _reserved: SmallInt,
) -> SqlReturn {
    unimpl!(statement_handle);
}

///
/// [`SQLTablePrivileges`]: https://learn.microsoft.com/en-us/sql/odbc/reference/syntax/SQLTablePrivileges-function
///
/// # Safety
/// Because this is a C-interface, this is necessarily unsafe
///
#[no_mangle]
pub unsafe extern "C" fn SQLTablePrivileges(
    statement_handle: HStmt,
    _catalog_name: *const Char,
    _name_length_1: SmallInt,
    _schema_name: *const Char,
    _name_length_2: SmallInt,
    _table_name: *const Char,
    _name_length_3: SmallInt,
) -> SqlReturn {
    unsupported_function(MongoHandleRef::from(statement_handle), "SQLTablePrivileges")
}

///
/// [`SQLTablesPrivilegesW`]: https://learn.microsoft.com/en-us/sql/odbc/reference/syntax/SQLTablesPrivileges-function
///
/// This is the WChar version of the SQLTablesPrivileges function
///
/// # Safety
/// Because this is a C-interface, this is necessarily unsafe
///
#[no_mangle]
pub unsafe extern "C" fn SQLTablesPrivilegesW(
    statement_handle: HStmt,
    _catalog_name: *const WChar,
    _name_length_1: SmallInt,
    _schema_name: *const WChar,
    _name_length_2: SmallInt,
    _table_name: *const WChar,
    _name_length_3: SmallInt,
) -> SqlReturn {
    unimpl!(statement_handle);
}

///
/// [`SQLTables`]: https://learn.microsoft.com/en-us/sql/odbc/reference/syntax/SQLTables-function
///
/// # Safety
/// Because this is a C-interface, this is necessarily unsafe
///
#[no_mangle]
pub unsafe extern "C" fn SQLTables(
    statement_handle: HStmt,
    _catalog_name: *const Char,
    _name_length_1: SmallInt,
    _schema_name: *const Char,
    _name_length_2: SmallInt,
    _table_name: *const Char,
    _name_length_3: SmallInt,
    _table_type: *const Char,
    _name_length_4: SmallInt,
) -> SqlReturn {
    unsupported_function(MongoHandleRef::from(statement_handle), "SQLTables")
}

fn sql_tables(
    mongo_connection: &MongoConnection,
    query_timeout: i32,
    catalog: &str,
    schema: &str,
    table: &str,
    table_t: &str,
) -> Result<Box<dyn MongoStatement>> {
    match (catalog, schema, table, table_t) {
        (SQL_ALL_CATALOGS, "", "", _) => Ok(Box::new(MongoDatabases::list_all_catalogs(
            mongo_connection,
            Some(query_timeout),
        ))),
        ("", SQL_ALL_SCHEMAS, "", _) => Ok(Box::new(MongoCollections::all_schemas())),
        ("", "", "", SQL_ALL_TABLE_TYPES) => Ok(Box::new(MongoTableTypes::all_table_types())),
        _ => Ok(Box::new(MongoCollections::list_tables(
            mongo_connection,
            Some(query_timeout),
            catalog,
            table,
            table_t,
        ))),
    }
}

///
/// [`SQLTablesW`]: https://learn.microsoft.com/en-us/sql/odbc/reference/syntax/SQLTables-function
///
/// This is the WChar version of the SQLTables function
///
/// # Safety
/// Because this is a C-interface, this is necessarily unsafe
///
#[no_mangle]
pub unsafe extern "C" fn SQLTablesW(
    statement_handle: HStmt,
    catalog_name: *const WChar,
    name_length_1: SmallInt,
    schema_name: *const WChar,
    name_length_2: SmallInt,
    table_name: *const WChar,
    name_length_3: SmallInt,
    table_type: *const WChar,
    name_length_4: SmallInt,
) -> SqlReturn {
    panic_safe_exec!(
        || {
            let mongo_handle = MongoHandleRef::from(statement_handle);
            let stmt = must_be_valid!((*mongo_handle).as_statement());
            let catalog = input_wtext_to_string(catalog_name, name_length_1 as usize);
            let schema = input_wtext_to_string(schema_name, name_length_2 as usize);
            let table = input_wtext_to_string(table_name, name_length_3 as usize);
            let table_t = input_wtext_to_string(table_type, name_length_4 as usize);
            let connection = stmt.connection;
            let mongo_statement = sql_tables(
                (*connection)
                    .as_connection()
                    .unwrap()
                    .mongo_connection
                    .read()
                    .unwrap()
                    .as_ref()
                    .unwrap(),
                stmt.attributes.read().unwrap().query_timeout as i32,
                &catalog,
                &schema,
                &table,
                &table_t,
            );
            let mongo_statement = odbc_unwrap!(mongo_statement, mongo_handle);
            *stmt.mongo_statement.write().unwrap() = Some(mongo_statement);
            SqlReturn::SUCCESS
        },
        statement_handle
    );
}<|MERGE_RESOLUTION|>--- conflicted
+++ resolved
@@ -14,13 +14,8 @@
 use bson::Bson;
 use constants::{DBMS_NAME, DRIVER_NAME, SQL_ALL_CATALOGS, SQL_ALL_SCHEMAS, SQL_ALL_TABLE_TYPES};
 use mongo_odbc_core::{
-<<<<<<< HEAD
-    MongoColMetadata, MongoCollections, MongoConnection, MongoDatabases, MongoQuery,
+    MongoColMetadata, MongoCollections, MongoConnection, MongoDatabases, MongoFields, MongoQuery,
     MongoStatement, MongoTableTypes, MongoTypesInfo,
-=======
-    MongoColMetadata, MongoCollections, MongoConnection, MongoDatabases, MongoFields, MongoQuery,
-    MongoStatement, MongoTableTypes,
->>>>>>> b02ad482
 };
 use num_traits::FromPrimitive;
 use odbc_sys::{
