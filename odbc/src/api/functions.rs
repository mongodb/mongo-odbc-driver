--- conflicted
+++ resolved
@@ -17,11 +17,8 @@
 use file_dbg_macros::dbg_write;
 use mongo_odbc_core::{
     odbc_uri::ODBCUri, MongoColMetadata, MongoCollections, MongoConnection, MongoDatabases,
-<<<<<<< HEAD
-    MongoFields, MongoQuery, MongoStatement, MongoTableTypes, MongoTypesInfo, SqlDataType,
-=======
     MongoFields, MongoForeignKeys, MongoPrimaryKeys, MongoQuery, MongoStatement, MongoTableTypes,
->>>>>>> d78bd74f
+    MongoTypesInfo, SqlDataType,
 };
 use num_traits::FromPrimitive;
 use odbc_sys::{
