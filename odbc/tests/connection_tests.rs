--- conflicted
+++ resolved
@@ -49,28 +49,17 @@
                 );
                 assert_eq!(expected_sql_return, actual_return_val);
 
-<<<<<<< HEAD
                 verify_sql_diagnostics(
                     HandleType::Dbc,
                     conn_handl as *mut _,
                     1,
-                    expected_sql_state,
+                    expected_sql_state.odbc_3_state,
                     expected_error_message,
                     0,
                 );
                 let _ = SQLFreeHandle(HandleType::Dbc, conn_handl);
                 let _ = SQLFreeHandle(HandleType::Env, env_handl);
             };
-=======
-            verify_sql_diagnostics(
-                HandleType::Dbc,
-                conn_handl as *mut _,
-                1,
-                expected_sql_state.odbc_3_state,
-                expected_error_message,
-                0,
-            );
->>>>>>> 8ce872c0
         }
     };
 }
