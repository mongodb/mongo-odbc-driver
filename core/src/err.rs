use constants::{
    OdbcState, FUNCTION_SEQUENCE_ERROR, GENERAL_ERROR, INVALID_CURSOR_STATE,
    INVALID_DESCRIPTOR_INDEX, NO_DSN_OR_DRIVER, OPERATION_CANCELLED, TIMEOUT_EXPIRED,
    UNABLE_TO_CONNECT,
};
use mongodb::error::{ErrorKind, WriteFailure};
use thiserror::Error;

pub type Result<T> = std::result::Result<T, Error>;

#[derive(Error, Debug, Clone)]
pub enum Error {
    #[error("Column index {0} out of bounds")]
    ColIndexOutOfBounds(u16),
    #[error("Trying to access collection metadata failed with: {0}")]
    CollectionCursorUpdate(mongodb::error::Error),
    #[error("Getting metadata for collection '{0}' failed with error: {1}")]
    CollectionDeserialization(String, mongodb::bson::de::Error),
    #[error("Retrieving information for database failed with error: {0}")]
    DatabaseVersionRetreival(mongodb::error::Error),
    #[error("Getting database metadata failed with error: {0}")]
    DatabaseVersionDeserialization(mongodb::bson::de::Error),
    #[error("Setting connection options failed with error: {0}")]
    InvalidClientOptions(mongodb::error::Error),
    #[error("Invalid cursor state: cursor not advanced")]
    InvalidCursorState,
    #[error("{0}")]
    InvalidResultSetJsonSchema(&'static str),
    #[error("Invalid Uri: {0}")]
    InvalidUriFormat(String),
    #[error("Field '{0}' schema missing BSON type")]
    MissingFieldBsonType(String),
    #[error("Invalid connection string. Parse error: {0}")]
    MongoParseConnectionString(mongodb::error::Error),
    #[error("No database provided for query")]
    NoDatabase,
    #[error("Query was cancelled")]
    QueryCancelled,
    #[error("Getting query result failed with error: {0}")]
    QueryCursorUpdate(mongodb::error::Error),
    #[error("Getting metadata for query failed with error: {0}")]
    QueryDeserialization(mongodb::bson::de::Error),
    #[error("Trying to execute query failed with error: {0:?}")]
    QueryExecutionFailed(mongodb::error::Error),
    #[error("Unknown column '{0}' in result set schema")]
    UnknownColumn(String),
    #[error("Error retrieving data for field {0}: {1}")]
    ValueAccess(String, mongodb::bson::document::ValueAccessError),
    #[error("Missing connection {0}")]
    MissingConnection(&'static str),
    #[error("Unsupported cluster configuration: {0}")]
    UnsupportedClusterConfiguration(String),
    #[error("Unsupported operation {0}")]
    UnsupportedOperation(&'static str),
    #[error("Statement not executed")]
    StatementNotExecuted,
    #[error(
        "The ODBC driver version `{0}` is incompatible with libmongosqltranslate version `{1}`"
    )]
    LibmongosqltranslateLibraryIsIncompatible(&'static str, String),
<<<<<<< HEAD
    #[error("The following collection(s) were not found in the `__sql_schemas` collection: {0:?}")]
    SchemaDocumentNotFoundInSchemaCollection(Vec<String>),
=======
>>>>>>> d798a663
    #[error(
        "The libmongosqltranslate command `{0}` failed. Error message: `{1}`. Error is internal: {2}"
    )]
    LibmongosqltranslateCommandFailed(&'static str, String, bool),
    #[error("Loading the runCommand symbol from libmongosqltranslate failed with error: {0}")]
    RunCommandSymbolNotFound(String),
    #[error("Deserializing libmongosqltranslate response to BSON Document failed with error: {0}")]
    LibmongosqltranslateDeserialization(mongodb::bson::de::Error),
    #[error("Deserializing libmongosqltranslate response Document to CommandResponse failed with error: {0}")]
    BsonDocumentToCommandResponseDeserialization(mongodb::bson::de::Error),
    #[error("Serializing runCommand for libmongosqltranslate failed with error: {0}")]
    LibmongosqltranslateSerialization(mongodb::bson::ser::Error),
    #[error("The client app_name is empty. However, this shouldn't be possible.")]
    EmptyAppName,
    #[error("The libmongosqltranslate version is empty. However, this shouldn't be possible.")]
    EmptyLibmongosqltranslateVersion,
    #[error(
        "The mongosql Translation `pipeline` should be an array; however this was not the case."
    )]
    TranslationPipelineNotArray,
    #[error("The mongosql Translation `pipeline` array should only contain Documents; however, a non-document bson-type was encountered.")]
    TranslationPipelineArrayContainsNonDocument,
    #[error(
        "Multiple Documents were returned when getting the schema; however, only one was expected."
    )]
    MultipleSchemaDocumentsReturned(usize),
<<<<<<< HEAD
    #[error("Library path error: {0}")]
    LibraryPathError(String),
=======
    #[error("The buildInfo command failed with the following error: `{0}`")]
    BuildInfoCmdExecutionFailed(mongodb::error::Error),
>>>>>>> d798a663
}

impl Error {
    pub fn get_sql_state(&self) -> OdbcState {
        match self {
            Error::CollectionCursorUpdate(err)
            | Error::DatabaseVersionRetreival(err)
            | Error::InvalidClientOptions(err)
            | Error::QueryCursorUpdate(err)
            | Error::QueryExecutionFailed(err) => {
                if matches!(err.kind.as_ref(), ErrorKind::Io(ref io_err) if io_err.kind() == std::io::ErrorKind::TimedOut)
                {
                    return TIMEOUT_EXPIRED;
                }
                GENERAL_ERROR
            }
            Error::InvalidUriFormat(_) => UNABLE_TO_CONNECT,
            Error::MongoParseConnectionString(_) => UNABLE_TO_CONNECT,
            Error::NoDatabase => NO_DSN_OR_DRIVER,
            Error::ColIndexOutOfBounds(_) => INVALID_DESCRIPTOR_INDEX,
            Error::InvalidCursorState => INVALID_CURSOR_STATE,
            Error::CollectionDeserialization(_, _)
            | Error::DatabaseVersionDeserialization(_)
            | Error::InvalidResultSetJsonSchema(_)
            | Error::MissingConnection(_)
            | Error::MissingFieldBsonType(_)
            | Error::QueryDeserialization(_)
            | Error::UnknownColumn(_)
            | Error::ValueAccess(_, _)
            | Error::UnsupportedClusterConfiguration(_)
            | Error::UnsupportedOperation(_)
            | Error::LibmongosqltranslateLibraryIsIncompatible(_, _)
            | Error::LibmongosqltranslateCommandFailed(_, _, _)
            | Error::RunCommandSymbolNotFound(_)
            | Error::LibmongosqltranslateDeserialization(_)
            | Error::LibmongosqltranslateSerialization(_)
            | Error::EmptyAppName
            | Error::EmptyLibmongosqltranslateVersion
            | Error::TranslationPipelineNotArray
            | Error::TranslationPipelineArrayContainsNonDocument
            | Error::BsonDocumentToCommandResponseDeserialization(_)
            | Error::MultipleSchemaDocumentsReturned(_)
            | Error::BuildInfoCmdExecutionFailed(_) => GENERAL_ERROR,
            Error::StatementNotExecuted => FUNCTION_SEQUENCE_ERROR,
            Error::QueryCancelled => OPERATION_CANCELLED,
            Error::LibraryPathError(_) => GENERAL_ERROR,
        }
    }

    pub fn code(&self) -> i32 {
        // using `match` instead of `if let` in case we add future variants
        match self {
            Error::CollectionCursorUpdate(m)
            | Error::DatabaseVersionRetreival(m)
            | Error::InvalidClientOptions(m)
            | Error::QueryCursorUpdate(m)
            | Error::QueryExecutionFailed(m)
            | Error::MongoParseConnectionString(m) => match m.kind.as_ref() {
                ErrorKind::Command(command_error) => command_error.code,
                ErrorKind::Write(WriteFailure::WriteConcernError(wc_error)) => wc_error.code,
                ErrorKind::BulkWrite(bulk_error) => bulk_error
                    .write_errors
                    .iter()
                    // invoking the axiom of choice here ;)
                    .last()
                    .map_or(0, |(_, e)| e.code),
                _ => 0,
            },
            Error::ColIndexOutOfBounds(_)
            | Error::CollectionDeserialization(_, _)
            | Error::DatabaseVersionDeserialization(_)
            | Error::InvalidCursorState
            | Error::InvalidResultSetJsonSchema(_)
            | Error::InvalidUriFormat(_)
            | Error::MissingConnection(_)
            | Error::MissingFieldBsonType(_)
            | Error::NoDatabase
            | Error::QueryCancelled
            | Error::QueryDeserialization(_)
            | Error::UnknownColumn(_)
            | Error::ValueAccess(_, _)
            | Error::UnsupportedOperation(_)
            | Error::UnsupportedClusterConfiguration(_)
            | Error::StatementNotExecuted
            | Error::LibmongosqltranslateLibraryIsIncompatible(_, _)
            | Error::LibmongosqltranslateCommandFailed(_, _, _)
            | Error::RunCommandSymbolNotFound(_)
            | Error::LibmongosqltranslateDeserialization(_)
            | Error::LibmongosqltranslateSerialization(_)
            | Error::EmptyAppName
            | Error::EmptyLibmongosqltranslateVersion
            | Error::TranslationPipelineNotArray
            | Error::TranslationPipelineArrayContainsNonDocument
            | Error::BsonDocumentToCommandResponseDeserialization(_)
<<<<<<< HEAD
            | Error::NoSchemaInformationReturned
            | Error::LibraryPathError(_)
            | Error::MultipleSchemaDocumentsReturned(_) => 0,
=======
            | Error::MultipleSchemaDocumentsReturned(_)
            | Error::BuildInfoCmdExecutionFailed(_) => 0,
>>>>>>> d798a663
        }
    }
}<|MERGE_RESOLUTION|>--- conflicted
+++ resolved
@@ -58,11 +58,6 @@
         "The ODBC driver version `{0}` is incompatible with libmongosqltranslate version `{1}`"
     )]
     LibmongosqltranslateLibraryIsIncompatible(&'static str, String),
-<<<<<<< HEAD
-    #[error("The following collection(s) were not found in the `__sql_schemas` collection: {0:?}")]
-    SchemaDocumentNotFoundInSchemaCollection(Vec<String>),
-=======
->>>>>>> d798a663
     #[error(
         "The libmongosqltranslate command `{0}` failed. Error message: `{1}`. Error is internal: {2}"
     )]
@@ -89,13 +84,10 @@
         "Multiple Documents were returned when getting the schema; however, only one was expected."
     )]
     MultipleSchemaDocumentsReturned(usize),
-<<<<<<< HEAD
     #[error("Library path error: {0}")]
     LibraryPathError(String),
-=======
     #[error("The buildInfo command failed with the following error: `{0}`")]
     BuildInfoCmdExecutionFailed(mongodb::error::Error),
->>>>>>> d798a663
 }
 
 impl Error {
@@ -190,14 +182,9 @@
             | Error::TranslationPipelineNotArray
             | Error::TranslationPipelineArrayContainsNonDocument
             | Error::BsonDocumentToCommandResponseDeserialization(_)
-<<<<<<< HEAD
-            | Error::NoSchemaInformationReturned
             | Error::LibraryPathError(_)
-            | Error::MultipleSchemaDocumentsReturned(_) => 0,
-=======
             | Error::MultipleSchemaDocumentsReturned(_)
             | Error::BuildInfoCmdExecutionFailed(_) => 0,
->>>>>>> d798a663
         }
     }
 }