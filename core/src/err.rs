--- conflicted
+++ resolved
@@ -52,13 +52,8 @@
             Error::InvalidCursorState => INVALID_CURSOR_STATE,
             Error::BsonDeserialization(_, _)
             | Error::UnknownColumn(_)
-<<<<<<< HEAD
             | Error::ValueAccess(_, _)
-            | Error::InvalidResultSetJsonSchema
-=======
-            | Error::ValueAccess(_)
             | Error::InvalidResultSetJsonSchema(_)
->>>>>>> 1cc258cd
             | Error::MissingConnection(_)
             | Error::MissingFieldBsonType(_) => GENERAL_ERROR,
         }
