--- conflicted
+++ resolved
@@ -1,8 +1,5 @@
 use crate::err::Result;
-<<<<<<< HEAD
-use crate::{Error, MongoQuery};
-=======
->>>>>>> c1b68f64
+use crate::MongoQuery;
 use bson::doc;
 use mongodb::{options::ClientOptions, sync::Client};
 use serde::{Deserialize, Serialize};
@@ -40,39 +37,14 @@
     /// The initial operation time if provided should come from and will take precedence over the
     /// setting specified in the uri if any.
     pub fn connect(
-<<<<<<< HEAD
-        mongo_uri: &str,
-=======
         mut client_options: ClientOptions,
->>>>>>> c1b68f64
         current_db: Option<&str>,
         operation_timeout: Option<u32>,
         login_timeout: Option<u32>,
     ) -> Result<Self> {
         client_options.connect_timeout = login_timeout.map(|to| Duration::new(to as u64, 0));
-        // set application name, note that users can set their own application name, or we default
-        // to mongo-odbc-driver.
-        let auth_src = if let Some(ref cred) = client_options.credential {
-            if let Some(ref auth_src) = cred.source {
-                auth_src.clone()
-            } else {
-                "admin".to_string()
-            }
-        } else {
-            "admin".to_string()
-        };
         let client = Client::with_options(client_options)?;
-<<<<<<< HEAD
-
         let connection = MongoConnection {
-=======
-        // run the "ping" command on the `auth_src` database. We assume this requires the
-        // fewest permissions of anything we can do to verify a connection.
-        client
-            .database(&auth_src)
-            .run_command(doc! {"ping": 1}, None)?;
-        Ok(MongoConnection {
->>>>>>> c1b68f64
             client,
             current_db: current_db.map(String::from),
             operation_timeout: operation_timeout.map(|to| Duration::new(to as u64, 0)),
