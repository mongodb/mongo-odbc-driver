--- conflicted
+++ resolved
@@ -147,12 +147,8 @@
         operation_timeout: Option<u32>,
         login_timeout: Option<u32>,
         type_mode: TypeMode,
-<<<<<<< HEAD
         mut runtime: Option<Runtime>,
-=======
         max_string_length: Option<u16>,
-        mut runtime: Option<tokio::runtime::Runtime>,
->>>>>>> 55ec7165
     ) -> Result<Self> {
         let runtime = Arc::new(runtime.take().unwrap_or_else(|| {
             tokio::runtime::Builder::new_current_thread()
@@ -161,16 +157,12 @@
                 .unwrap()
         }));
         user_options.client_options.connect_timeout =
-<<<<<<< HEAD
-            login_timeout.map(|to| Duration::new(to as u64, 0));
-=======
             login_timeout.map(|to| Duration::new(u64::from(to), 0));
         let guard = runtime.enter();
         let client = runtime.block_on(async {
             Client::with_options(user_options.client_options).map_err(Error::InvalidClientOptions)
         })?;
         drop(guard);
->>>>>>> 55ec7165
         let uuid_repr = user_options.uuid_representation;
         let (client, runtime) = Self::get_client_and_runtime(user_options, runtime)?;
         let connection = MongoConnection {
