--- conflicted
+++ resolved
@@ -1,10 +1,3 @@
-<<<<<<< HEAD
-use crate::err::Result;
-use crate::stmt::MongoStatement;
-use crate::{conn::MongoConnection, Error};
-use bson::{doc, Bson, Document};
-use constants::SQL_ALL_TABLE_TYPES;
-=======
 use crate::{
     col_metadata::{ColumnNullability, MongoColMetadata},
     conn::MongoConnection,
@@ -14,9 +7,10 @@
         BsonTypeName,
     },
     stmt::MongoStatement,
+    Error,
 };
-use bson::Bson;
->>>>>>> 60a1dded
+use bson::{doc, Bson, Document};
+use constants::SQL_ALL_TABLE_TYPES;
 use lazy_static::lazy_static;
 use mongodb::results::CollectionSpecification;
 use mongodb::sync::Cursor;
@@ -78,139 +72,6 @@
     ];
 }
 
-mod unit {
-    #[test]
-    fn metadata_size() {
-        use crate::{collections::MongoCollections, stmt::MongoStatement};
-        assert_eq!(5, MongoCollections::empty().get_resultset_metadata().len());
-    }
-
-    #[test]
-    fn metadata_column_names() {
-        use crate::{collections::MongoCollections, stmt::MongoStatement};
-        // This gives us assurance that the column names are all correct.
-        assert_eq!(
-            "TABLE_CAT",
-            MongoCollections::empty()
-                .get_col_metadata(1)
-                .unwrap()
-                .col_name
-        );
-        assert_eq!(
-            "TABLE_SCHEM",
-            MongoCollections::empty()
-                .get_col_metadata(2)
-                .unwrap()
-                .col_name
-        );
-        assert_eq!(
-            "TABLE_NAME",
-            MongoCollections::empty()
-                .get_col_metadata(3)
-                .unwrap()
-                .col_name
-        );
-        assert_eq!(
-            "TABLE_TYPE",
-            MongoCollections::empty()
-                .get_col_metadata(4)
-                .unwrap()
-                .col_name
-        );
-        assert_eq!(
-            "REMARKS",
-            MongoCollections::empty()
-                .get_col_metadata(5)
-                .unwrap()
-                .col_name
-        );
-    }
-
-    #[test]
-    fn metadata_column_types() {
-        use crate::{collections::MongoCollections, stmt::MongoStatement};
-        assert_eq!(
-            "string",
-            MongoCollections::empty()
-                .get_col_metadata(1)
-                .unwrap()
-                .type_name
-        );
-        assert_eq!(
-            "string",
-            MongoCollections::empty()
-                .get_col_metadata(2)
-                .unwrap()
-                .type_name
-        );
-        assert_eq!(
-            "string",
-            MongoCollections::empty()
-                .get_col_metadata(3)
-                .unwrap()
-                .type_name
-        );
-        assert_eq!(
-            "string",
-            MongoCollections::empty()
-                .get_col_metadata(4)
-                .unwrap()
-                .type_name
-        );
-        assert_eq!(
-            "string",
-            MongoCollections::empty()
-                .get_col_metadata(5)
-                .unwrap()
-                .type_name
-        );
-    }
-
-    #[test]
-    fn metadata_column_nullability() {
-        use crate::col_metadata::ColumnNullability;
-        use crate::{collections::MongoCollections, stmt::MongoStatement};
-        assert_eq!(
-            ColumnNullability::NoNulls,
-            MongoCollections::empty()
-                .get_col_metadata(1)
-                .unwrap()
-                .is_nullable
-        );
-        assert_eq!(
-            ColumnNullability::Nullable,
-            MongoCollections::empty()
-                .get_col_metadata(2)
-                .unwrap()
-                .is_nullable
-        );
-        // Docs do not say NoNulls, but there is no way the tale name can be null.
-        assert_eq!(
-            ColumnNullability::NoNulls,
-            MongoCollections::empty()
-                .get_col_metadata(3)
-                .unwrap()
-                .is_nullable
-        );
-        // The docs also do not say NoNulls, but they enumerate every possible value and
-        // NULL is not one of them.
-        assert_eq!(
-            ColumnNullability::NoNulls,
-            MongoCollections::empty()
-                .get_col_metadata(4)
-                .unwrap()
-                .is_nullable
-        );
-        assert_eq!(
-            ColumnNullability::Nullable,
-            MongoCollections::empty()
-                .get_col_metadata(5)
-                .unwrap()
-                .is_nullable
-        );
-    }
-}
-
 #[derive(Debug)]
 struct CollectionsForDb {
     database_name: String,
@@ -265,6 +126,14 @@
             collections_for_db_list: databases,
         }
     }
+
+    pub fn empty() -> MongoCollections {
+        MongoCollections {
+            current_collection: None,
+            current_database_index: None,
+            collections_for_db_list: Vec::new(),
+        }
+    }
 }
 
 // Iterates through the table types and adds the corresponding type to the filter document.
@@ -286,18 +155,8 @@
             table_type_filters.push(Bson::String(VIEW.to_string()));
         }
     }
-<<<<<<< HEAD
     filter.insert("type", doc! {"$in": Bson::Array(table_type_filters) });
     filter
-=======
-
-    pub fn empty() -> MongoCollections {
-        MongoCollections {
-            current_collection: None,
-            current_collection_list: None,
-        }
-    }
->>>>>>> 60a1dded
 }
 
 impl MongoStatement for MongoCollections {
@@ -318,7 +177,7 @@
                 .unwrap()
                 .collection_list
                 .advance()
-                .map_err(Error::MongoError)?
+                .map_err(Error::Mongo)?
             {
                 // Cursor advance succeeded, update current CollectionSpecification
                 self.current_collection = Some(
@@ -327,7 +186,7 @@
                         .unwrap()
                         .collection_list
                         .deserialize_current()
-                        .map_err(Error::MongoError)?,
+                        .map_err(Error::Mongo)?,
                 );
                 return Ok(true);
             }
@@ -372,6 +231,10 @@
         };
         Ok(Some(return_val))
     }
+
+    fn get_resultset_metadata(&self) -> &Vec<MongoColMetadata> {
+        &*COLLECTIONS_METADATA
+    }
 }
 
 // Replaces SQL wildcard characters with associated regex
@@ -383,6 +246,136 @@
 }
 
 mod unit {
+    #[test]
+    fn metadata_size() {
+        use crate::{collections::MongoCollections, stmt::MongoStatement};
+        assert_eq!(5, MongoCollections::empty().get_resultset_metadata().len());
+    }
+
+    #[test]
+    fn metadata_column_names() {
+        use crate::{collections::MongoCollections, stmt::MongoStatement};
+        // This gives us assurance that the column names are all correct.
+        assert_eq!(
+            "TABLE_CAT",
+            MongoCollections::empty()
+                .get_col_metadata(1)
+                .unwrap()
+                .col_name
+        );
+        assert_eq!(
+            "TABLE_SCHEM",
+            MongoCollections::empty()
+                .get_col_metadata(2)
+                .unwrap()
+                .col_name
+        );
+        assert_eq!(
+            "TABLE_NAME",
+            MongoCollections::empty()
+                .get_col_metadata(3)
+                .unwrap()
+                .col_name
+        );
+        assert_eq!(
+            "TABLE_TYPE",
+            MongoCollections::empty()
+                .get_col_metadata(4)
+                .unwrap()
+                .col_name
+        );
+        assert_eq!(
+            "REMARKS",
+            MongoCollections::empty()
+                .get_col_metadata(5)
+                .unwrap()
+                .col_name
+        );
+    }
+
+    #[test]
+    fn metadata_column_types() {
+        use crate::{collections::MongoCollections, stmt::MongoStatement};
+        assert_eq!(
+            "string",
+            MongoCollections::empty()
+                .get_col_metadata(1)
+                .unwrap()
+                .type_name
+        );
+        assert_eq!(
+            "string",
+            MongoCollections::empty()
+                .get_col_metadata(2)
+                .unwrap()
+                .type_name
+        );
+        assert_eq!(
+            "string",
+            MongoCollections::empty()
+                .get_col_metadata(3)
+                .unwrap()
+                .type_name
+        );
+        assert_eq!(
+            "string",
+            MongoCollections::empty()
+                .get_col_metadata(4)
+                .unwrap()
+                .type_name
+        );
+        assert_eq!(
+            "string",
+            MongoCollections::empty()
+                .get_col_metadata(5)
+                .unwrap()
+                .type_name
+        );
+    }
+
+    #[test]
+    fn metadata_column_nullability() {
+        use crate::col_metadata::ColumnNullability;
+        use crate::{collections::MongoCollections, stmt::MongoStatement};
+        assert_eq!(
+            ColumnNullability::NoNulls,
+            MongoCollections::empty()
+                .get_col_metadata(1)
+                .unwrap()
+                .is_nullable
+        );
+        assert_eq!(
+            ColumnNullability::Nullable,
+            MongoCollections::empty()
+                .get_col_metadata(2)
+                .unwrap()
+                .is_nullable
+        );
+        // Docs do not say NoNulls, but there is no way the tale name can be null.
+        assert_eq!(
+            ColumnNullability::NoNulls,
+            MongoCollections::empty()
+                .get_col_metadata(3)
+                .unwrap()
+                .is_nullable
+        );
+        // The docs also do not say NoNulls, but they enumerate every possible value and
+        // NULL is not one of them.
+        assert_eq!(
+            ColumnNullability::NoNulls,
+            MongoCollections::empty()
+                .get_col_metadata(4)
+                .unwrap()
+                .is_nullable
+        );
+        assert_eq!(
+            ColumnNullability::Nullable,
+            MongoCollections::empty()
+                .get_col_metadata(5)
+                .unwrap()
+                .is_nullable
+        );
+    }
     mod table_type {
         #[test]
         fn all_types() {
@@ -445,8 +438,4 @@
             );
         }
     }
-
-    fn get_resultset_metadata(&self) -> &Vec<MongoColMetadata> {
-        &*COLLECTIONS_METADATA
-    }
 }