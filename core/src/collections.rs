--- conflicted
+++ resolved
@@ -146,44 +146,14 @@
             self.current_database_index = Some(0);
         }
         loop {
-<<<<<<< HEAD
             let mut e: Vec<Error> = vec![];
             loop {
                 match self
-=======
-            while self
-                .collections_for_db_list
-                .get_mut(self.current_database_index.unwrap())
-                .unwrap()
-                .collection_list
-                .advance()
-                .map_err(Error::CollectionCursorUpdate)?
-            {
-                let collection = self
->>>>>>> 11461a78
                     .collections_for_db_list
                     .get_mut(self.current_database_index.unwrap())
                     .unwrap()
                     .collection_list
-<<<<<<< HEAD
                     .advance()
-=======
-                    .deserialize_current()
-                    .map_err(Error::CollectionCursorUpdate)?;
-                // Filter the collection matching the types and names specified by the user
-                if (self.table_types_filter.is_none()
-                    || self
-                        .table_types_filter
-                        .as_ref()
-                        .unwrap()
-                        .contains(&collection.collection_type))
-                    && (self.collection_name_filter.is_none()
-                        || self
-                            .collection_name_filter
-                            .as_ref()
-                            .unwrap()
-                            .is_match(&collection.name))
->>>>>>> 11461a78
                 {
                     Ok(b) => {
                         match b {
@@ -216,7 +186,7 @@
                                         }
                                     }
                                     Err(error) => {
-                                        e.push(Error::Mongo(error));
+                                        e.push(Error::CollectionCursorUpdate(error));
                                     }
                                 }
                             }
@@ -232,7 +202,7 @@
                         }
                     }
                     Err(error) => {
-                        e.push(Error::Mongo(error));
+                        e.push(Error::CollectionCursorUpdate(error));
                     }
                 }
             }
