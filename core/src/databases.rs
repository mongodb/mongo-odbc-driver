--- conflicted
+++ resolved
@@ -42,11 +42,7 @@
     }
 
     // Get the BSON value for the value at the given colIndex on the current row.
-<<<<<<< HEAD
-    fn get_value(&self, _col_index: u16) -> Result<Option<Bson>> {
-=======
     fn get_value(&self, col_index: u16) -> Result<Option<Bson>> {
->>>>>>> 832a7d73
         // The mapping for col_index <-> Value will be hard-coded and handled in this function
         // 1-> databases_names[current_row_index]
         match col_index {
