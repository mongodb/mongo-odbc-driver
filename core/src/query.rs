use crate::{
    col_metadata::{MongoColMetadata, SqlGetSchemaResponse},
    conn::MongoConnection,
    err::Result,
    stmt::MongoStatement,
    Error,
};
use bson::{doc, document::ValueAccessError, Bson, Document};
use mongodb::{options::AggregateOptions, sync::Cursor};
use std::time::Duration;

#[derive(Debug)]
pub struct MongoQuery {
    // The cursor on the result set.
    resultset_cursor: Cursor<Document>,
    // The result set metadata, sorted alphabetically by collection and field name.
    resultset_metadata: Vec<MongoColMetadata>,
    // The current deserialized "row".
    current: Option<Document>,
}

impl MongoQuery {
    // Create a new MongoQuery on the connection's current database. Execute a
    // $sql aggregation with the given query and initialize the result set
    // cursor. If there is a timeout, the query must finish before the timeout
    // or an error is returned.
    pub fn execute(
        client: &MongoConnection,
        query_timeout: Option<u32>,
        query: &str,
    ) -> Result<Self> {
        let current_db = client.current_db.as_ref().ok_or(Error::NoDatabase)?;
        let db = client.client.database(current_db);

        // 1. Run the sqlGetResultSchema command to get the result set
        // metadata. Column metadata is sorted alphabetically by table
        // and column name.
        let get_result_schema_cmd =
            doc! {"sqlGetResultSchema": 1, "query": query, "schemaVersion": 1};

        let get_result_schema_response: SqlGetSchemaResponse = bson::from_document(
            db.run_command(get_result_schema_cmd, None)
                .map_err(Error::QueryExecutionFailed)?,
        )
        .map_err(Error::QueryDeserialization)?;

        let metadata = get_result_schema_response.process_result_metadata(current_db)?;

        // 2. Run the $sql aggregation to get the result set cursor.
        let pipeline = vec![doc! {"$sql": {
            "format": "odbc",
            "formatVersion": 1,
            "statement": query,
        }}];

        let cursor: Cursor<Document> = match query_timeout {
            Some(i) => {
                if i > 0 {
                    let opt = AggregateOptions::builder()
                        .max_time(Duration::from_millis(i as u64))
                        .build();
                    db.aggregate(pipeline, opt)
                        .map_err(Error::QueryExecutionFailed)?
                } else {
                    // If the query timeout is 0, it means "no timeout"
                    db.aggregate(pipeline, None)
                        .map_err(Error::QueryExecutionFailed)?
                }
            }
            _ => db
                .aggregate(pipeline, None)
                .map_err(Error::QueryExecutionFailed)?,
        };
        Ok(MongoQuery {
            resultset_cursor: cursor,
            resultset_metadata: metadata,
            current: None,
        })
    }
}

impl MongoStatement for MongoQuery {
    // Move the cursor to the next document and update the current row.
    // Return true if moving was successful, false otherwise.
    // This method deserializes the current row and stores it in self.
<<<<<<< HEAD
    fn next(&mut self, _: Option<&MongoConnection>) -> Result<(bool, Option<Vec<Error>>)> {
        let res = self.resultset_cursor.advance().map_err(Error::Mongo);
=======
    fn next(&mut self, _: Option<&MongoConnection>) -> Result<bool> {
        let res = self
            .resultset_cursor
            .advance()
            .map_err(Error::QueryCursorUpdate);
>>>>>>> 11461a78
        if let Ok(false) = res {
            // deserialize_current unwraps None if we do not check the value of advance.
            self.current = None;
            return Ok((false, None));
        }
<<<<<<< HEAD
        self.current = Some(self.resultset_cursor.deserialize_current()?);
        match res {
            Ok(b) => Ok((b, None)),
            Err(e) => Err(e),
        }
=======
        self.current = Some(
            self.resultset_cursor
                .deserialize_current()
                .map_err(Error::QueryCursorUpdate)?,
        );
        res
>>>>>>> 11461a78
    }

    // Get the BSON value for the cell at the given colIndex on the current row.
    // Fails if the first row as not been retrieved (next must be called at least once before getValue).
    fn get_value(&self, col_index: u16) -> Result<Option<Bson>> {
        let current = self.current.as_ref().ok_or(Error::InvalidCursorState)?;
        let md = self.get_col_metadata(col_index)?;
        let datasource = current
            .get_document(&md.table_name)
            .map_err(|e: ValueAccessError| Error::ValueAccess(col_index.to_string(), e))?;
        let column = datasource.get(&md.col_name);
        Ok(column.cloned())
    }

    fn get_resultset_metadata(&self) -> &Vec<MongoColMetadata> {
        &self.resultset_metadata
    }
}<|MERGE_RESOLUTION|>--- conflicted
+++ resolved
@@ -83,35 +83,25 @@
     // Move the cursor to the next document and update the current row.
     // Return true if moving was successful, false otherwise.
     // This method deserializes the current row and stores it in self.
-<<<<<<< HEAD
     fn next(&mut self, _: Option<&MongoConnection>) -> Result<(bool, Option<Vec<Error>>)> {
-        let res = self.resultset_cursor.advance().map_err(Error::Mongo);
-=======
-    fn next(&mut self, _: Option<&MongoConnection>) -> Result<bool> {
         let res = self
             .resultset_cursor
             .advance()
             .map_err(Error::QueryCursorUpdate);
->>>>>>> 11461a78
         if let Ok(false) = res {
             // deserialize_current unwraps None if we do not check the value of advance.
             self.current = None;
             return Ok((false, None));
         }
-<<<<<<< HEAD
-        self.current = Some(self.resultset_cursor.deserialize_current()?);
-        match res {
-            Ok(b) => Ok((b, None)),
-            Err(e) => Err(e),
-        }
-=======
         self.current = Some(
             self.resultset_cursor
                 .deserialize_current()
                 .map_err(Error::QueryCursorUpdate)?,
         );
-        res
->>>>>>> 11461a78
+        match res {
+            Ok(b) => Ok((b, None)),
+            Err(e) => Err(e),
+        }
     }
 
     // Get the BSON value for the cell at the given colIndex on the current row.
