--- conflicted
+++ resolved
@@ -26,20 +26,16 @@
 fancy-regex = "0.11.0"
 shared_sql_utils = { path = "../shared_sql_utils" }
 log = "0.4.14"
-<<<<<<< HEAD
 mongodb = "2.8.2"
 # Do NOT change these features without consulting with other team members. 
 # The features are used to control the behavior of tokio. Tokio is unsafe to use
 # across ABI boundaries in any other runtime but current_thread
 tokio = { version = "1", features = ["rt", "sync", "io-util", "macros", "net"] }
 futures = "0.3"
-=======
 openidconnect = "3"
 open = "5"
 reqwest = { version = "0", features = ["blocking"] }
 rfc8252_http_server = { path = "../rfc8252_http_server" }
-tokio = { version = "1", features = ["full"] }
->>>>>>> 11b51eae
 
 
 [target.'cfg(windows)'.dependencies]
