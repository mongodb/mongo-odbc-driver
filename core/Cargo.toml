--- conflicted
+++ resolved
@@ -36,10 +36,7 @@
 open = "5"
 reqwest = { version = "0", features = ["blocking"] }
 rfc8252_http_server = { path = "../rfc8252_http_server" }
-<<<<<<< HEAD
-=======
 once_cell = "1.19.0"
->>>>>>> 55ec7165
 
 [target.'cfg(windows)'.dependencies]
 windows = { version = "0.44.0", features = [
