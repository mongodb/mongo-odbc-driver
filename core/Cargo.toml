[package]
name = "mongo-odbc-core"
version = "0.1.0"
authors = ["Ryan Chipman <ryan@ryanchipman.com>",
    "Natacha Bagnard <natacha.bagnard@mongodb.com>",
    "Patrick Meredith <pmeredit@protonmail.com>"]
edition = "2021"

[dependencies]
odbc-sys = "0.21.2"
bson = "2"
thiserror = "1"
constants = { path = "../constants" }
<<<<<<< HEAD
lazy_static = "1.4.0"
regex = "1.6.0"
=======
serde = { version = "1", features = ["derive"] }
itertools = "0.10.4"
lazy_static = "1.4.0"
>>>>>>> 60a1dded

[dependencies.mongodb]
version = "2.1"
default-features = false
features = ["sync"]<|MERGE_RESOLUTION|>--- conflicted
+++ resolved
@@ -11,14 +11,10 @@
 bson = "2"
 thiserror = "1"
 constants = { path = "../constants" }
-<<<<<<< HEAD
-lazy_static = "1.4.0"
 regex = "1.6.0"
-=======
 serde = { version = "1", features = ["derive"] }
 itertools = "0.10.4"
 lazy_static = "1.4.0"
->>>>>>> 60a1dded
 
 [dependencies.mongodb]
 version = "2.1"
