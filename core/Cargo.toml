[package]
name = "mongo-odbc-core"
version = "0.0.0"
authors = [
    "Ryan Chipman <ryan@ryanchipman.com>",
    "Natacha Bagnard <natacha.bagnard@mongodb.com>",
    "Patrick Meredith <pmeredit@protonmail.com>",
    "Nathan Leniz <nathan.leniz@mongodb.com>",
]
edition = "2021"

[dependencies]
definitions = { path = "../definitions" }
bson = "2"
thiserror = "1"
constants = { path = "../constants" }
regex = "1.6.0"
serde = { version = "1", features = ["derive"] }
itertools = "0.10.4"
lazy_static = "1.4.0"
likely_stable = "0.1.2"
num-traits = "0.2.14"
num-derive = "0.3.3"
chrono = "0.4.24"
cstr = { path = "../cstr" }
fancy-regex = "0.11.0"
shared_sql_utils = { path = "../shared_sql_utils" }
log = "0.4.14"

[dependencies.mongodb]
<<<<<<< HEAD
version = "2.7"
=======
version = "2"
>>>>>>> d9361828
default-features = false
features = ["tokio-sync"]

[target.'cfg(windows)'.dependencies]
windows = { version = "0.44.0", features = [
    "Win32_Foundation",
    "Win32_System_Search",
] }<|MERGE_RESOLUTION|>--- conflicted
+++ resolved
@@ -28,11 +28,7 @@
 log = "0.4.14"
 
 [dependencies.mongodb]
-<<<<<<< HEAD
-version = "2.7"
-=======
 version = "2"
->>>>>>> d9361828
 default-features = false
 features = ["tokio-sync"]
 
