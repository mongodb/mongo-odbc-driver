--- conflicted
+++ resolved
@@ -228,23 +228,12 @@
     }
 
     pub fn to_connection_string(&self) -> String {
-<<<<<<< HEAD
-        use std::fmt::Write;
-        let mut ret = String::new();
-        for (key, value) in self.iter() {
-            if !value.is_empty() {
-                write!(&mut ret, "{key}={value};").unwrap();
-            }
-        }
-        ret
-=======
         self.iter().fold(String::new(), |acc, (key, value)| {
             if value.is_empty() {
                 return String::new();
             }
             format!("{acc};{key}={value};")
         })
->>>>>>> 4543e07a
     }
 }
 
