use crate::odbcinst::*;
use cstr::{
    input_text_to_string_w, parse_attribute_string_a, parse_attribute_string_w, to_char_ptr,
    to_widechar_ptr,
};
use thiserror::Error;

const DATABASE: &str = "database";
const DSN: &str = "dsn";
const PASSWORD: &str = "password";
const PWD: &str = "pwd";
const SERVER: &str = "server";
const UID: &str = "uid";
const URI: &str = "uri";
const USER: &str = "user";
const LOGLEVEL: &str = "loglevel";
// SQL-1281
// const LOGPATH: &str = "LOGPATH";

const ODBCINI: &str = "ODBC.INI";
// The maximum length of a registry value is 16383 characters.
const MAX_VALUE_LENGTH: usize = 16383;

#[derive(Error, Debug)]
pub enum DsnError {
    #[error("Invalid DSN: {}\nDSN may not be longer than 32 characters, and may not contain any of the following characters: [ ] {{ }} ( ) , ; ? * = ! @ \\", .0)]
    Dsn(String),
    #[error(
        "The maximum length of an allowed registry value is {} characters.",
        MAX_VALUE_LENGTH
    )]
    Value,
    #[error("{}", .0)]
    Generic(String),
}

#[derive(Debug, Default)]
pub struct DsnArgs<S: Into<String> + Copy> {
    pub database: S,
    pub dsn: S,
    pub password: S,
    pub uri: S,
    pub user: S,
    pub server: S,
    pub driver_name: S,
    pub log_level: S,
}

#[derive(Debug, Default)]
pub struct Dsn {
    pub database: String,
    pub dsn: String,
    pub password: String,
    pub uri: String,
    pub user: String,
    pub server: String,
    pub driver_name: String,
    pub log_level: String,
}

impl Dsn {
    #[allow(clippy::too_many_arguments)]
    pub fn new<S: Into<String> + Copy>(args: DsnArgs<S>) -> Result<Self, DsnError> {
        let validation = [
            Dsn::check_value_length(&args.database.into()),
            unsafe { SQLValidDSNW(to_widechar_ptr(&args.dsn.into()).0) },
            Dsn::check_value_length(&args.password.into()),
            Dsn::check_value_length(&args.uri.into()),
            Dsn::check_value_length(&args.user.into()),
            Dsn::check_value_length(&args.server.into()),
            Dsn::check_value_length(&args.driver_name.into()),
        ];
        if validation.iter().all(|&b| b) {
            Ok(Self {
                database: args.database.into(),
                dsn: args.dsn.into(),
                password: args.password.into(),
                uri: args.uri.into(),
                user: args.user.into(),
                server: args.server.into(),
                driver_name: args.driver_name.into(),
                log_level: args.log_level.into(),
            })
        } else if !validation[1] {
            Err(DsnError::Dsn(args.dsn.into()))
        } else {
            Err(DsnError::Value)
        }
    }

    pub fn from_attribute_string(attribute_string: &str) -> Self {
        let mut dsn_opts = Dsn::default();
        attribute_string.split(';').for_each(|pair| {
            let mut key_value = pair.split('=');
            let key = key_value.next().unwrap_or("");
            let value = key_value.next().unwrap_or("").replace(['{', '}'], "");
            dsn_opts.set_field(key, &value);
        });
        dsn_opts
    }

    pub fn is_valid_dsn(&self) -> bool {
        unsafe { SQLValidDSNW(to_widechar_ptr(&self.dsn).0) }
    }

    pub fn write_dsn_to_registry(&self) -> bool {
        (unsafe {
            SQLWriteDSNToIniW(
                to_widechar_ptr(&self.dsn).0,
                to_widechar_ptr(&self.driver_name).0,
            )
        }) && self.write_private_profile_string()
    }

    fn write_private_profile_string(&self) -> bool {
        self.iter().all(|(key, value)| unsafe {
            SQLWritePrivateProfileStringW(
                to_widechar_ptr(&self.dsn).0,
                to_widechar_ptr(key).0,
                to_widechar_ptr(value).0,
                to_widechar_ptr(ODBCINI).0,
            )
        })
    }

    pub fn from_private_profile_string(&self) -> Result<Self, DsnError> {
        let mut dsn_opts = Dsn::default();

        let mut error_key = "";

        // SQLGetPrivateProfileStringW is hopelessly broken in unixodbc. As a workaround,
        // we must use SQLGetPrivateProfileString until if/when unixodbc is fixed.
        // The implication for users is that on linux, they cannot use unicode values
        // in DSN keys.

        // All odbc implementations (windows, unixodbc, iODBC) return the available
        // keys in a DSN as a null-terminated string of null-terminated strings.
        let dsn_keys = if cfg!(not(target_os = "linux")) {
            let wbuf = &mut [0; 1024];
            unsafe {
                SQLGetPrivateProfileStringW(
                    to_widechar_ptr(&self.dsn).0,
                    std::ptr::null(),
                    to_widechar_ptr("").0,
                    wbuf.as_mut_ptr(),
                    wbuf.len() as i32,
                    to_widechar_ptr(ODBCINI).0,
                );
            }
            unsafe { parse_attribute_string_w(wbuf.as_mut_ptr()) }
        } else {
            let abuf = &mut [0u8; 1024];

            unsafe {
                SQLGetPrivateProfileString(
                    to_char_ptr(&self.dsn).0,
                    std::ptr::null(),
                    to_char_ptr("").0,
                    abuf.as_mut_ptr(),
                    abuf.len() as i32,
                    to_char_ptr(ODBCINI).0,
                );
            }
            unsafe { parse_attribute_string_a(abuf.as_mut_ptr()) }
        };
        let buffer = &mut [0; 1024];
        dsn_keys
            .split(';')
            .filter(|s| !s.is_empty())
            .collect::<Vec<&str>>()
            .iter()
            .for_each(|&key| {
                let len = unsafe {
                    SQLGetPrivateProfileStringW(
                        to_widechar_ptr(&self.dsn).0,
                        to_widechar_ptr(key).0,
                        to_widechar_ptr("").0,
                        buffer.as_mut_ptr(),
                        buffer.len() as i32,
                        to_widechar_ptr(ODBCINI).0,
                    )
                };

                if len > MAX_VALUE_LENGTH as i32 {
                    error_key = key;
                    return;
                }

                let value = unsafe { input_text_to_string_w(buffer.as_mut_ptr(), len as usize) };
                dsn_opts.set_field(key, &value);
            });
        // Somehow the registry value was too long. This should never happen unless Microsoft changes registry value rules.
        if !error_key.is_empty() {
            return Err(DsnError::Generic(format!("If you see this error, please report it. Attempted to read a value from registry that was too long for key: `{error_key}`.")));
        }
        dsn_opts.driver_name = self.driver_name.clone();
        dsn_opts.dsn = self.dsn.clone();
        Ok(dsn_opts)
    }

    fn set_field(&mut self, key: &str, value: &str) {
        match key.to_lowercase().as_str() {
            DATABASE => self.database = value.to_string(),
            DSN => self.dsn = value.to_string(),
            PASSWORD => self.password = value.to_string(),
            PWD => self.password = value.to_string(),
            SERVER => self.uri = value.to_string(),
            URI => self.uri = value.to_string(),
            USER => self.user = value.to_string(),
            UID => self.user = value.to_string(),
            LOGLEVEL => self.log_level = value.to_string(),
            // SQL-1281
            // LOGPATH => self.logpath = value.to_string(),
            _ => {}
        }
    }

    pub fn remove_dsn(&self) -> bool {
        unsafe { SQLRemoveDSNFromIniW(to_widechar_ptr(&self.dsn).0) }
    }

    fn iter(&self) -> DSNIterator<'_> {
        DSNIterator::new(self)
    }

    fn check_value_length(value: &str) -> bool {
        value.len() < MAX_VALUE_LENGTH
    }

    pub fn to_connection_string(&self) -> String {
<<<<<<< HEAD
        self.iter().fold("".into(), |acc, (key, value)| {
            format!("{acc}{key}={value};")
=======
        use std::fmt::Write;

        self.iter().fold(String::new(), |mut acc, (key, value)| {
            if value.is_empty() {
                acc
            } else {
                let _ = write!(acc, "{key}={value};");
                acc
            }
>>>>>>> 99bd06cb
        })
    }
}

pub struct DSNIterator<'a> {
    inner: Vec<(&'a str, &'a str)>,
}

impl<'a> DSNIterator<'a> {
    pub fn new(dsn_opts: &'a Dsn) -> Self {
        Self {
            inner: vec![
                ("Database", &dsn_opts.database),
                ("Password", &dsn_opts.password),
                ("Uri", &dsn_opts.uri),
                ("User", &dsn_opts.user),
                // SQL-1281
                // ("Logpath", &dsn_opts.logpath),
            ],
        }
    }
}

impl<'a> Iterator for DSNIterator<'a> {
    type Item = (&'a str, &'a str);

    fn next(&mut self) -> Option<Self::Item> {
        self.inner.pop()
    }
}

#[cfg(test)]
mod test {
    use super::*;

    #[test]
    fn invalid_dsn_name() {
        let dsn_opts = Dsn::new(DsnArgs {
            database: "test",
            dsn: "test!",
            password: "test",
            uri: "test",
            user: "test",
            server: "test",
            driver_name: "test",
            log_level: "info",
        });
        assert!(dsn_opts.is_err());
    }

    #[test]
    fn invalid_value_length_in_database_field() {
        let dsn_opts = Dsn::new(DsnArgs {
            database: "t".repeat(MAX_VALUE_LENGTH + 1).as_str(),
            dsn: "test",
            password: "test",
            uri: "test",
            user: "test",
            server: "test",
            driver_name: "test",
            log_level: "info",
        });
        assert!(dsn_opts.is_err());
    }

    #[test]
    fn invalid_value_length_in_password_field() {
        let dsn_opts = Dsn::new(DsnArgs {
            database: "t",
            dsn: "test",
            password: "t".repeat(MAX_VALUE_LENGTH + 1).as_str(),
            uri: "test",
            user: "test",
            server: "test",
            driver_name: "test",
            log_level: "info",
        });
        assert!(dsn_opts.is_err());
    }

    #[test]
    fn invalid_value_length_in_server_field() {
        let dsn_opts = Dsn::new(DsnArgs {
            database: "t",
            dsn: "test",
            password: "test",
            uri: "test",
            user: "test",
            server: "t".repeat(MAX_VALUE_LENGTH + 1).as_str(),
            driver_name: "test",
            log_level: "info",
        });
        assert!(dsn_opts.is_err());
    }

    #[test]
    fn invalid_value_length_in_user_field() {
        let dsn_opts = Dsn::new(DsnArgs {
            database: "test",
            dsn: "test",
            password: "test",
            uri: "test",
            server: "test",
            user: "t".repeat(MAX_VALUE_LENGTH + 1).as_str(),
            driver_name: "test",
            log_level: "info",
        });
        assert!(dsn_opts.is_err());
    }

    #[test]
    fn valid_value_lengths_and_dsn() {
        let dsn_opts = Dsn::new(DsnArgs {
            database: "test",
            dsn: "test",
            password: "test",
            uri: "test",
            server: "test",
            user: "test",
            driver_name: "test",
            log_level: "info",
        });
        assert!(dsn_opts.is_ok());
    }

    #[test]
    fn test_set_field() {
        let mut dsn_opts = Dsn::default();
        dsn_opts.set_field("PWD", "hunter2");
        assert_eq!(dsn_opts.password, "hunter2");
        dsn_opts.set_field("pwd", "hunter3");
        assert_eq!(dsn_opts.password, "hunter3");
        dsn_opts.set_field("UID", "user1");
        assert_eq!(dsn_opts.user, "user1");
        dsn_opts.set_field("user", "user2");
        assert_eq!(dsn_opts.user, "user2");
    }
}<|MERGE_RESOLUTION|>--- conflicted
+++ resolved
@@ -228,10 +228,6 @@
     }
 
     pub fn to_connection_string(&self) -> String {
-<<<<<<< HEAD
-        self.iter().fold("".into(), |acc, (key, value)| {
-            format!("{acc}{key}={value};")
-=======
         use std::fmt::Write;
 
         self.iter().fold(String::new(), |mut acc, (key, value)| {
@@ -241,7 +237,6 @@
                 let _ = write!(acc, "{key}={value};");
                 acc
             }
->>>>>>> 99bd06cb
         })
     }
 }
