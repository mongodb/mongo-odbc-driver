# Evergreen Project Config

# When a task that used to pass starts to fail
# Go through all versions that may have been skipped to detect
# when the task started failing
stepback: true

# Mark a failure as a system/bootstrap failure (purple box) rather then a task
# failure by default.
# Actual testing tasks are marked with `type: test`
command_type: system

# Protect ourself against rogue test case, or curl gone wild, that runs forever
# 12 minutes is the longest we'll ever run
exec_timeout_secs: 3600 # 12 minutes is the longest we'll ever run

# What to do when evergreen hits the timeout (`post:` tasks are run automatically)
timeout:
  - command: shell.exec
    params:
      script: |
        ls -la

functions:
  "fetch source":
    - command: git.get_project
      params:
        directory: mongosql-odbc-driver

  "generate expansions":
    - command: shell.exec
      params:
        shell: bash
        working_dir: mongosql-odbc-driver
        script: |
          export PATH="$PATH:$HOME/.cargo/bin"
          export CARGO_NET_GIT_FETCH_WITH_CLI=true

          cat <<EOT > expansions.yml
          prepare_shell: |
            set -o errexit
            export PATH="$PATH"
            export CARGO_NET_GIT_FETCH_WITH_CLI="$CARGO_NET_GIT_FETCH_WITH_CLI"
            export UNIX_ODBC_PATH="$PWD/unixodbc/install"
            git config --global url."ssh://git@github.com/".insteadOf "https://github.com/"
            export ADL_TEST_USER=test_user
            export ADL_TEST_PWD=test_pwd
            export ADL_TEST_HOST=test_host
            export ADL_TEST_DB=test_db
          EOT
    - command: expansions.update
      params:
        file: mongosql-odbc-driver/expansions.yml

  "add Windows DLL path":
    - command: shell.exec
      params:
        shell: cmd
        working_dir: mongosql-odbc-driver
        script: |
          set WIN_DRIVER_DLL_PATH=%cd%
          set WIN_DRIVER_DLL_PATH=%WIN_DRIVER_DLL_PATH:\=\\\\\\\\%
          echo   export DRIVER_DLL_PATH="%WIN_DRIVER_DLL_PATH%" >> expansions.yml
    - command: expansions.update
      params:
        file: mongosql-odbc-driver/expansions.yml

  "install rust toolchain":
    - command: shell.exec
      params:
        shell: bash
        script: |
          ${prepare_shell}

          # make sure to use msvc toolchain rather than gnu, which is
          # the default for cygwin
          if [ "Windows_NT" == "$OS" ]; then
              if [ 'windows-64' == '${build_variant}' ]; then
                  export HOST="x86_64-pc-windows-msvc"
              elif [ 'windows-32' == '${build_variant}' ]; then
                  export HOST="i686-pc-windows-msvc"
              else
                  echo 'unknown windows build variant ${build_variant}'
                  exit 1;
              fi
              export DEFAULT_HOST_OPTIONS="--default-host $HOST"
              export DEFAULT_TOOLCHAIN="stable-$HOST"
          fi

          # install rustup from scratch
          rm -rf ~/.rustup
          curl https://sh.rustup.rs -sSf | sh -s -- -y --no-modify-path $DEFAULT_HOST_OPTIONS

          # rustup installs into C:\Users\$USER instead of
          # C:\home\$USER, so we symlink both .rustup and .cargo
          if [ "Windows_NT" == "$OS" ]; then
              ln -sf /cygdrive/c/Users/$USER/.rustup/ ~/.rustup
              ln -sf /cygdrive/c/Users/$USER/.cargo/ ~/.cargo

              rustup toolchain install $DEFAULT_TOOLCHAIN
              rustup default $DEFAULT_TOOLCHAIN
          fi

          echo --------- rustup show -----------
          rustup show
          echo ----- Rustup toolchain list -----
          rustup toolchain list
          echo ---------------------------------

  "check clippy":
    - command: shell.exec
      type: test
      params:
        shell: bash
        working_dir: mongosql-odbc-driver
        script: |
          ${prepare_shell}
          cargo clippy --all-targets -- -D warnings

  "check rustfmt":
    - command: shell.exec
      type: test
      params:
        shell: bash
        working_dir: mongosql-odbc-driver
        script: |
          ${prepare_shell}
          cargo fmt --all --  --check

  "compile release":
    - command: shell.exec
      type: test
      params:
        shell: bash
        working_dir: mongosql-odbc-driver
        script: |
          ${prepare_shell}
          cargo build --release

  "upload artifact":
    - command: s3.put
      params:
        build_variants:
          - windows-32
          - windows-64
        aws_key: ${aws_key}
        aws_secret: ${aws_secret}
        local_file: mongosql-odbc-driver/target/release/mongoodbc.dll
        remote_file: mongosql-odbc-driver/artifacts/test/${version_id}/${build_variant}/mongoodbc.dll
        bucket: mciuploads
        permissions: public-read
        content_type: application/octet-stream

  "download artifact":
    - command: s3.get
      params:
        build_variants:
          - windows-32
          - windows-64
        aws_key: ${aws_key}
        aws_secret: ${aws_secret}
        remote_file: mongosql-odbc-driver/artifacts/test/${version_id}/${build_variant}/mongoodbc.dll
        local_file: mongosql-odbc-driver/mongoodbc.dll
        bucket: mciuploads

  "setup driver on Windows":
    - command: shell.exec
      params:
        shell: bash
        working_dir: mongosql-odbc-driver
        script:  |
          ${prepare_shell}
          sed -i 's@%DRIVER_DLL_PATH%@'"$DRIVER_DLL_PATH"'@' setup/setupDSN.reg
          if [ 'windows-32' == '${build_variant}' ]; then
            sed -i 's@SOFTWARE@'"SOFTWARE\\\\Wow6432Node"'@' setup/setupDSN.reg
          fi
          reg import "setup\setupDSN.reg"
          echo "----- Registry entries after setup ----"
          reg query "HKEY_LOCAL_MACHINE\SOFTWARE\Wow6432Node\ODBC\ODBCINST.INI\ODBC Drivers" -s
          reg query "HKEY_LOCAL_MACHINE\SOFTWARE\ODBC\ODBCINST.INI\ODBC Drivers" -s
          if [ 'windows-32' == '${build_variant}' ]; then
            reg query "HKEY_LOCAL_MACHINE\SOFTWARE\Wow6432Node\ODBC\ODBCINST.INI\ADL_ODBC_DRIVER" -s
            reg query "HKEY_LOCAL_MACHINE\SOFTWARE\ODBC\ODBCINST.INI\ADL_ODBC_DRIVER" -s
          else
            reg query "HKEY_LOCAL_MACHINE\SOFTWARE\ODBC\ODBCINST.INI\ADL_ODBC_DRIVER" -s
            reg query "HKEY_LOCAL_MACHINE\SOFTWARE\Wow6432Node\ODBC\ODBCINST.INI\ADL_ODBC_DRIVER" -s
          fi
          echo "-------------------------"
        continue_on_err: true

  "clean-up driver on Windows":
    - command: shell.exec
      params:
        shell: bash
        working_dir: mongosql-odbc-driver
        script:  |
          ${prepare_shell}
          if [ 'windows-32' == '${build_variant}' ]; then
            sed -i 's@SOFTWARE@'"SOFTWARE\\\\Wow6432Node"'@' setup/cleanup.reg
          fi
          reg import "setup\cleanup.reg"
          echo "----- Registry entries after clean-up----"
          reg query "HKEY_LOCAL_MACHINE\SOFTWARE\Wow6432Node\ODBC\ODBCINST.INI\ODBC Drivers" -s
          reg query "HKEY_LOCAL_MACHINE\SOFTWARE\ODBC\ODBCINST.INI\ODBC Drivers" -s
          if [ 'windows-32' == '${build_variant}' ]; then
            reg query "HKEY_LOCAL_MACHINE\SOFTWARE\Wow6432Node\ODBC\ODBCINST.INI\ADL_ODBC_DRIVER" -s
            reg query "HKEY_LOCAL_MACHINE\SOFTWARE\ODBC\ODBCINST.INI\ADL_ODBC_DRIVER" -s
          else
            reg query "HKEY_LOCAL_MACHINE\SOFTWARE\ODBC\ODBCINST.INI\ADL_ODBC_DRIVER" -s
            reg query "HKEY_LOCAL_MACHINE\SOFTWARE\Wow6432Node\ODBC\ODBCINST.INI\ADL_ODBC_DRIVER" -s
          fi
          echo "-------------------------"
        continue_on_err: true

  "run rust tests":
    - command: shell.exec
      type: test
      params:
        shell: bash
        working_dir: mongosql-odbc-driver
        script: |
          ${prepare_shell}
          cargo test

  "install unix odbc":
    - command: shell.exec
      type: system
      params:
        shell: bash
        working_dir: mongo-odbc-driver
        script: |
          ${prepare_shell}
          mkdir -p "$UNIX_ODBC_PATH"
          cd unixodbc
          echo "downloading unixODBC"
          unixODBC_dir=unixODBC-2.3.6
          curl -O "http://noexpire.s3.amazonaws.com/sqlproxy/binary/linux/unixODBC-2.3.6.tar.gz" \
            --silent \
            --fail \
            --max-time 60 \
            --retry 5 \
            --retry-delay 0
          tar xf "$unixODBC_dir.tar.gz"
          cd "$unixODBC_dir"
          ./configure --prefix="$UNIX_ODBC_PATH" --with-pic
          make
          make install


  "run asan tests":
    - command: shell.exec
      type: test
      params:
        shell: bash
        working_dir: mongo-odbc-driver
        script: |
          ${prepare_shell}
          ~/.cargo/bin/rustup default nightly
          ~/.cargo/bin/rustup target add x86_64-unknown-linux-gnu
          export LD_LIBRARY_PATH="$UNIX_ODBC_PATH/lib"
          export LIBRARY_PATH="$UNIX_ODBC_PATH/lib"
          export RUSTFLAGS="-Z sanitizer=address"
          cargo test --target x86_64-unknown-linux-gnu

pre:
  - func: "fetch source"
  - func: "generate expansions"
  - func: "install rust toolchain"

tasks:

  - name: clippy
    commands:
      - func: "check clippy"

  - name: rustfmt
    commands:
      - func: "check rustfmt"

  - name: compile
    commands:
      - func: "compile release"
      - func: "upload artifact"

  - name: test-rust
    depends_on:
      - name: compile
    commands:
      - func: "run rust tests"

<<<<<<< HEAD
task_groups:

  - name: test-rust-group
    setup_group_can_fail_task: false
    setup_group:
      - func: "fetch source"
      - func: "generate expansions"
      - func: "install rust toolchain"
      - func: "download artifact"
      - func: "add Windows DLL path"
      - func: "setup driver on Windows"
    teardown_group:
      - func: "clean-up driver on Windows"
    tasks:
      - test-rust
=======
  - name: asan
    commands:
      - func: "install rust toolchain"
      - func: "install unix odbc"
      - func: "run asan tests"
>>>>>>> 83ff16b8

buildvariants:

  - name: static-analysis
    display_name: "* Static Analysis"
    run_on: [ ubuntu1804-test ]
    tasks:
      - name: clippy
      - name: rustfmt

  - name: windows-32
    display_name: Windows (32-bit)
    run_on: [ windows-64-vs2019-large ]
    tasks:
      - name: compile
      - name: test-rust-group

  - name: windows-64
    display_name: Windows (64-bit)
    run_on: [ windows-64-vs2019-large ]
    tasks:
      - name: compile
<<<<<<< HEAD
      - name: test-rust-group
=======
      - name: test-rust

  - name: ubuntu2004
    display_name: Ubuntu 20.04
    run_on: [ ubuntu2004-large ]
    tasks:
      - name: asan
>>>>>>> 83ff16b8
<|MERGE_RESOLUTION|>--- conflicted
+++ resolved
@@ -288,7 +288,11 @@
     commands:
       - func: "run rust tests"
 
-<<<<<<< HEAD
+  - name: asan
+    commands:
+      - func: "install unix odbc"
+      - func: "run asan tests"
+
 task_groups:
 
   - name: test-rust-group
@@ -304,13 +308,6 @@
       - func: "clean-up driver on Windows"
     tasks:
       - test-rust
-=======
-  - name: asan
-    commands:
-      - func: "install rust toolchain"
-      - func: "install unix odbc"
-      - func: "run asan tests"
->>>>>>> 83ff16b8
 
 buildvariants:
 
@@ -333,14 +330,11 @@
     run_on: [ windows-64-vs2019-large ]
     tasks:
       - name: compile
-<<<<<<< HEAD
       - name: test-rust-group
-=======
-      - name: test-rust
+
 
   - name: ubuntu2004
     display_name: Ubuntu 20.04
     run_on: [ ubuntu2004-large ]
     tasks:
-      - name: asan
->>>>>>> 83ff16b8
+      - name: asan