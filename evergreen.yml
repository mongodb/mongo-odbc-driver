# Evergreen Project Config

# When a task that used to pass starts to fail
# Go through all versions that may have been skipped to detect
# when the task started failing
stepback: true

# Mark a failure as a system/bootstrap failure (purple box) rather then a task
# failure by default.
# Actual testing tasks are marked with `type: test`
command_type: system

# Protect ourself against rogue test case, or curl gone wild, that runs forever
# 12 minutes is the longest we'll ever run
exec_timeout_secs: 3600 # 12 minutes is the longest we'll ever run

# What to do when evergreen hits the timeout (`post:` tasks are run automatically)
timeout:
  - command: shell.exec
    params:
      script: |
        ls -la

functions:
  "fetch for windows sign":
    - command: s3.get
      params:
        aws_key: ${aws_key}
        aws_secret: ${aws_secret}
        remote_file: mongosql-odbc-driver/artifacts/${version_id}/${build_variant}/release/mongoodbc.msi
        local_file: mongosql-odbc-driver/installer/msi/mongoodbc.msi
        bucket: mciuploads

  "fetch for ubuntu sign":
    - command: s3.get
      params:
        aws_key: ${aws_key}
        aws_secret: ${aws_secret}
        remote_file: mongosql-odbc-driver/artifacts/${version_id}/${build_variant}/release/mongoodbc.tar.gz
        local_file: mongosql-odbc-driver/installer/tgz/mongoodbc.tar.gz
        bucket: mciuploads

  "fetch source":
    - command: git.get_project
      params:
        directory: mongosql-odbc-driver

  "generate expansions":
    - command: shell.exec
      params:
        shell: bash
        working_dir: mongosql-odbc-driver
        script: |
          export CARGO_NET_GIT_FETCH_WITH_CLI=true
          export INSTALLED_ODBC_PATH="$PWD/installed_odbc/install"
          export LD_LIBRARY_PATH="$INSTALLED_ODBC_PATH/lib"
          export PATH="$LD_LIBRARY_PATH:$PATH:$HOME/.cargo/bin"
          export DUMP_FOLDER=dumps
          export LOCAL_DUMP_ORIGINAL_REG_VAL=local_dump_original_value.reg
          export MONGOODBC_DEBUGGING_INFO_ARCHIVE=crashDebuggingInfo
          export SCRIPT_FOLDER=resources
          if [[ "${triggered_by_git_tag}" != "" ]]; then
            export RELEASE_VERSION=$(echo ${triggered_by_git_tag} | sed s/v//)
          else
            export RELEASE_VERSION=snapshot
          fi
          
          cat <<EOT > expansions.yml
          RELEASE_VERSION: "$RELEASE_VERSION"
          WINDOWS_INSTALLER_PATH: "mongosql-odbc-driver/windows/$RELEASE_VERSION/release/mongoodbc.msi"
          UBUNTU2204_INSTALLER_PATH: "mongosql-odbc-driver/ubuntu2204/$RELEASE_VERSION/release/mongoodbc.tar.gz"
          prepare_shell: |
            set -o errexit
            export RELEASE_VERSION="$RELEASE_VERSION"
            export WINDOWS_INSTALLER_PATH="$WINDOWS_INSTALLER_PATH"
            export UBUNTU2204_INSTALLER_PATH="$UBUNTU2204_INSTALLER_PATH"
            export PATH="$PATH"
            export CARGO_NET_GIT_FETCH_WITH_CLI="$CARGO_NET_GIT_FETCH_WITH_CLI"
            git config --global url."ssh://git@github.com/".insteadOf "https://github.com/"
            export ADF_TEST_LOCAL_USER="${adf_test_local_user}"
            export ADF_TEST_LOCAL_PWD="${adf_test_local_pwd}"
            export ADF_TEST_LOCAL_AUTH_DB="${adf_test_local_auth_db}"
            export ADF_TEST_LOCAL_HOST="${adf_test_local_host}"
            export MDB_TEST_LOCAL_PORT="${mdb_test_local_port}"
            export ADF_TEST_LOCAL_DB="${adf_test_local_db}"
            export ADF_TEST_URI="${adf_test_uri}"
            export SCRIPT_FOLDER="$SCRIPT_FOLDER"
            export SCRIPT_DIR="$(pwd)/$SCRIPT_FOLDER"
            export SBOM_DIR="sbom_tools"
            export SBOM_LICENSES="mongo-odbc-driver.licenses.cdx.json"
            export SBOM_VULN="mongo-odbc-driver.merge.grype.cdx.json"
            export SBOM_FINAL="mongo-odbc-driver.full.cdx.json"
            export ALLOW_VULNS="${AllowVulns}"

            # Windows variables
            export LOCAL_DUMP_ORIGINAL_REG_VAL="$LOCAL_DUMP_ORIGINAL_REG_VAL"
            export DUMP_FOLDER="$DUMP_FOLDER"
            export DUMP_PATH="$(pwd)/$DUMP_FOLDER"
            export MONGOODBC_DEBUGGING_INFO_ARCHIVE=$MONGOODBC_DEBUGGING_INFO_ARCHIVE

            # Non-Windows variables
            export INSTALLED_ODBC_PATH="$INSTALLED_ODBC_PATH"
            export LD_LIBRARY_PATH="$LD_LIBRARY_PATH"
            export LIBRARY_PATH="$LD_LIBRARY_PATH"
            export ODBCSYSINI="$(pwd)"/setup
          EOT
    - command: expansions.update
      params:
        file: mongosql-odbc-driver/expansions.yml

  "install rust toolchain":
    - command: shell.exec
      params:
        shell: bash
        script: |
          ${prepare_shell}

          # make sure to use msvc toolchain rather than gnu, which is
          # the default for cygwin
          if [ "Windows_NT" == "$OS" ]; then
              if [ 'windows-64' == '${build_variant}' ]; then
                  export HOST="x86_64-pc-windows-msvc"
              else
                  echo 'unknown windows build variant ${build_variant}'
                  exit 1;
              fi
              export DEFAULT_HOST_OPTIONS="--default-host $HOST"
              export DEFAULT_TOOLCHAIN="stable-$HOST"
          fi

          # install rustup from scratch
          rm -rf ~/.rustup
          curl https://sh.rustup.rs -sSf | sh -s -- -y --no-modify-path $DEFAULT_HOST_OPTIONS

          # rustup installs into C:\Users\$USER instead of
          # C:\home\$USER, so we symlink both .rustup and .cargo
          if [ "Windows_NT" == "$OS" ]; then
              ln -sf /cygdrive/c/Users/$USER/.rustup/ ~/.rustup
              ln -sf /cygdrive/c/Users/$USER/.cargo/ ~/.cargo

              rustup toolchain install $DEFAULT_TOOLCHAIN
              rustup default $DEFAULT_TOOLCHAIN
          fi

          echo --------- rustup show -----------
          rustup show
          echo ----- Rustup toolchain list -----
          rustup toolchain list
          echo ---------------------------------

  "check clippy":
    - command: shell.exec
      type: test
      params:
        shell: bash
        working_dir: mongosql-odbc-driver
        script: |
          ${prepare_shell}
          cargo clippy --all-targets -- -D warnings

  "check rustfmt":
    - command: shell.exec
      type: test
      params:
        shell: bash
        working_dir: mongosql-odbc-driver
        script: |
          ${prepare_shell}
          cargo fmt --all --  --check

  "generate SBOM and scan":
    - command: shell.exec
      type: test
      params:
        shell: bash
        working_dir: mongosql-odbc-driver
        script: |
          ${prepare_shell}
          echo ">>>> Install SBOM tool..."

          OS=$(uname)
          echo "OS=$OS"
          ARCH="$(uname -m)"
          echo "Arch=$ARCH"

          mkdir $SBOM_DIR

          echo "SBOM with vulnerabilities: $SBOM_LICENSES";
          echo "SBOM with license: $SBOM_VULN";
          echo "Final SBOM with all information: $SBOM_FINAL"

          # Install cargo-cyclonedx
          echo "-- Installing cargo-cyclonedx --"
          cargo install cargo-cyclonedx
          echo "------------------------------------"

          # Install Grype
          echo "-- Downloading Grype --"
          curl -sSfL https://raw.githubusercontent.com/anchore/grype/main/install.sh | sh -s -- -b $SBOM_DIR
          echo "------------------------------------"

          # Install CycloneDX CLI and JQ
          CYCLONE_URL="https://github.com/CycloneDX/cyclonedx-cli/releases/download/v0.25.0"
          JQ_URL="https://github.com/jqlang/jq/releases/download/jq-1.7.1"
          if [[ "$OS" = "Linux" ]]; then
            if [[ "$ARCH" = "x86_64" ]]; then
              CYCLONE_URL="$CYCLONE_URL/cyclonedx-linux-x64"
              JQ_URL="$JQ_URL/jq-linux-amd64"
            elif [ "$ARCH" = "arm64" ]; then
              CYCLONE_URL="$CYCLONE_URL/cyclonedx-linux-arm64"
              JQ_URL="$JQ_URL/jq-linux-arm64"
            fi
          elif [[ "$OS" = "Darwin" ]]; then
            if [[ "$ARCH" = "arm64" ]]; then
              CYCLONE_URL="$CYCLONE_URL/cyclonedx-osx-arm64"
              JQ_URL="$JQ_URL/jq-macos-arm64"
            else
              CYCLONE_URL="$CYCLONE_URL/cyclonedx-osx-x64"
              JQ_URL="$JQ_URL/jq-macos-amd64"
            fi
          else
            # Windows
            CYCLONE_URL="$CYCLONE_URL/cyclonedx-win-x64.exe"
            JQ_URL="$JQ_URL/jq-windows-amd64.exe"
          fi

          echo "-- Downloading CycloneDX CLI  for $OS-$ARCH $CYCLONE_URL --"
          curl -L -o $SBOM_DIR/cyclonedx-cli "$CYCLONE_URL" \
            --silent \
            --fail \
            --max-time 60 \
            --retry 5 \
            --retry-delay 0
          chmod +x ./$SBOM_DIR/cyclonedx-cli
          echo "------------------------------------"

          echo "-- Downloading JQ $JQ_URL --"
          curl -L -o $SBOM_DIR/jq "$JQ_URL" \
            --silent \
            --fail \
            --max-time 60 \
            --retry 5 \
            --retry-delay 0
          chmod +x ./$SBOM_DIR/jq
          echo "------------------------------------"
          echo "<<<< Done installing SBOM tools"
  
          echo ">>>> Generate SBOM..."
          echo "--  Generating SBOMs with the licenses information --"
          cargo cyclonedx --target all -v -f json
          echo "------------------------------------"

          echo "-- Merging info from both mongo-odbc-driver and win_setupgui because both are packaged libraries --"
          echo "./$SBOM_DIR/cyclonedx-cli merge --input-files ./odbc/mongo-odbc-driver.cdx.json ./win_setupgui/win_setupgui.cdx.json --output-format json --input-format json --group mongo-odbc-driver --name mongo-odbc-driver> $SBOM_LICENSES"
          ./$SBOM_DIR/cyclonedx-cli merge --input-files ./odbc/mongo-odbc-driver.cdx.json ./win_setupgui/win_setupgui.cdx.json --output-format json --input-format json --group mongo-odbc-driver --name mongo-odbc-driver> $SBOM_LICENSES
          echo "------------------------------------"

          echo "-- Generating SBOM with vulnerabilities information --"
          echo "./$SBOM_DIR/grype sbom:$SBOM_LICENSES -o cyclonedx-json > $SBOM_VULN"
          ./$SBOM_DIR/grype sbom:$SBOM_LICENSES -o cyclonedx-json > $SBOM_VULN
          echo "------------------------------------"

          echo "-- Merging the SBOMs with the licenses information and the SBOM with the  vulnerabilities information in $SBOM_FINAL --"
          
          temp_output="temp_output.json"
          if [[ -f "$temp_output" ]] ; then
              rm "$temp_output"
          fi
          touch $temp_output
          
          while IFS= read -r line
          do
            if [[ "$line" == *"purl"* ]]; then
              bash_purl=$(echo $line | cut -d '"' -f4)
              command=$(echo "./$SBOM_DIR/jq '.components[] | select(.purl == \"$bash_purl\").licenses' $SBOM_LICENSES")
              # Add the license information back in the augmented SBOM.
              licenseInfo=$(eval " $command")
              if [[ -z "$licenseInfo" ]]; then
                echo "\"licenses\" : []," >> $temp_output
              else
                echo "\"licenses\" : $licenseInfo," >> $temp_output
              fi
            fi
            echo "$line" >> $temp_output

          done < $SBOM_VULN
          echo "------------------------------------"
          
          echo "--  Adding the name of the team responsible for each dependency as required by Silk and format the json file --"
          echo "./$SBOM_DIR/jq '.components[].properties += [{\"name\": \"internal:team_responsible\", \"value\": \"Atlas SQL\"}]' $temp_output > $SBOM_FINAL"
          ./$SBOM_DIR/jq '.components[].properties += [{"name": "internal:team_responsible", "value": "Atlas SQL"}]' $temp_output > $SBOM_FINAL
          echo "------------------------------------"
          echo "<<<< Done generating SBOM"
    - command: s3.put
      params:
        aws_key: ${aws_key}
        aws_secret: ${aws_secret}
        local_files_include_filter:
          - mongosql-odbc-driver/*.cdx.json
        remote_file: mongosql-odbc-driver/artifacts/${version_id}/${build_variant}/ssdlc/
        content_type: text/plain
        bucket: mciuploads
        permissions: public-read
    - command: shell.exec
      type: test
      params:
        shell: bash
        working_dir: mongosql-odbc-driver
        script: |
          ${prepare_shell}
          
          echo ">>>> Scan SBOM for vulnerabilities..."
          if [[ "$ALLOW_VULNS" != "" ]]; then
            echo "Vulnerability ids to ignore : $ALLOW_VULNS"
            
            echo "-- Generate .grype.yaml specifying vulnerabilities to ignore --"
            GRYPE_CONF_FILE=".grype.yaml"
            touch $GRYPE_CONF_FILE
            echo "ignore:" > $GRYPE_CONF_FILE

            IFS=','; for VULN_ID in $ALLOW_VULNS; do
              echo "Ignoring vulnerability with id $VULN_ID"
              echo "    - vulnerability: $VULN_ID" >> $GRYPE_CONF_FILE
            done
            echo "------------------------------------"
          fi
          
          echo "-- Scanning dependency for vulnerabilities --"
          ./$SBOM_DIR/grype sbom:$SBOM_LICENSES --fail-on low
          echo "---------------------------------------------"
          echo "<<<< Done scanning SBOM"

  "set and check packages version":
    - command: shell.exec
      type: test
      params:
        shell: bash
        working_dir: mongosql-odbc-driver
        script: |
          ${prepare_shell}
          #no-op when not triggered by a tag
          if [[ "${triggered_by_git_tag}" != "" ]]; then
            cargo install cargo-edit
            cargo set-version $RELEASE_VERSION
          fi
          cargo install cargo-get
          CARGO_PKGS_VERSION=$(cargo get --entry="odbc/Cargo.toml" package.version)
          if [[ "${triggered_by_git_tag}" == "" ]]; then
            EXPECTED_RELEASE_VERSION="0.0.0"
          else
            EXPECTED_RELEASE_VERSION="$RELEASE_VERSION"
          fi
          if [[ "$CARGO_PKGS_VERSION" != "$EXPECTED_RELEASE_VERSION" ]]; then
            echo "Expected version $EXPECTED_RELEASE_VERSION got $CARGO_PKGS_VERSION"
            exit 1
          fi

  "sign windows":
    - command: shell.exec
      type: system
      params:
        silent: true
        script: |
          docker login --username ${sql_engines_artifactory_username} --password ${sql_engines_artifactory_auth_token} ${release_tools_container_registry}
    - command: shell.exec
      type: system
      params:
        silent: true
        env:
          GRS_CONFIG_USER1_USERNAME: "${odbc_garasign_username}"
          GRS_CONFIG_USER1_PASSWORD: "${odbc_garasign_password}"
        working_dir: mongosql-odbc-driver/installer/msi
        script: |
          docker run \
            -e GRS_CONFIG_USER1_USERNAME \
            -e GRS_CONFIG_USER1_PASSWORD \
            --rm \
            -v $(pwd):$(pwd) -w $(pwd) \
            ${garasign_jsign_image} \
            /bin/bash -c "jsign -a mongo-authenticode-2021 --replace --tsaurl http://timestamp.digicert.com -d SHA-256 mongoodbc.msi"

  "sign ubuntu and verify signature":
    - command: shell.exec
      type: system
      params:
        silent: true
        script: |
          docker login --username ${sql_engines_artifactory_username} --password ${sql_engines_artifactory_auth_token} ${release_tools_container_registry}
    - command: shell.exec
      type: system
      params:
        silent: true
        env:
          GRS_CONFIG_USER1_USERNAME: "${odbc_garasign_username}"
          GRS_CONFIG_USER1_PASSWORD: "${odbc_garasign_password}"
        working_dir: mongosql-odbc-driver/installer/tgz
        script: |
          docker run \
            -e GRS_CONFIG_USER1_USERNAME \
            -e GRS_CONFIG_USER1_PASSWORD \
            --rm \
            -v $(pwd):$(pwd) -w $(pwd) \
            ${garasign_gpg_image} \
            /bin/bash -c "gpgloader && gpg --yes -v --armor -o mongoodbc.tar.gz.sig --detach-sign mongoodbc.tar.gz"
    - command: shell.exec
      type: system
      params:
        working_dir: mongosql-odbc-driver/installer/tgz
        silent: true
        env:
          GRS_CONFIG_USER1_USERNAME: "${odbc_garasign_username}"
          GRS_CONFIG_USER1_PASSWORD: "${odbc_garasign_password}"
        script: |
          docker run \
            -e GRS_CONFIG_USER1_USERNAME \
            -e GRS_CONFIG_USER1_PASSWORD \
            --rm \
            -v $(pwd):$(pwd) -w $(pwd) \
            ${garasign_gpg_image} \
            /bin/bash -c "gpgloader && gpg --verify mongoodbc.tar.gz.sig mongoodbc.tar.gz"

  "compile ubuntu and win release":
    - command: shell.exec
      type: test
      params:
        shell: bash
        working_dir: mongosql-odbc-driver
        script: |
          ${prepare_shell}
          # Compile release build
          cargo build --release

          # Verify the version is the expected one from the driver perspective too
          cargo test api::get_info_tests::unit::driver_ver -- --nocapture

  "compile ubuntu and win debug":
    - command: shell.exec
      type: test
      params:
        shell: bash
        working_dir: mongosql-odbc-driver
        script: |
          ${prepare_shell}

          # Compile debug build
          cargo build

  "compile ubuntu with asan":
    - command: shell.exec
      type: test
      params:
        shell: bash
        working_dir: mongosql-odbc-driver
        script: |
          ${prepare_shell}
          ~/.cargo/bin/rustup default nightly
          ~/.cargo/bin/rustup target add x86_64-unknown-linux-gnu

          export RUSTFLAGS="-Z sanitizer=address"

          cargo build --target x86_64-unknown-linux-gnu

  "compile release with debug info":
    - command: shell.exec
      params:
        shell: bash
        working_dir: mongosql-odbc-driver
        script: |
          ${prepare_shell}
          echo "env $(env)"
          # Build a release driver with debug information
          cargo build --release
          export DRIVER_LIB_PATH=$PWD/target/release

          cat <<EOT >> expansions.yml
            export DRIVER_LIB_PATH="$DRIVER_LIB_PATH"
          EOT
    - command: expansions.update
      params:
        file: mongosql-odbc-driver/expansions.yml

  "compile macos release":
    - command: shell.exec
      type: test
      params:
        shell: bash
        working_dir: mongosql-odbc-driver
        script: |
          ${prepare_shell}
          # Compile release build
          cargo build --release --features definitions/iodbc,cstr/utf32

          # Verify the version is the expected one from the driver perspective too
          cargo test api::get_info_tests::unit::driver_ver -- --nocapture

  "compile macos debug":
    - command: shell.exec
      type: test
      params:
        shell: bash
        working_dir: mongosql-odbc-driver
        script: |
          ${prepare_shell}
          # Compile debug build
          cargo build --features definitions/iodbc,cstr/utf32

  "compile macos release with debug info":
    - command: shell.exec
      params:
        shell: bash
        working_dir: mongosql-odbc-driver
        script: |
          ${prepare_shell}
          echo "env $(env)"
          # Build a release driver with debug information
          cargo build --features definitions/iodbc,cstr/utf32 --release
          export DRIVER_LIB_PATH=$PWD/target/release
          cat <<EOT >> expansions.yml
            export DRIVER_LIB_PATH="$DRIVER_LIB_PATH"
          EOT
    - command: expansions.update
      params:
        file: mongosql-odbc-driver/expansions.yml

  "build msi":
    - command: shell.exec
      params:
        shell: bash
        working_dir: mongosql-odbc-driver
        script: |
          ${prepare_shell}
          cp target/release/*.dll installer/msi
          cp ./README.md installer/msi
          cd installer/msi
          if [ "$RELEASE_VERSION" == "snapshot" ]; then
              MINOR_VERSION="0.1"
              VERSION_LABEL="0.1.0"
          else
              MINOR_VERSION=$(echo "$RELEASE_VERSION" | cut -d '.' -f 1-2)
              VERSION_LABEL="$RELEASE_VERSION"
          fi

          # unfortunately, using a variable to hold the path to powershell
          # seems to not work properly with evergreen's bash
          /cygdrive/c/Windows/System32/WindowsPowerShell/v1.0/powershell.exe\
              -NoProfile\
              -NoLogo\
              -NonInteractive\
              -ExecutionPolicy ByPass\
              -File ./build-msi.ps1\
              -Arch x64\
              -Version "$MINOR_VERSION"\
              -VersionLabel "$VERSION_LABEL"\

  "build dmg":
    - command: shell.exec
      params:
        shell: bash
        working_dir: mongosql-odbc-driver
        script: |
          ${prepare_shell}
          cp target/release/*.dylib installer/dmg
          cp target/release/macos_postinstall installer/dmg
          cd installer/dmg
          if [ "$RELEASE_VERSION" == "snapshot" ]; then
              MINOR_VERSION="0.1"
          else
              MINOR_VERSION=$(echo "$RELEASE_VERSION" | sed 's|\([0-9]\+[.][0-9]\+\)[.][0-9]\+|\1|')
          fi
          ./build-dmg.sh "$MINOR_VERSION"

  "mciuploads release artifacts":
    - command: s3.put
      params:
        build_variants:
          - windows-64
        aws_key: ${aws_key}
        aws_secret: ${aws_secret}
        local_file: mongosql-odbc-driver/target/release/atsql.dll
        remote_file: mongosql-odbc-driver/artifacts/${version_id}/${build_variant}/release/atsql.dll
        bucket: mciuploads
        permissions: public-read
        content_type: application/octet-stream
    - command: s3.put
      params:
        build_variants:
          - windows-64
        aws_key: ${aws_key}
        aws_secret: ${aws_secret}
        local_file: mongosql-odbc-driver/installer/msi/mongoodbc.msi
        remote_file: mongosql-odbc-driver/artifacts/${version_id}/${build_variant}/release/mongoodbc.msi
        bucket: mciuploads
        permissions: public-read
        content_type: application/octet-stream
    - command: s3.put
      params:
        build_variants:
          - windows-64
        aws_key: ${aws_key}
        aws_secret: ${aws_secret}
        local_file: mongosql-odbc-driver/target/release/atsqls.dll
        remote_file: mongosql-odbc-driver/artifacts/${version_id}/${build_variant}/release/atsqls.dll
        bucket: mciuploads
        permissions: public-read
        content_type: application/octet-stream
    - command: s3.put
      params:
        build_variants:
          - windows-64
        aws_key: ${aws_key}
        aws_secret: ${aws_secret}
        local_file: mongosql-odbc-driver/target/release/atsql.pdb
        remote_file: mongosql-odbc-driver/artifacts/${version_id}/${build_variant}/release/atsql.pdb
        bucket: mciuploads
        permissions: public-read
        content_type: application/octet-stream
    - command: s3.put
      params:
        build_variants:
          - ubuntu2204
        aws_key: ${aws_key}
        aws_secret: ${aws_secret}
        local_file: mongosql-odbc-driver/target/release/libatsql.so
        remote_file: mongosql-odbc-driver/artifacts/${version_id}/${build_variant}/release/libatsql.so
        bucket: mciuploads
        permissions: public-read
        content_type: application/octet-stream
    - command: s3.put
      params:
        build_variants:
          - ubuntu2204
        aws_key: ${aws_key}
        aws_secret: ${aws_secret}
        local_file: mongosql-odbc-driver/release/mongoodbc.tar.gz
        remote_file: mongosql-odbc-driver/artifacts/${version_id}/${build_variant}/release/mongoodbc.tar.gz
        bucket: mciuploads
        permissions: public-read
        content_type: application/octet-stream
    - command: s3.put
      params:
        build_variants:
          - macos
        aws_key: ${aws_key}
        aws_secret: ${aws_secret}
        local_file: mongosql-odbc-driver/target/release/libatsql.dylib
        remote_file: mongosql-odbc-driver/artifacts/${version_id}/${build_variant}/release/libatsql.dylib
        bucket: mciuploads
        permissions: public-read
        content_type: application/octet-stream
    - command: s3.put
      params:
        build_variants:
          - macos
        aws_key: ${aws_key}
        aws_secret: ${aws_secret}
        local_file: mongosql-odbc-driver/installer/dmg/mongoodbc.dmg
        remote_file: mongosql-odbc-driver/artifacts/${version_id}/${build_variant}/release/mongoodbc.dmg
        bucket: mciuploads
        permissions: public-read
        content_type: application/octet-stream

  "mciuploads debug artifacts":
    - command: s3.put
      params:
        build_variants:
          - windows-64
        aws_key: ${aws_key}
        aws_secret: ${aws_secret}
        local_file: mongosql-odbc-driver/target/debug/atsql.dll
        remote_file: mongosql-odbc-driver/artifacts/${version_id}/${build_variant}/debug/atsql.dll
        bucket: mciuploads
        permissions: public-read
        content_type: application/octet-stream
    - command: s3.put
      params:
        build_variants:
          - windows-64
        aws_key: ${aws_key}
        aws_secret: ${aws_secret}
        local_file: mongosql-odbc-driver/target/debug/atsqls.dll
        remote_file: mongosql-odbc-driver/artifacts/${version_id}/${build_variant}/debug/atsqls.dll
        bucket: mciuploads
        permissions: public-read
        content_type: application/octet-stream
    - command: s3.put
      params:
        build_variants:
          - ubuntu2204
        aws_key: ${aws_key}
        aws_secret: ${aws_secret}
        local_file: mongosql-odbc-driver/target/debug/libatsql.so
        remote_file: mongosql-odbc-driver/artifacts/${version_id}/${build_variant}/debug/libatsql.so
        bucket: mciuploads
        permissions: public-read
        content_type: application/octet-stream
    - command: s3.put
      params:
        build_variants:
          - windows-64
        aws_key: ${aws_key}
        aws_secret: ${aws_secret}
        local_file: mongosql-odbc-driver/target/debug/atsql.pdb
        remote_file: mongosql-odbc-driver/artifacts/${version_id}/${build_variant}/debug/atsql.pdb
        bucket: mciuploads
        permissions: public-read
        content_type: application/octet-stream

  "upload signed windows artifacts":
    - command: s3.put
      params:
        aws_key: ${aws_key}
        aws_secret: ${aws_secret}
        remote_file: mongosql-odbc-driver/artifacts/${version_id}/windows-64/release/mongoodbc-signed.msi
        local_file: mongosql-odbc-driver/installer/msi/mongoodbc.msi
        bucket: mciuploads
        permissions: public-read
        display_name: mongoodbc-signed.msi
        content_type: application/octet-stream

  "upload ubuntu sig file":
    - command: s3.put
      params:
        aws_key: ${aws_key}
        aws_secret: ${aws_secret}
        remote_file: mongosql-odbc-driver/artifacts/${version_id}/ubuntu2204/release/mongoodbc.tar.gz.sig
        local_file: mongosql-odbc-driver/installer/tgz/mongoodbc.tar.gz.sig
        bucket: mciuploads
        permissions: public-read
        content_type: application/octet-stream

  "upload release":
    - command: s3.get
      params:
        aws_key: ${aws_key}
        aws_secret: ${aws_secret}
        remote_file: mongosql-odbc-driver/artifacts/${version_id}/windows-64/release/mongoodbc-signed.msi
        local_file: mongosql-odbc-driver/release/mongoodbc-signed.msi
        bucket: mciuploads
    - command: s3.put
      params:
        aws_key: ${release_aws_key}
        aws_secret: ${release_aws_secret}
        local_file: mongosql-odbc-driver/release/mongoodbc-signed.msi
        remote_file: ${WINDOWS_INSTALLER_PATH}
        bucket: translators-connectors-releases
        permissions: public-read
        content_type: application/octet-stream
    - command: s3.get
      params:
        aws_key: ${aws_key}
        aws_secret: ${aws_secret}
        remote_file: mongosql-odbc-driver/artifacts/${version_id}/windows-64/release/atsql.dll
        local_file: mongosql-odbc-driver/release/atsql.dll
        bucket: mciuploads
    - command: s3.put
      params:
        aws_key: ${release_aws_key}
        aws_secret: ${release_aws_secret}
        local_file: mongosql-odbc-driver/release/atsql.dll
        remote_file: mongosql-odbc-driver/windows/${RELEASE_VERSION}/release/atsql.dll
        bucket: translators-connectors-releases
        permissions: public-read
        content_type: application/octet-stream
    - command: s3.get
      params:
        aws_key: ${aws_key}
        aws_secret: ${aws_secret}
        remote_file: mongosql-odbc-driver/artifacts/${version_id}/windows-64/release/atsqls.dll
        local_file: mongosql-odbc-driver/release/atsqls.dll
        bucket: mciuploads
    - command: s3.put
      params:
        aws_key: ${release_aws_key}
        aws_secret: ${release_aws_secret}
        local_file: mongosql-odbc-driver/release/atsqls.dll
        remote_file: mongosql-odbc-driver/windows/${RELEASE_VERSION}/release/atsqls.dll
        bucket: translators-connectors-releases
        permissions: public-read
        content_type: application/octet-stream
    - command: s3.get
      params:
        aws_key: ${aws_key}
        aws_secret: ${aws_secret}
        remote_file: mongosql-odbc-driver/artifacts/${version_id}/windows-64/release/atsql.pdb
        local_file: mongosql-odbc-driver/release/atsql.pdb
        bucket: mciuploads
    - command: s3.put
      params:
        aws_key: ${release_aws_key}
        aws_secret: ${release_aws_secret}
        local_file: mongosql-odbc-driver/release/atsql.pdb
        remote_file: mongosql-odbc-driver/windows/${RELEASE_VERSION}/release/atsql.pdb
        bucket: translators-connectors-releases
        permissions: public-read
        content_type: application/octet-stream
    - command: s3.get
      params:
        aws_key: ${aws_key}
        aws_secret: ${aws_secret}
        remote_file: mongosql-odbc-driver/artifacts/${version_id}/ubuntu2204/release/mongoodbc.tar.gz
        local_file: mongosql-odbc-driver/target/release/mongoodbc.tar.gz
        bucket: mciuploads
        permissions: public-read
        content_type: application/octet-stream
    - command: s3.put
      params:
        aws_key: ${release_aws_key}
        aws_secret: ${release_aws_secret}
        local_file: mongosql-odbc-driver/target/release/mongoodbc.tar.gz
        remote_file: ${UBUNTU2204_INSTALLER_PATH}
        bucket: translators-connectors-releases
        permissions: public-read
        content_type: application/octet-stream
    - command: s3.get
      params:
        aws_key: ${aws_key}
        aws_secret: ${aws_secret}
        remote_file: mongosql-odbc-driver/artifacts/${version_id}/ubuntu2204/release/mongoodbc.tar.gz.sig
        local_file: mongosql-odbc-driver/target/release/mongoodbc.tar.gz.sig
        bucket: mciuploads
        permissions: public-read
        content_type: application/octet-stream
    - command: s3.put
      params:
        aws_key: ${release_aws_key}
        aws_secret: ${release_aws_secret}
        local_file: mongosql-odbc-driver/target/release/mongoodbc.tar.gz.sig
        remote_file: mongosql-odbc-driver/ubuntu2204/${RELEASE_VERSION}/release/mongoodbc.tar.gz.sig
        bucket: translators-connectors-releases
        permissions: public-read
        content_type: application/octet-stream
    - command: s3.get
      params:
        aws_key: ${aws_key}
        aws_secret: ${aws_secret}
        remote_file: mongosql-odbc-driver/artifacts/${version_id}/ubuntu2204/release/libatsql.so
        local_file: mongosql-odbc-driver/target/release/libatsql.so
        bucket: mciuploads
        permissions: public-read
        content_type: application/octet-stream
    - command: s3.put
      params:
        aws_key: ${release_aws_key}
        aws_secret: ${release_aws_secret}
        local_file: mongosql-odbc-driver/target/release/libatsql.so
        remote_file: mongosql-odbc-driver/ubuntu2204/${RELEASE_VERSION}/release/libatsql.so
        bucket: translators-connectors-releases
        permissions: public-read
        content_type: application/octet-stream

  "upload debug":
    - command: s3.get
      params:
        aws_key: ${aws_key}
        aws_secret: ${aws_secret}
        remote_file: mongosql-odbc-driver/artifacts/${version_id}/windows-64/debug/atsql.dll
        local_file: mongosql-odbc-driver/debug/atsql.dll
        bucket: mciuploads
    - command: s3.put
      params:
        aws_key: ${release_aws_key}
        aws_secret: ${release_aws_secret}
        local_file: mongosql-odbc-driver/debug/atsql.dll
        remote_file: mongosql-odbc-driver/windows/${RELEASE_VERSION}/debug/atsql.dll
        bucket: translators-connectors-releases
        permissions: public-read
        content_type: application/octet-stream
    - command: s3.get
      params:
        aws_key: ${aws_key}
        aws_secret: ${aws_secret}
        remote_file: mongosql-odbc-driver/artifacts/${version_id}/windows-64/debug/atsqls.dll
        local_file: mongosql-odbc-driver/debug/atsqls.dll
        bucket: mciuploads
    - command: s3.put
      params:
        aws_key: ${release_aws_key}
        aws_secret: ${release_aws_secret}
        local_file: mongosql-odbc-driver/debug/atsqls.dll
        remote_file: mongosql-odbc-driver/windows/${RELEASE_VERSION}/debug/atsqls.dll
        bucket: translators-connectors-releases
        permissions: public-read
        content_type: application/octet-stream
    - command: s3.get
      params:
        aws_key: ${aws_key}
        aws_secret: ${aws_secret}
        remote_file: mongosql-odbc-driver/artifacts/${version_id}/windows-64/debug/atsql.pdb
        local_file: mongosql-odbc-driver/debug/atsql.pdb
        bucket: mciuploads
    - command: s3.put
      params:
        aws_key: ${release_aws_key}
        aws_secret: ${release_aws_secret}
        local_file: mongosql-odbc-driver/debug/atsql.pdb
        remote_file: mongosql-odbc-driver/windows/${RELEASE_VERSION}/debug/atsql.pdb
        bucket: translators-connectors-releases
        permissions: public-read
        content_type: application/octet-stream
    - command: s3.get
      params:
        aws_key: ${aws_key}
        aws_secret: ${aws_secret}
        remote_file: mongosql-odbc-driver/artifacts/${version_id}/ubuntu2204/debug/libatsql.so
        local_file: mongosql-odbc-driver/target/debug/libatsql.so
        bucket: mciuploads
        permissions: public-read
        content_type: application/octet-stream
    - command: s3.put
      params:
        aws_key: ${release_aws_key}
        aws_secret: ${release_aws_secret}
        local_file: mongosql-odbc-driver/target/debug/libatsql.so
        remote_file: mongosql-odbc-driver/ubuntu2204/${RELEASE_VERSION}/debug/libatsql.so
        bucket: translators-connectors-releases
        permissions: public-read
        content_type: application/octet-stream

  "download artifact":
    - command: s3.get
      params:
        build_variants:
          - windows-64
        aws_key: ${aws_key}
        aws_secret: ${aws_secret}
        remote_file: mongosql-odbc-driver/artifacts/${version_id}/${build_variant}/release/atsql.dll
        local_file: mongosql-odbc-driver/atsql.dll
        bucket: mciuploads
    - command: s3.get
      params:
        build_variants:
          - windows-64
        aws_key: ${aws_key}
        aws_secret: ${aws_secret}
        remote_file: mongosql-odbc-driver/artifacts/${version_id}/${build_variant}/release/atsqls.dll
        local_file: mongosql-odbc-driver/atsqls.dll
        bucket: mciuploads
    - command: s3.get
      params:
        build_variants:
          - ubuntu2204
        aws_key: ${aws_key}
        aws_secret: ${aws_secret}
        remote_file: mongosql-odbc-driver/artifacts/${version_id}/${build_variant}/release/libatsql.so
        local_file: mongosql-odbc-driver/libatsql.so
        bucket: mciuploads

  "tar linux artifacts":
    - command: shell.exec
      params:
        shell: bash
        working_dir: mongosql-odbc-driver
        script: |
          mkdir -p release/mongoodbc/bin
          cp  target/release/libatsql.so release/mongoodbc/bin/
          cp ./LICENSE ./README.md release/mongoodbc/
          cd release
          tar -czvf mongoodbc.tar.gz mongoodbc/

  "setup driver on Windows":
    - command: shell.exec
      params:
        shell: bash
        working_dir: mongosql-odbc-driver
        script: |
          ${prepare_shell}
          echo "Minor version: $MINOR_VERSION"
          sed -i 's@%DRIVER_DLL_PATH%@'"$(echo "$(cygpath -w $(pwd))" | sed s',\\,\\\\\\\\,g')"'@' setup/setupDSN.reg
          sed -i 's@%ADF_TEST_USER%@'"$(echo "${adf_test_local_user}" | sed s',\\,\\\\\\\\,g')"'@' setup/setupDSN.reg
          sed -i 's@%ADF_TEST_PWD%@'"$(echo "${adf_test_local_pwd}" | sed s',\\,\\\\\\\\,g')"'@' setup/setupDSN.reg
          sed -i 's@%ADF_TEST_URI%@'"$(echo "${adf_test_uri}" | sed s',\\,\\\\\\\\,g')"'@' setup/setupDSN.reg
          sed -i 's@%ADF_TEST_DB%@'"$(echo "${adf_test_local_db}" | sed s',\\,\\\\\\\\,g')"'@' setup/setupDSN.reg
          reg import "setup\setupDSN.reg"
          echo "----- Registry entries after setup ----"
          reg query "HKEY_LOCAL_MACHINE\SOFTWARE\Wow6432Node\ODBC\ODBCINST.INI\ODBC Drivers" -s 2> /dev/null
          reg query "HKEY_LOCAL_MACHINE\SOFTWARE\ODBC\ODBCINST.INI\ODBC Drivers" -s 2> /dev/null
          reg query "HKEY_LOCAL_MACHINE\SOFTWARE\ODBC\ODBCINST.INI\MongoDB Atlas SQL ODBC Driver" -s
          reg query "HKEY_LOCAL_MACHINE\SOFTWARE\Wow6432Node\ODBC\ODBCINST.INI\MongoDB Atlas SQL ODBC Driver" -s 2> /dev/null
          echo "-------------------------"

  "setup driver with UnixODBC":
    - command: shell.exec
      params:
        shell: bash
        working_dir: mongosql-odbc-driver
        script: |
          ${prepare_shell}
          echo "-----   Setup driver with Unix ODBC   -----"
          # DRIVER_LIB_PATH should have been set by the compile task
          echo "DRIVER_LIB_PATH = $DRIVER_LIB_PATH"
          if [ ! -d  "$DRIVER_LIB_PATH" ]; then
            echo "$DRIVER_LIB_PATH directory does not exist. Built targets are:"
            ls ${DRIVER_LIB_PATH%/*}
          fi
          sed -i "s,%DRIVER_LIB_PATH%,$DRIVER_LIB_PATH,g" setup/odbcinst.ini
          echo "-------------------------"
          cat setup/odbcinst.ini
          echo "-------------------------"
          echo "----- DSN Setup -----"
          sed -i "s,%DRIVER_LIB_PATH%,$DRIVER_LIB_PATH,g" setup/odbc.ini
          sed -i "s,%ADF_TEST_DB%,${adf_test_local_db},g" setup/odbc.ini
          sed -i "s,%ADF_TEST_USER%,${adf_test_local_user},g" setup/odbc.ini
          sed -i "s,%ADF_TEST_PWD%,${adf_test_local_pwd},g" setup/odbc.ini
          sed -i "s,%ADF_TEST_HOST%,${adf_test_host},g" setup/odbc.ini
          cp setup/odbc.ini ~/.odbc.ini
          echo "---- END DSN Setup ----"

  "setup driver with iODBC":
    - command: shell.exec
      params:
        shell: bash
        working_dir: mongosql-odbc-driver
        script: |
          ${prepare_shell}
          echo "-----   Setup driver with iODBC   -----"
          # DRIVER_LIB_PATH should have been set by the compile task
          echo "DRIVER_LIB_PATH = $DRIVER_LIB_PATH"
          if [ ! -d  "$DRIVER_LIB_PATH" ]; then
            echo "$DRIVER_LIB_PATH directory does not exist. Built targets are:"
            ls ${DRIVER_LIB_PATH%/*}
          fi
          sed -i.bu "s,%DRIVER_LIB_PATH%,$DRIVER_LIB_PATH,g" setup/iodbcinst.ini
          echo "-------------------------"
          cat setup/iodbcinst.ini
          echo "-------------------------"
          echo "----- DSN Setup -----"
          sed -i.bu "s,%DRIVER_LIB_PATH%,$DRIVER_LIB_PATH,g" setup/iodbc.ini
          sed -i.bu "s,%ADF_TEST_DB%,${adf_test_local_db},g" setup/iodbc.ini
          sed -i.bu "s,%ADF_TEST_USER%,${adf_test_local_user},g" setup/iodbc.ini
          sed -i.bu "s,%ADF_TEST_PWD%,${adf_test_local_pwd},g" setup/iodbc.ini
          sed -i.bu "s,%ADF_TEST_HOST%,${adf_test_host},g" setup/iodbc.ini
          echo "---- END DSN Setup ----"

          cat <<EOT >> expansions.yml
            export ODBCINSTINI="$ODBCSYSINI/iodbcinst.ini"
            export ODBCINI="$ODBCSYSINI/iodbc.ini"
          EOT
    - command: expansions.update
      params:
        file: mongosql-odbc-driver/expansions.yml

  "setup crash dump collection":
    - command: shell.exec
      params:
        shell: bash
        working_dir: mongosql-odbc-driver
        script: |
          ${prepare_shell}
          mkdir $DUMP_PATH
          set +e
          echo "----- Registry entries before setup ----"
          reg query "HKEY_LOCAL_MACHINE\SOFTWARE\Microsoft\Windows\Windows Error Reporting\LocalDumps"
          REGQUERY_EXITCODE=$?
          if [ $REGQUERY_EXITCODE -eq 0 ]; then
            # The key exists, save the values
            echo "Saving values in $LOCAL_DUMP_ORIGINAL_REG_VAL"
            reg export "HKEY_LOCAL_MACHINE\SOFTWARE\Microsoft\Windows\Windows Error Reporting\LocalDumps" $LOCAL_DUMP_ORIGINAL_REG_VAL
            echo "----- Saved entries ----"
            cat $LOCAL_DUMP_ORIGINAL_REG_VAL
            echo "-------------------------"
          fi
          set -e
          sed -i 's@%$DUMP_PATH%@'"$(echo "$(cygpath -w $(pwd))\\$DUMP_FOLDER" | sed s',\\,\\\\\\\\,g')"'@' setup/setup_dumps_collection.reg
          echo "----- setup_dumps_collection.reg content -----"
          cat setup/setup_dumps_collection.reg
          echo "-------------------------"
          reg import "setup\setup_dumps_collection.reg"
          echo "----- Registry entries after setup ----"
          reg query "HKEY_LOCAL_MACHINE\SOFTWARE\Microsoft\Windows\Windows Error Reporting\LocalDumps" -s 2> /dev/null
          echo "-------------------------"
          echo "App Data = $AppData"

  "clean-up driver on Windows":
    - command: shell.exec
      params:
        shell: bash
        working_dir: mongosql-odbc-driver
        script: |
          ${prepare_shell}
          if [ 'windows-32' == '${build_variant}' ]; then
            sed -i 's@SOFTWARE@'"SOFTWARE\\\\Wow6432Node"'@' setup/cleanup_driver.reg
          fi
          reg import "setup\cleanup_driver.reg"
          echo "----- Registry entries after clean-up----"
          reg query "HKEY_LOCAL_MACHINE\SOFTWARE\Wow6432Node\ODBC\ODBCINST.INI\ODBC Drivers" -s 2> /dev/null
          reg query "HKEY_LOCAL_MACHINE\SOFTWARE\ODBC\ODBCINST.INI\ODBC Drivers" -s 2> /dev/null
          reg query "HKEY_LOCAL_MACHINE\SOFTWARE\ODBC\ODBCINST.INI\MongoDB Atlas SQL ODBC Driver" -s 2> /dev/null
          reg query "HKEY_LOCAL_MACHINE\SOFTWARE\Wow6432Node\ODBC\ODBCINST.INI\MongoDB Atlas SQL ODBC Driver" -s 2> /dev/null
          echo "-------------------------"

  "clean-up crash dump collection":
    - command: shell.exec
      params:
        shell: bash
        working_dir: mongosql-odbc-driver
        script: |
          ${prepare_shell}
          set +e
          # See what crash dump has been created. Checking the default path just in case
          echo "----- Dumps collected stored in $DUMP_PATH ----"
          ls -lrt $DUMP_PATH
          echo "-------------------------"
          echo "----- Dumps collected stored in the default dump folder %LOCALAPPDATA%\CrashDumps ----"
          ls -lrt /cygdrive/c/Users/Administrator/AppData/Local/CrashDumps
          echo "-------------------------"
          echo "----- Registry entries before clean-up ----"
          reg query "HKEY_LOCAL_MACHINE\SOFTWARE\Microsoft\Windows\Windows Error Reporting\LocalDumps"
          echo "-------------------------"
          if [ -f "$LOCAL_DUMP_ORIGINAL_REG_VAL" ]; then
            echo "Resetting initial registry values"
            cat $LOCAL_DUMP_ORIGINAL_REG_VAL
            reg import $LOCAL_DUMP_ORIGINAL_REG_VAL
          else
            echo "Resetting initial registry values - Deleting entry"
            reg import setup/cleanup_dumps_collection.reg
          fi
          EXITCODE=$?
          echo "----- Registry entries after clean-up ----"
          reg query "HKEY_LOCAL_MACHINE\SOFTWARE\Microsoft\Windows\Windows Error Reporting\LocalDumps" -s 2> /dev/null
          echo "-------------------------"
          exit $EXITCODE

  "run windows unit tests":
    - command: shell.exec
      type: test
      params:
        shell: bash
        working_dir: mongosql-odbc-driver
        script: |
          ${prepare_shell}
          RUST_BACKTRACE=1 cargo test unit

  "run windows integration tests":
    - command: shell.exec
      type: test
      params:
        shell: bash
        working_dir: mongosql-odbc-driver
        script: |
          ${prepare_shell}
          set +e
          export RUST_BACKTRACE=1
          ./resources/run_adf.sh start &&
          cargo run --bin data_loader &&
          cargo test integration -- --nocapture &&
          # Logger tests will delete existing logs, in order to avoid destroying important logs from our local environment
          # the test is feature gated and will only run on evergreen.
          # Logger tests also have to run in isolation because other tests running simultaneously will "pollute" the log file the logger tests analyse.
          cargo test --test connection_tests integration::test_driver_log_level --features evergreen_tests -- --nocapture &&
          cargo test --package mongo-odbc-core --lib util::test_connection::test::bad_host --features bad_host -- --exact --nocapture
          EXITCODE=$?
          echo "****** ls -l ./target/debug/deps *******"
          ls -l ./target/debug/deps
          echo "****************************************"
          # The execution termimated with a segfault
          if [ $EXITCODE -eq 139 ]; then
            # Compress the sources and pdbs so that we'll have everything for debugging available in Evergreen after a run
            SOURCES_FOLDERS=$(find $(pwd) -path '*/src' | tr '\n' ' ')
            PDB_FILES=$(find $(pwd) -path '*/target/debug/deps/*test*.pdb' | tr '\n' ' ')
            echo "tar czvf "$DUMP_PATH/$MONGOODBC_DEBUGGING_INFO_ARCHIVE.tar.gz" $SOURCES_FOLDERS $PDB_FILES"
            tar czvf "$DUMP_PATH/$MONGOODBC_DEBUGGING_INFO_ARCHIVE.tar.gz" $SOURCES_FOLDERS $PDB_FILES

            echo "ls -l $DUMP_PATH"
            ls -l $DUMP_PATH
          fi
          ./resources/run_adf.sh stop
          exit $EXITCODE

  "install iODBC":
    - command: shell.exec
      type: system
      params:
        shell: bash
        working_dir: mongosql-odbc-driver
        script: |
          ${prepare_shell}
          mkdir -p "$INSTALLED_ODBC_PATH"
          cd installed_odbc
          echo "downloading iODBC"
          iODBC_dir=libiodbc-3.52.15
          curl -LO "https://github.com/openlink/iODBC/releases/download/v3.52.15/$iODBC_dir.tar.gz" \
            --silent \
            --fail \
            --max-time 60 \
            --retry 5 \
            --retry-delay 0
          tar xf "$iODBC_dir.tar.gz"
          cd "$iODBC_dir"
          ./configure --prefix="$INSTALLED_ODBC_PATH"
          make 
          make install

  "install unix odbc":
    - command: shell.exec
      type: system
      params:
        shell: bash
        working_dir: mongosql-odbc-driver
        script: |
          ${prepare_shell}
          mkdir -p "$INSTALLED_ODBC_PATH"
          cd installed_odbc
          echo "downloading unixODBC"
          unixODBC_dir=unixODBC-2.3.6
          curl -O "http://noexpire.s3.amazonaws.com/sqlproxy/binary/linux/unixODBC-2.3.6.tar.gz" \
            --silent \
            --fail \
            --max-time 60 \
            --retry 5 \
            --retry-delay 0
          tar xf "$unixODBC_dir.tar.gz"
          cd "$unixODBC_dir"
          ./configure --prefix="$INSTALLED_ODBC_PATH" --with-pic
          make
          make install

  "run ubuntu unit tests":
    - command: shell.exec
      type: test
      params:
        shell: bash
        working_dir: mongosql-odbc-driver
        script: |
          ${prepare_shell}
          ~/.cargo/bin/rustup default stable

          # we only run ubuntu on the unit tests for now
          cargo test unit

  "run ubuntu rfc8252_http_server tests":
    - command: shell.exec
      type: test
      params:
        shell: bash
        working_dir: mongosql-odbc-driver
        script: |
          ${prepare_shell}
          ~/.cargo/bin/rustup default stable

          # run the rfc8252_http_server tests
          cargo test rfc8252_http_server -- --test-threads=1

  "run ubuntu integration tests":
    - command: shell.exec
      type: test
      params:
        shell: bash
        working_dir: mongosql-odbc-driver
        script: |
          ${prepare_shell}
          set +e
          echo "-------- ODBC related env variable ----------"
          echo "LD_LIBRARY_PATH = $LD_LIBRARY_PATH"
          echo "LIBRARY_PATH = $LIBRARY_PATH"
          echo "ODBCSYSINI = $ODBCSYSINI"
          echo "----------------------------------------------"

          ~/.cargo/bin/rustup default stable

          export RUST_BACKTRACE=1
          # Start a local ADF
          ./resources/run_adf.sh start && cargo run --bin data_loader &&

          # Run integration tests with ubuntu
          cargo test integration -- --nocapture &&
          # Logger tests will delete existing logs, in order to avoid destroying important logs from our local environment
          # the test is feature gated and will only run on evergreen.
          # Logger tests also have to run in isolation because other tests running simultaneously will "pollute" the log file the logger tests analyse.
          cargo test --test connection_tests integration::test_driver_log_level --features evergreen_tests -- --nocapture &&
          cargo test --package mongo-odbc-core --lib util::test_connection::test::bad_host --features bad_host -- --exact --nocapture

          EXITCODE=$?

          # Stop the local ADF
          ./resources/run_adf.sh stop
          exit $EXITCODE

  "run macos result-set tests":
    - command: shell.exec
      type: test
      params:
        shell: bash
        working_dir: mongosql-odbc-driver
        script: |
          ${prepare_shell}
          set +e
          echo "-------- ODBC related env variable ----------"
          echo "LD_LIBRARY_PATH = $LD_LIBRARY_PATH"
          echo "LIBRARY_PATH = $LIBRARY_PATH"
          echo "ODBCINSTINI = $ODBCINSTINI"
          echo "----------------------------------------------"

          ~/.cargo/bin/rustup default stable

          export RUST_BACKTRACE=1
          # Start a local ADF
          ./resources/run_adf.sh start && cargo run --bin data_loader &&

          # Run integration tests with macos
          cargo test --package integration_test --lib test_runner --features definitions/iodbc,cstr/utf32,integration_test/result_set
          EXITCODE=$?

          # Stop the local ADF
          ./resources/run_adf.sh stop
          exit $EXITCODE

  "run macos unit tests":
    - command: shell.exec
      type: test
      params:
        shell: bash
        working_dir: mongosql-odbc-driver
        script: |
          ${prepare_shell}
          ~/.cargo/bin/rustup default stable

          cargo test unit

  "run macos integration tests":
    - command: shell.exec
      type: test
      params:
        shell: bash
        working_dir: mongosql-odbc-driver
        script: |
          ${prepare_shell}
          set +e
          echo "-------- ODBC related env variable ----------"
          echo "LD_LIBRARY_PATH = $LD_LIBRARY_PATH"
          echo "LIBRARY_PATH = $LIBRARY_PATH"
          echo "ODBCINSTINI = $ODBCINSTINI"
          echo "----------------------------------------------"

          ~/.cargo/bin/rustup default stable

          export RUST_BACKTRACE=1
          # Start a local ADF
          ./resources/run_adf.sh start && cargo run --bin data_loader &&

          # Run integration tests with macos
          cargo test --features definitions/iodbc,cstr/utf32 integration -- --nocapture &&
          # Logger tests will delete existing logs, in order to avoid destroying important logs from our local environment
          # the test is feature gated and will only run on evergreen.
          # Logger tests also have to run in isolation because other tests running simultaneously will "pollute" the log file the logger tests analyse.
          cargo test --test connection_tests integration::test_driver_log_level --features evergreen_tests,definitions/iodbc,cstr/utf32 -- --nocapture &&
          cargo test --package mongo-odbc-core --lib util::test_connection::test::bad_host --features definitions/iodbc,cstr/utf32,bad_host -- --exact --nocapture
          EXITCODE=$?

          # Stop the local ADF
          ./resources/run_adf.sh stop
          exit $EXITCODE

  "run ubuntu result-set tests":
    - command: shell.exec
      type: test
      params:
        shell: bash
        working_dir: mongosql-odbc-driver
        script: |
          ${prepare_shell}
          set +e
          echo "-------- ODBC related env variable ----------"
          echo "LD_LIBRARY_PATH = $LD_LIBRARY_PATH"
          echo "LIBRARY_PATH = $LIBRARY_PATH"
          echo "ODBCSYSINI = $ODBCSYSINI"
          echo "----------------------------------------------"

          ~/.cargo/bin/rustup default stable

          export RUST_BACKTRACE=1
          # Start a local ADF
          ./resources/run_adf.sh start && cargo run --bin data_loader &&

          # Run integration tests with ubuntu
          cargo test --package integration_test --lib test_runner --features integration_test/result_set
          EXITCODE=$?

          # Stop the local ADF
          ./resources/run_adf.sh stop
          exit $EXITCODE

  "run asan unit tests":
    - command: shell.exec
      type: test
      params:
        shell: bash
        working_dir: mongosql-odbc-driver
        script: |
          ${prepare_shell}
          ~/.cargo/bin/rustup default nightly
          ~/.cargo/bin/rustup target add x86_64-unknown-linux-gnu

          export RUSTFLAGS="-Z sanitizer=leak"
          # we only run asan on the unit tests for now
          cargo test --target x86_64-unknown-linux-gnu unit

  "run asan integration tests":
    - command: shell.exec
      type: test
      params:
        shell: bash
        working_dir: mongosql-odbc-driver
        script: |
          ${prepare_shell}
          set +e
          echo "-------- ODBC related env variable ----------"
          echo "LD_LIBRARY_PATH = $LD_LIBRARY_PATH"
          echo "LIBRARY_PATH = $LIBRARY_PATH"
          echo "ODBCSYSINI = $ODBCSYSINI"
          echo "----------------------------------------------"

          export RUSTFLAGS="-Z sanitizer=leak"
          export RUST_BACKTRACE=1
          echo "env $(env)"

          ~/.cargo/bin/rustup default nightly
          ~/.cargo/bin/rustup target add x86_64-unknown-linux-gnu

          # Start a local ADF
          ./resources/run_adf.sh start && cargo run --bin data_loader &&

          # Run integration tests with asan
          cargo test --target x86_64-unknown-linux-gnu integration -- --nocapture &&
          # Logger tests will delete existing logs, in order to avoid destroying important logs from our local environment
          # the test is feature gated and will only run on evergreen.
          # Logger tests also have to run in isolation because other tests running simultaneously will "pollute" the log file the logger tests analyse.
          cargo test --target x86_64-unknown-linux-gnu --test connection_tests integration::test_driver_log_level --features evergreen_tests -- --nocapture &&
          cargo test --target x86_64-unknown-linux-gnu --package mongo-odbc-core --lib util::test_connection::test::bad_host --features bad_host -- --exact --nocapture
          EXITCODE=$?

          # Stop the local ADF
          ./resources/run_adf.sh stop
          exit $EXITCODE

  "run asan result-set tests":
    - command: shell.exec
      type: test
      params:
        shell: bash
        working_dir: mongosql-odbc-driver
        script: |
          ${prepare_shell}
          set +e
          echo "-------- ODBC related env variable ----------"
          echo "LD_LIBRARY_PATH = $LD_LIBRARY_PATH"
          echo "LIBRARY_PATH = $LIBRARY_PATH"
          echo "ODBCSYSINI = $ODBCSYSINI"
          echo "----------------------------------------------"

          ~/.cargo/bin/rustup default nightly
          ~/.cargo/bin/rustup target add x86_64-unknown-linux-gnu
          export RUSTFLAGS="-Z sanitizer=leak"

          export RUST_BACKTRACE=1
          # Start a local ADF
          ./resources/run_adf.sh start && cargo run --bin data_loader &&

          # Run integration tests with asan
          cargo test --target x86_64-unknown-linux-gnu --package integration_test --lib test_runner --features integration_test/result_set
          EXITCODE=$?

          # Stop the local ADF
          ./resources/run_adf.sh stop
          exit $EXITCODE

  "run windows result set test":
    command: shell.exec
    type: test
    params:
      shell: bash
      working_dir: mongosql-odbc-driver
      script: |
        ${prepare_shell}
        set +e
        export RUST_BACKTRACE=1
        ./resources/run_adf.sh start &&
        cargo run --bin data_loader &&
        cargo test --package integration_test --lib test_runner --features integration_test/result_set
        EXITCODE=$?
        # The execution termimated with a segfault
        if [ $EXITCODE -eq 139 ]; then
            # Compress the sources and pdbs so that we'll have everything for debugging available in Evergreen after a run
            SOURCES_FOLDERS=$(find $(pwd) -path '*/src' | tr '\n' ' ')
            PDB_FILES=$(find $(pwd) -path '*/target/debug/deps/*test*.pdb' | tr '\n' ' ')
            echo "tar czvf "$DUMP_PATH/$MONGOODBC_DEBUGGING_INFO_ARCHIVE.tar.gz" $SOURCES_FOLDERS $PDB_FILES"
            tar czvf "$DUMP_PATH/$MONGOODBC_DEBUGGING_INFO_ARCHIVE.tar.gz" $SOURCES_FOLDERS $PDB_FILES
        fi
        ./resources/run_adf.sh stop
        exit $EXITCODE

  "upload start_adf logs":
    - command: s3.put
      params:
        aws_key: ${aws_key}
        aws_secret: ${aws_secret}
        local_file: mongosql-odbc-driver/local_adf/logs/mongohoused.log
        remote_file: mongosql-odbc-driver/artifacts/logs/${version_id}/${build_variant}/mongohoused.log
        bucket: mciuploads
        permissions: public-read
        content_type: application/octet-stream
    - command: s3.put
      params:
        aws_key: ${aws_key}
        aws_secret: ${aws_secret}
        local_file: mongosql-odbc-driver/local_adf/logs/mongodb_test.log
        remote_file: mongosql-odbc-driver/artifacts/logs/${version_id}/${build_variant}/mongodb_test.log
        bucket: mciuploads
        permissions: public-read
        content_type: application/octet-stream

  "upload crash debugging info":
    - command: s3.put
      params:
        aws_key: ${aws_key}
        aws_secret: ${aws_secret}
        local_files_include_filter_prefix: mongosql-odbc-driver/dumps
        local_files_include_filter:
          - "*.dmp"
          - "*.tar.gz"
        remote_file: mongosql-odbc-driver/artifacts/logs/${version_id}/${build_variant}/
        bucket: mciuploads
        permissions: public-read
        content_type: application/octet-stream
        display_name: crash-dump-

  "update download center feed":
    # Download the current json feed used by the download center
    - command: s3.get
      params:
        aws_key: ${release_aws_key}
        aws_secret: ${release_aws_secret}
        remote_file: mongosql-odbc-driver/mongo-odbc-downloads.json
        local_file: mongosql-odbc-driver/resources/download-center/mongo-odbc-downloads.json
        bucket: translators-connectors-releases
        permissions: public-read
        content_type: application/json
    # Update the file, adding the latest release
    - command: shell.exec
      params:
        shell: bash
        working_dir: mongosql-odbc-driver/resources/download-center/
        script: |
          ${prepare_shell}
          # Make sure to only allow releases from the trunk of the project. If the name changes,
          # this will need be updated.
          if [[ $(git branch --show-current) != 'master' ]]; then
             exit 0
          fi
          # Update the template to generate the feed for this release
          sed -i 's@{RELEASE_VERSION}@'${RELEASE_VERSION}'@' mongo-odbc-downloads_template.json
          sed -i 's@{WINDOWS_INSTALLER_PATH}@'${WINDOWS_INSTALLER_PATH}'@' mongo-odbc-downloads_template.json
          sed -i 's@{UBUNTU2204_INSTALLER_PATH}@'${UBUNTU2204_INSTALLER_PATH}'@' mongo-odbc-downloads_template.json
          echo "--------- New release object ----------------"
          cat mongo-odbc-downloads_template.json
          echo "---------------------------------------------"
          NEW_VERSION=$(cat mongo-odbc-downloads_template.json)

          # The task runs on the variant used for Release (Ubuntu). Download the Linux build of JQ
          curl -L -o jq https://github.com/stedolan/jq/releases/download/jq-1.6/jq-linux64 \
            --silent \
            --fail \
            --max-time 60 \
            --retry 5 \
            --retry-delay 0

          chmod +x jq

          # Add the new release, sort by version and reverse the array
          jq --argjson new_version "$NEW_VERSION" '.versions += [ $new_version ] | .versions |= sort_by(.version) | .versions |= reverse' mongo-odbc-downloads.json > mongo-odbc-downloads_updated.json

          echo "----------- Updated download list -------------"
          cat mongo-odbc-downloads_updated.json
          echo "-----------------------------------------------"
    # Re-upload the updated file
    - command: s3.put
      params:
        aws_key: ${release_aws_key}
        aws_secret: ${release_aws_secret}
        local_file: mongosql-odbc-driver/resources/download-center/mongo-odbc-downloads_updated.json
        remote_file: mongosql-odbc-driver/mongo-odbc-downloads.json
        bucket: translators-connectors-releases
        permissions: public-read
        content_type: application/json

  "static code analysis":
    - command: shell.exec
      type: test
      params:
        shell: bash
        working_dir: mongosql-odbc-driver
        script: |
          ${prepare_shell}
          export SEMGREP_APP_TOKEN=${semgrep_app_token}
          echo "Running static code analysis with Semgrep..."
          venv='venv'
          # Setup or use the existing virtualenv for semgrep
          if [[ -f "$venv/bin/activate" ]]; then
              echo 'using existing virtualenv'
              . "$venv"/bin/activate
          else
              echo 'Creating new virtualenv'
              python3 -m virtualenv "$venv"
              echo 'Activating new virtualenv'
              . "$venv"/bin/activate
          fi
          python3 -m pip install semgrep
          # confirm
          semgrep --version
          set +e
          semgrep --config p/rust --sarif --exclude "integration_test" --verbose --error --severity=ERROR --sarif-output=mongo-odbc-driver.sast.sarif > mongo-odbc-driver.sast.cmd.verbose.out 2>&1
          SCAN_RESULT=$?
          set -e
          # Exit with a failure if the scan found an issue
          exit $SCAN_RESULT
    - command: s3.put
      params:
        aws_key: ${aws_key}
        aws_secret: ${aws_secret}
        local_files_include_filter:
          - mongo-odbc-driver.sast.*
        remote_file: mongosql-odbc-driver/artifacts/${version_id}/${build_variant}/ssdlc/
        content_type: text/plain
        bucket: mciuploads
        permissions: public-read

pre:
  - func: "fetch source"
  - func: "generate expansions"
post:
  - func: "upload start_adf logs"

tasks:
  - name: clippy
    commands:
      - func: "install rust toolchain"
      - func: "check clippy"

  - name: rustfmt
    commands:
      - func: "install rust toolchain"
      - func: "check rustfmt"

  - name: sbom
    commands:
      - func: "install rust toolchain"
      - func: set and check packages version
      - func: "generate SBOM and scan"

  - name: compile
    commands:
      - func: "install iODBC"
        variants: [macos, macos-arm]
      - func: "install rust toolchain"
        variants: [ubuntu2204, windows-64, macos, macos-arm]
      - func: "install unix odbc"
        variants: [ubuntu2204]
      - func: "set and check packages version"
      - func: "compile ubuntu and win release"
        variants: [ubuntu2204, windows-64]
      - func: "compile macos release"
        variants: [macos, macos-arm]
      - func: "build msi"
        variants: [windows-64]
      - func: "tar linux artifacts"
        variants: [ubuntu2204]
      - func: "build dmg"
        variants: [macos, macos-arm]
      - func: "mciuploads release artifacts"

  - name: compile-debug
    commands:
      - func: "install iODBC"
        variants: [macos, macos-arm]
      - func: "install rust toolchain"
        variants: [ubuntu2204, windows-64, macos, macos-arm]
      - func: "install unix odbc"
        variants: [ubuntu2204]
      - func: "set and check packages version"
      - func: "compile ubuntu and win debug"
        variants: [ubuntu2204, windows-64]
      - func: "compile macos debug"
        variants: [macos, macos-arm]
      - func: "mciuploads debug artifacts"

  - name: unit-test
    commands:
      - func: "install rust toolchain"
        variants: [ubuntu2204, windows-64, macos, macos-arm]
      - func: "install iODBC"
        variants: [macos, macos-arm]
      - func: "install unix odbc"
        variants: [ubuntu2204]
      - func: "run windows unit tests"
        variants: [windows-64]
      - func: "run ubuntu unit tests"
        variants: [ubuntu2204]
      - func: "run ubuntu rfc8252_http_server tests"
        variants: [ubuntu2204]
      - func: "run macos unit tests"
        variants: [macos, macos-arm]

  - name: integration-test
    depends_on:
      - name: compile
    commands:
      - func: "install rust toolchain"
        variants: [ubuntu2204, windows-64, macos, macos-arm]
      - func: "install iODBC"
        variants: [macos, macos-arm]
      - func: "install unix odbc"
        variants: [ubuntu2204]
      - func: "compile release with debug info"
        variants: [ubuntu2204]
      - func: "compile macos release with debug info"
        variants: [macos, macos-arm]
      - func: "setup driver with UnixODBC"
        variants: [ubuntu2204]
      - func: "setup driver with iODBC"
        variants: [macos, macos-arm]
      - func: "run ubuntu integration tests"
        variants: [ubuntu2204]
      # Commenting out because the following task only detects
      # memory leaks in the tests
      # - func: "run asan integration tests"
      #   variants: [ ubuntu2204 ]
      - func: "run windows integration tests"
        variants: [windows-64]
      - func: "run macos integration tests"
        variants: [macos, macos-arm]

  - name: asan-unit-tests
    commands:
      - func: "install rust toolchain"
        variants: [ubuntu2204]
      - func: "install unix odbc"
        variants: [ubuntu2204]
      - func: "run asan unit tests"
        variants: [ubuntu2204]

  - name: asan-compile
    commands:
      - func: "install rust toolchain"
        variants: [ubuntu2204]
      - func: "compile ubuntu with asan"
        variants: [ubuntu2204]

  # disabled macos result-set-tests as part of SQL-1688
  - name: result-set-test
    depends_on:
      - name: compile
    commands:
      - func: "install rust toolchain"
        variants: [ubuntu2204, windows-64, macos, macos-arm]
      # - func: "install iODBC"
      #   variants: [macos, macos-arm]
      - func: "install unix odbc"
        variants: [ubuntu2204]
      - func: "compile release with debug info"
        variants: [ubuntu2204]
      # - func: "compile macos release with debug info"
      #   variants: [macos, macos-arm]
      - func: "setup driver with UnixODBC"
        variants: [ubuntu2204]
      # - func: "setup driver with iODBC"
      #   variants: [macos, macos-arm]
      - func: "run windows result set test"
        variants: [windows-64]
      - func: "run ubuntu result-set tests"
        variants: [ubuntu2204]
      # - func: "run macos result-set tests"
      #   variants: [macos, macos-arm]
      # Commenting out because the following task only detects
      # memory leaks in the tests
      # - func: "run asan result-set tests"
      #   variants: [ ubuntu2204 ]

  - name: sign
    depends_on:
      - name: compile
    commands:
      - func: "fetch for windows sign"
        variants: [windows-64]
      - func: "fetch for ubuntu sign"
        variants: [ubuntu2204]
      - func: "sign windows"
        variants: [windows-64]
      - func: "sign ubuntu and verify signature"
        variants: [ubuntu2204]
      - func: "upload signed windows artifacts"
        variants: [windows-64]
      - func: "upload ubuntu sig file"
        variants: [ubuntu2204]

  - name: snapshot
    depends_on:
      - name: compile
        variant: "*"
      - name: compile-debug
        variant: "*"
      - name: clippy
        variant: "*"
      - name: rustfmt
        variant: "*"
      - name: unit-test
        variant: ".release-variant"
      - name: integration-test
        variant: ".release-variant"
      - name: result-set-test
        variant: ".release-variant"
      - name: sign
        variant: ".release-variant"
    commands:
      - func: "upload release"
      - func: "upload debug"

  - name: download-center-update
    git_tag_only: true
    depends_on:
      - name: release
    commands:
      - func: "update download center feed"

  - name: release
    git_tag_only: true
    depends_on:
      - name: compile
        variant: "*"
      - name: compile-debug
        variant: "*"
      - name: sign
        variant: ".release-variant"
    commands:
      - func: "upload release"
      - func: "upload debug"

  - name: semgrep
    exec_timeout_secs: 3600 # 1h
    commands:
      - func: "static code analysis"

task_groups:
  - name: windows-windows-test-unit-group
    setup_group_can_fail_task: false
    setup_group:
      - func: "fetch source"
      - func: "generate expansions"
    tasks:
      - unit-test

  - name: windows-test-integration-group
    setup_group_can_fail_task: false
    setup_group:
      - func: "fetch source"
      - func: "generate expansions"
      - func: "download artifact"
      - func: "setup driver on Windows"
      - func: "setup crash dump collection"
    teardown_group:
      - func: "upload crash debugging info"
      - func: "clean-up driver on Windows"
      - func: "clean-up crash dump collection"
    tasks:
      - integration-test

  - name: windows-test-result-set-group
    setup_group_can_fail_task: false
    setup_group:
      - func: "fetch source"
      - func: "generate expansions"
      - func: "download artifact"
      - func: "setup driver on Windows"
      - func: "setup crash dump collection"
    teardown_group:
      - func: "upload crash debugging info"
      - func: "clean-up driver on Windows"
      - func: "clean-up crash dump collection"
    tasks:
      - result-set-test

buildvariants:
  - name: static-analysis
    display_name: "* Static Analysis"
    run_on: [ubuntu2004-test]
    tasks:
      - name: clippy
      - name: rustfmt
      - name: asan-compile

<<<<<<< HEAD
  - name: code-quality-security
    display_name: "Code Quality and Security"
    run_on: [ubuntu2204-small]
    tasks:
      - name: semgrep
=======
buildvariants:
  - name: code-quality-security
    display_name: "Code quality and Security"
    run_on: [ubuntu2204-small]
    tasks:
      - name: sbom
>>>>>>> 401713b5

  - name: windows-64
    tags: ["release-variant"]
    display_name: Windows (64-bit)
    run_on: [windows-64-vs2019-large]
    tasks:
      - name: compile
      - name: compile-debug
      - name: windows-windows-test-unit-group
      - name: windows-test-integration-group
      - name: windows-test-result-set-group
      - name: sign
        run_on: ubuntu2204-large

  - name: ubuntu2204
    tags: ["release-variant"]
    display_name: Ubuntu 22.04
    run_on: [ubuntu2204-large]
    tasks:
      - name: compile
      - name: compile-debug
      - name: unit-test
      - name: integration-test
      - name: result-set-test
      - name: asan-unit-tests
      - name: sign

  - name: macos
    display_name: "macOS 11.0"
    run_on: [macos-1100]
    tasks:
      - name: compile
      - name: compile-debug
      - name: unit-test
      # SQL-1841: Investigate iodbc hanging with odbc 2 integration tests
      # - name: integration-test
      - name: result-set-test

  - name: macos-arm
    display_name: "macOS 11.0 ARM 64"
    run_on: [macos-1100-arm64]
    tasks:
      - name: compile
      - name: compile-debug
      - name: unit-test
      # SQL-1841: Investigate iodbc hanging with odbc 2 integration tests
      # - name: integration-test
      - name: result-set-test

  - name: release
    display_name: "Release"
    run_on: [ubuntu2004-medium]
    tasks:
      - name: release
      - name: snapshot
      - name: download-center-update<|MERGE_RESOLUTION|>--- conflicted
+++ resolved
@@ -1886,20 +1886,12 @@
       - name: rustfmt
       - name: asan-compile
 
-<<<<<<< HEAD
-  - name: code-quality-security
-    display_name: "Code Quality and Security"
-    run_on: [ubuntu2204-small]
-    tasks:
-      - name: semgrep
-=======
-buildvariants:
   - name: code-quality-security
     display_name: "Code quality and Security"
     run_on: [ubuntu2204-small]
     tasks:
+      - name: semgrep
       - name: sbom
->>>>>>> 401713b5
 
   - name: windows-64
     tags: ["release-variant"]
