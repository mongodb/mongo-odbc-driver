--- conflicted
+++ resolved
@@ -2099,11 +2099,7 @@
       #   variants: [ ubuntu2204 ]
 
   - name: sign
-<<<<<<< HEAD
     allowed_requesters: ["github_tag", "github_merge_queue", "commit"]
-=======
-    allowed_requesters: ["github_tag", "github_merge_queue"]
->>>>>>> 067c8370
     depends_on:
       - name: compile
     commands:
