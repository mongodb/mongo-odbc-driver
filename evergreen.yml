--- conflicted
+++ resolved
@@ -1420,10 +1420,6 @@
           # Stop the local ADF
           ./resources/run_adf.sh stop
           exit $EXITCODE
-<<<<<<< HEAD
-=======
-
->>>>>>> d7743df1
 
   "run ubuntu cluster type integration test":
     command: shell.exec
@@ -1434,34 +1430,42 @@
       script: |
         ${prepare_shell}
 
+
         mdb_version_com="mongodb-linux-x86_64-ubuntu2204-7.0.14"
         mdb_version_ent="mongodb-linux-x86_64-enterprise-ubuntu2204-7.0.14"
         arch="x64"
 
+
         # Start MongoDB instances
         ./resources/start_local_mdb.sh $mdb_version_com $mdb_version_ent $arch
+
 
         # Enterprise test without library
         cargo test --features cluster_type_tests -- \
           cluster_type::test_determine_cluster_type_enterprise_fails_without_library --nocapture
         ENTERPRISE_NOLIB_EXITCODE=$?
 
+
         # Build and move mock mongosqltranslate library
         cargo build --package mock_mongosqltranslate
         sudo mkdir -p /opt/mongodb/atlas-sql-odbc-driver/
         sudo mv -f ./target/debug/libmock_mongosqltranslate.so /opt/mongodb/atlas-sql-odbc-driver/libmongosqltranslate.so
 
+
         # Enterprise test with library
         cargo test --features cluster_type_tests -- \
           cluster_type::test_enterprise_with_library_fails_due_to_missing_sql_get_result_schema_command --nocapture
         ENTERPRISE_LIB_EXITCODE=$?
 
+
         # Community test
         cargo test --features cluster_type_tests -- cluster_type::test_determine_cluster_type_community_fails --nocapture
         COMMUNITY_EXITCODE=$?
 
+
         # Stop MongoDB instances
         pkill mongod
+
 
         # Determine overall exit code
         if [ $ENTERPRISE_NOLIB_EXITCODE -eq 0 ] && [ $ENTERPRISE_LIB_EXITCODE -eq 0 ] && [ $COMMUNITY_EXITCODE -eq 0 ]; then
@@ -1470,11 +1474,13 @@
           OVERALL_EXITCODE=1
         fi
 
+
         echo "Cluster test results:"
         echo "Enterprise test without library exit code: $ENTERPRISE_NOLIB_EXITCODE"
         echo "Enterprise test with library exit code: $ENTERPRISE_LIB_EXITCODE"
         echo "Community test exit code: $COMMUNITY_EXITCODE"
         echo "Overall exit code: $OVERALL_EXITCODE"
+
 
         exit $OVERALL_EXITCODE
 
