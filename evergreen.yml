# Evergreen Project Config

# When a task that used to pass starts to fail
# Go through all versions that may have been skipped to detect
# when the task started failing
stepback: true

# Mark a failure as a system/bootstrap failure (purple box) rather then a task
# failure by default.
# Actual testing tasks are marked with `type: test`
command_type: system

# Protect ourself against rogue test case, or curl gone wild, that runs forever
# 12 minutes is the longest we'll ever run
exec_timeout_secs: 3600 # 12 minutes is the longest we'll ever run

# What to do when evergreen hits the timeout (`post:` tasks are run automatically)
timeout:
  - command: shell.exec
    params:
      script: |
        ls -la

functions:
  "fetch for windows sign":
    - command: s3.get
      params:
        aws_key: ${aws_key}
        aws_secret: ${aws_secret}
        remote_file: mongosql-odbc-driver/artifacts/${version_id}/${build_variant}/release/mongoodbc.msi
        local_file: mongosql-odbc-driver/installer/msi/mongoodbc.msi
        bucket: mciuploads

  "fetch for ubuntu sign":
    - command: s3.get
      params:
        aws_key: ${aws_key}
        aws_secret: ${aws_secret}
        remote_file: mongosql-odbc-driver/artifacts/${version_id}/${build_variant}/release/mongoodbc.tar.gz
        local_file: mongosql-odbc-driver/installer/tgz/mongoodbc.tar.gz
        bucket: mciuploads

  "fetch source":
    - command: git.get_project
      params:
        directory: mongosql-odbc-driver

  "generate expansions":
    - command: shell.exec
      params:
        shell: bash
        working_dir: mongosql-odbc-driver
        script: |
          export CARGO_NET_GIT_FETCH_WITH_CLI=true
          export INSTALLED_ODBC_PATH="$PWD/installed_odbc/install"
          export LD_LIBRARY_PATH="$INSTALLED_ODBC_PATH/lib"
          export PATH="$LD_LIBRARY_PATH:$PATH:$HOME/.cargo/bin"
          export DUMP_FOLDER=dumps
          export LOCAL_DUMP_ORIGINAL_REG_VAL=local_dump_original_value.reg
          export MONGOODBC_DEBUGGING_INFO_ARCHIVE=crashDebuggingInfo
          export SCRIPT_FOLDER=resources
          if [[ "${triggered_by_git_tag}" != "" ]]; then
            export RELEASE_VERSION=$(echo ${triggered_by_git_tag} | sed s/v//)
          else
            export RELEASE_VERSION=snapshot
          fi
<<<<<<< HEAD
          export MSI_FILENAME="mongoodbc.msi"

=======
          
>>>>>>> 348c654c
          cat <<EOT > expansions.yml
          RELEASE_VERSION: "$RELEASE_VERSION"
          MSI_FILENAME: "$MSI_FILENAME"
          WINDOWS_INSTALLER_PATH: "mongosql-odbc-driver/windows/$RELEASE_VERSION/release/$MSI_FILENAME"
          UBUNTU2204_INSTALLER_PATH: "mongosql-odbc-driver/ubuntu2204/$RELEASE_VERSION/release/mongoodbc.tar.gz"
          prepare_shell: |
            set -o errexit
            export RELEASE_VERSION="$RELEASE_VERSION"
            export MSI_FILENAME="$MSI_FILENAME"
            export WINDOWS_INSTALLER_PATH="$WINDOWS_INSTALLER_PATH"
            export UBUNTU2204_INSTALLER_PATH="$UBUNTU2204_INSTALLER_PATH"
            export PATH="$PATH"
            export CARGO_NET_GIT_FETCH_WITH_CLI="$CARGO_NET_GIT_FETCH_WITH_CLI"
            git config --global url."ssh://git@github.com/".insteadOf "https://github.com/"
            export ADF_TEST_LOCAL_USER="${adf_test_local_user}"
            export ADF_TEST_LOCAL_PWD="${adf_test_local_pwd}"
            export ADF_TEST_LOCAL_AUTH_DB="${adf_test_local_auth_db}"
            export ADF_TEST_LOCAL_HOST="${adf_test_local_host}"
            export MDB_TEST_LOCAL_PORT="${mdb_test_local_port}"
            export ADF_TEST_LOCAL_DB="${adf_test_local_db}"
            export ADF_TEST_URI="${adf_test_uri}"
            export SCRIPT_FOLDER="$SCRIPT_FOLDER"
            export SCRIPT_DIR="$(pwd)/$SCRIPT_FOLDER"
            export SBOM_DIR="sbom_tools"
            export SBOM_LICENSES="mongo-odbc-driver.licenses.cdx.json"
            export SBOM_VULN="mongo-odbc-driver.merge.grype.cdx.json"
            export SBOM_FINAL="mongo-odbc-driver.full.cdx.json"
            export ALLOW_VULNS="${AllowVulns}"

            # Windows variables
            export LOCAL_DUMP_ORIGINAL_REG_VAL="$LOCAL_DUMP_ORIGINAL_REG_VAL"
            export DUMP_FOLDER="$DUMP_FOLDER"
            export DUMP_PATH="$(pwd)/$DUMP_FOLDER"
            export MONGOODBC_DEBUGGING_INFO_ARCHIVE=$MONGOODBC_DEBUGGING_INFO_ARCHIVE

            # Non-Windows variables
            export INSTALLED_ODBC_PATH="$INSTALLED_ODBC_PATH"
            export LD_LIBRARY_PATH="$LD_LIBRARY_PATH"
            export LIBRARY_PATH="$LD_LIBRARY_PATH"
            export ODBCSYSINI="$(pwd)"/setup
          EOT
    - command: expansions.update
      params:
        file: mongosql-odbc-driver/expansions.yml

  "install rust toolchain":
    - command: shell.exec
      params:
        shell: bash
        script: |
          ${prepare_shell}

          # make sure to use msvc toolchain rather than gnu, which is
          # the default for cygwin
          if [ "Windows_NT" == "$OS" ]; then
              if [ 'windows-64' == '${build_variant}' ]; then
                  export HOST="x86_64-pc-windows-msvc"
              else
                  echo 'unknown windows build variant ${build_variant}'
                  exit 1;
              fi
              export DEFAULT_HOST_OPTIONS="--default-host $HOST"
              export DEFAULT_TOOLCHAIN="stable-$HOST"
          fi

          # install rustup from scratch
          rm -rf ~/.rustup
          curl https://sh.rustup.rs -sSf | sh -s -- -y --no-modify-path $DEFAULT_HOST_OPTIONS

          # rustup installs into C:\Users\$USER instead of
          # C:\home\$USER, so we symlink both .rustup and .cargo
          if [ "Windows_NT" == "$OS" ]; then
              ln -sf /cygdrive/c/Users/$USER/.rustup/ ~/.rustup
              ln -sf /cygdrive/c/Users/$USER/.cargo/ ~/.cargo

              rustup toolchain install $DEFAULT_TOOLCHAIN
              rustup default $DEFAULT_TOOLCHAIN
          fi

          echo --------- rustup show -----------
          rustup show
          echo ----- Rustup toolchain list -----
          rustup toolchain list
          echo ---------------------------------

  "check clippy":
    - command: shell.exec
      type: test
      params:
        shell: bash
        working_dir: mongosql-odbc-driver
        script: |
          ${prepare_shell}
          cargo clippy --all-targets -- -D warnings

  "check rustfmt":
    - command: shell.exec
      type: test
      params:
        shell: bash
        working_dir: mongosql-odbc-driver
        script: |
          ${prepare_shell}
          cargo fmt --all --  --check

  "generate SBOM and scan":
    - command: shell.exec
      type: test
      params:
        shell: bash
        working_dir: mongosql-odbc-driver
        script: |
          ${prepare_shell}
          echo ">>>> Install SBOM tool..."

          OS=$(uname)
          echo "OS=$OS"
          ARCH="$(uname -m)"
          echo "Arch=$ARCH"

          mkdir $SBOM_DIR

          echo "SBOM with vulnerabilities: $SBOM_LICENSES";
          echo "SBOM with license: $SBOM_VULN";
          echo "Final SBOM with all information: $SBOM_FINAL"

          # Install cargo-cyclonedx
          echo "-- Installing cargo-cyclonedx --"
          cargo install cargo-cyclonedx
          echo "------------------------------------"

          # Install Grype
          echo "-- Downloading Grype --"
          curl -sSfL https://raw.githubusercontent.com/anchore/grype/main/install.sh | sh -s -- -b $SBOM_DIR
          echo "------------------------------------"

          # Install CycloneDX CLI and JQ
          CYCLONE_URL="https://github.com/CycloneDX/cyclonedx-cli/releases/download/v0.25.0"
          JQ_URL="https://github.com/jqlang/jq/releases/download/jq-1.7.1"
          if [[ "$OS" = "Linux" ]]; then
            if [[ "$ARCH" = "x86_64" ]]; then
              CYCLONE_URL="$CYCLONE_URL/cyclonedx-linux-x64"
              JQ_URL="$JQ_URL/jq-linux-amd64"
            elif [ "$ARCH" = "arm64" ]; then
              CYCLONE_URL="$CYCLONE_URL/cyclonedx-linux-arm64"
              JQ_URL="$JQ_URL/jq-linux-arm64"
            fi
          elif [[ "$OS" = "Darwin" ]]; then
            if [[ "$ARCH" = "arm64" ]]; then
              CYCLONE_URL="$CYCLONE_URL/cyclonedx-osx-arm64"
              JQ_URL="$JQ_URL/jq-macos-arm64"
            else
              CYCLONE_URL="$CYCLONE_URL/cyclonedx-osx-x64"
              JQ_URL="$JQ_URL/jq-macos-amd64"
            fi
          else
            # Windows
            CYCLONE_URL="$CYCLONE_URL/cyclonedx-win-x64.exe"
            JQ_URL="$JQ_URL/jq-windows-amd64.exe"
          fi

          echo "-- Downloading CycloneDX CLI  for $OS-$ARCH $CYCLONE_URL --"
          curl -L -o $SBOM_DIR/cyclonedx-cli "$CYCLONE_URL" \
            --silent \
            --fail \
            --max-time 60 \
            --retry 5 \
            --retry-delay 0
          chmod +x ./$SBOM_DIR/cyclonedx-cli
          echo "------------------------------------"

          echo "-- Downloading JQ $JQ_URL --"
          curl -L -o $SBOM_DIR/jq "$JQ_URL" \
            --silent \
            --fail \
            --max-time 60 \
            --retry 5 \
            --retry-delay 0
          chmod +x ./$SBOM_DIR/jq
          echo "------------------------------------"
          echo "<<<< Done installing SBOM tools"
  
          echo ">>>> Generate SBOM..."
          echo "--  Generating SBOMs with the licenses information --"
          cargo cyclonedx --target all -v -f json
          echo "------------------------------------"

          echo "-- Merging info from both mongo-odbc-driver and win_setupgui because both are packaged libraries --"
          echo "./$SBOM_DIR/cyclonedx-cli merge --input-files ./odbc/mongo-odbc-driver.cdx.json ./win_setupgui/win_setupgui.cdx.json --output-format json --input-format json --group mongo-odbc-driver --name mongo-odbc-driver> $SBOM_LICENSES"
          ./$SBOM_DIR/cyclonedx-cli merge --input-files ./odbc/mongo-odbc-driver.cdx.json ./win_setupgui/win_setupgui.cdx.json --output-format json --input-format json --group mongo-odbc-driver --name mongo-odbc-driver> $SBOM_LICENSES
          echo "------------------------------------"

          echo "-- Generating SBOM with vulnerabilities information --"
          echo "./$SBOM_DIR/grype sbom:$SBOM_LICENSES -o cyclonedx-json > $SBOM_VULN"
          ./$SBOM_DIR/grype sbom:$SBOM_LICENSES -o cyclonedx-json > $SBOM_VULN
          echo "------------------------------------"

          echo "-- Merging the SBOMs with the licenses information and the SBOM with the  vulnerabilities information in $SBOM_FINAL --"
          
          temp_output="temp_output.json"
          if [[ -f "$temp_output" ]] ; then
              rm "$temp_output"
          fi
          touch $temp_output
          
          while IFS= read -r line
          do
            if [[ "$line" == *"purl"* ]]; then
              bash_purl=$(echo $line | cut -d '"' -f4)
              command=$(echo "./$SBOM_DIR/jq '.components[] | select(.purl == \"$bash_purl\").licenses' $SBOM_LICENSES")
              # Add the license information back in the augmented SBOM.
              licenseInfo=$(eval " $command")
              if [[ -z "$licenseInfo" ]]; then
                echo "\"licenses\" : []," >> $temp_output
              else
                echo "\"licenses\" : $licenseInfo," >> $temp_output
              fi
            fi
            echo "$line" >> $temp_output

          done < $SBOM_VULN
          echo "------------------------------------"
          
          echo "--  Adding the name of the team responsible for each dependency as required by Silk and format the json file --"
          echo "./$SBOM_DIR/jq '.components[].properties += [{\"name\": \"internal:team_responsible\", \"value\": \"Atlas SQL\"}]' $temp_output > $SBOM_FINAL"
          ./$SBOM_DIR/jq '.components[].properties += [{"name": "internal:team_responsible", "value": "Atlas SQL"}]' $temp_output > $SBOM_FINAL
          echo "------------------------------------"
          echo "<<<< Done generating SBOM"
    - command: s3.put
      params:
        aws_key: ${aws_key}
        aws_secret: ${aws_secret}
        local_files_include_filter:
          - mongosql-odbc-driver/*.cdx.json
        remote_file: mongosql-odbc-driver/artifacts/${version_id}/${build_variant}/ssdlc/
        content_type: text/plain
        bucket: mciuploads
        permissions: public-read
    - command: shell.exec
      type: test
      params:
        shell: bash
        working_dir: mongosql-odbc-driver
        script: |
          ${prepare_shell}
          
          echo ">>>> Scan SBOM for vulnerabilities..."
          if [[ "$ALLOW_VULNS" != "" ]]; then
            echo "Vulnerability ids to ignore : $ALLOW_VULNS"
            
            echo "-- Generate .grype.yaml specifying vulnerabilities to ignore --"
            GRYPE_CONF_FILE=".grype.yaml"
            touch $GRYPE_CONF_FILE
            echo "ignore:" > $GRYPE_CONF_FILE

            IFS=','; for VULN_ID in $ALLOW_VULNS; do
              echo "Ignoring vulnerability with id $VULN_ID"
              echo "    - vulnerability: $VULN_ID" >> $GRYPE_CONF_FILE
            done
            echo "------------------------------------"
          fi
          
          echo "-- Scanning dependency for vulnerabilities --"
          ./$SBOM_DIR/grype sbom:$SBOM_LICENSES --fail-on low
          echo "---------------------------------------------"
          echo "<<<< Done scanning SBOM"

  "set and check packages version":
    - command: shell.exec
      type: test
      params:
        shell: bash
        working_dir: mongosql-odbc-driver
        script: |
          ${prepare_shell}
          #no-op when not triggered by a tag
          if [[ "${triggered_by_git_tag}" != "" ]]; then
            cargo install cargo-edit
            cargo set-version $RELEASE_VERSION
          fi
          cargo install cargo-get
          CARGO_PKGS_VERSION=$(cargo get --entry="odbc/Cargo.toml" package.version)
          if [[ "${triggered_by_git_tag}" == "" ]]; then
            EXPECTED_RELEASE_VERSION="0.0.0"
          else
            EXPECTED_RELEASE_VERSION="$RELEASE_VERSION"
          fi
          if [[ "$CARGO_PKGS_VERSION" != "$EXPECTED_RELEASE_VERSION" ]]; then
            echo "Expected version $EXPECTED_RELEASE_VERSION got $CARGO_PKGS_VERSION"
            exit 1
          fi

  "sign windows":
    - command: shell.exec
      type: system
      params:
        silent: true
        script: |
          docker login --username ${sql_engines_artifactory_username} --password ${sql_engines_artifactory_auth_token} ${release_tools_container_registry}
    - command: shell.exec
      type: system
      params:
        silent: true
        env:
          GRS_CONFIG_USER1_USERNAME: "${odbc_garasign_username}"
          GRS_CONFIG_USER1_PASSWORD: "${odbc_garasign_password}"
        working_dir: mongosql-odbc-driver/installer/msi
        script: |
          docker run \
            -e GRS_CONFIG_USER1_USERNAME \
            -e GRS_CONFIG_USER1_PASSWORD \
            --rm \
            -v $(pwd):$(pwd) -w $(pwd) \
            ${garasign_jsign_image} \
            /bin/bash -c "jsign -a mongo-authenticode-2021 --replace --tsaurl http://timestamp.digicert.com -d SHA-256 ${MSI_FILENAME}"
          
          # Generating checksums
          if [ -e $msi_filename ]; then
            shasum -a 1 ${MSI_FILENAME} | tee ${MSI_FILENAME}.sha1
            shasum -a 256 ${MSI_FILENAME} | tee ${MSI_FILENAME}.sha256
            md5sum ${MSI_FILENAME} | tee ${MSI_FILENAME}.md5
          else
            echo "${MSI_FILENAME} does not exist. Skipping checksum generation"
          fi

  "sign ubuntu and verify signature":
    - command: shell.exec
      type: system
      params:
        silent: true
        script: |
          docker login --username ${sql_engines_artifactory_username} --password ${sql_engines_artifactory_auth_token} ${release_tools_container_registry}
    - command: shell.exec
      type: system
      params:
        silent: true
        env:
          GRS_CONFIG_USER1_USERNAME: "${odbc_garasign_username}"
          GRS_CONFIG_USER1_PASSWORD: "${odbc_garasign_password}"
        working_dir: mongosql-odbc-driver/installer/tgz
        script: |
          docker run \
            -e GRS_CONFIG_USER1_USERNAME \
            -e GRS_CONFIG_USER1_PASSWORD \
            --rm \
            -v $(pwd):$(pwd) -w $(pwd) \
            ${garasign_gpg_image} \
            /bin/bash -c "gpgloader && gpg --yes -v --armor -o mongoodbc.tar.gz.sig --detach-sign mongoodbc.tar.gz"
    - command: shell.exec
      type: system
      params:
        working_dir: mongosql-odbc-driver/installer/tgz
        silent: true
        env:
          GRS_CONFIG_USER1_USERNAME: "${odbc_garasign_username}"
          GRS_CONFIG_USER1_PASSWORD: "${odbc_garasign_password}"
        script: |
          docker run \
            -e GRS_CONFIG_USER1_USERNAME \
            -e GRS_CONFIG_USER1_PASSWORD \
            --rm \
            -v $(pwd):$(pwd) -w $(pwd) \
            ${garasign_gpg_image} \
            /bin/bash -c "gpgloader && gpg --verify mongoodbc.tar.gz.sig mongoodbc.tar.gz"

  "compile ubuntu and win release":
    - command: shell.exec
      type: test
      params:
        shell: bash
        working_dir: mongosql-odbc-driver
        script: |
          ${prepare_shell}
          # Compile release build
          cargo build --release

          # Verify the version is the expected one from the driver perspective too
          cargo test api::get_info_tests::unit::driver_ver -- --nocapture

  "compile ubuntu and win debug":
    - command: shell.exec
      type: test
      params:
        shell: bash
        working_dir: mongosql-odbc-driver
        script: |
          ${prepare_shell}

          # Compile debug build
          cargo build

  "compile ubuntu with asan":
    - command: shell.exec
      type: test
      params:
        shell: bash
        working_dir: mongosql-odbc-driver
        script: |
          ${prepare_shell}
          ~/.cargo/bin/rustup default nightly
          ~/.cargo/bin/rustup target add x86_64-unknown-linux-gnu

          export RUSTFLAGS="-Z sanitizer=address"

          cargo build --target x86_64-unknown-linux-gnu

  "compile release with debug info":
    - command: shell.exec
      params:
        shell: bash
        working_dir: mongosql-odbc-driver
        script: |
          ${prepare_shell}
          echo "env $(env)"
          # Build a release driver with debug information
          cargo build --release
          export DRIVER_LIB_PATH=$PWD/target/release

          cat <<EOT >> expansions.yml
            export DRIVER_LIB_PATH="$DRIVER_LIB_PATH"
          EOT
    - command: expansions.update
      params:
        file: mongosql-odbc-driver/expansions.yml

  "compile macos release":
    - command: shell.exec
      type: test
      params:
        shell: bash
        working_dir: mongosql-odbc-driver
        script: |
          ${prepare_shell}
          # Compile release build
          cargo build --release --features definitions/iodbc,cstr/utf32

          # Verify the version is the expected one from the driver perspective too
          cargo test api::get_info_tests::unit::driver_ver -- --nocapture

  "compile macos debug":
    - command: shell.exec
      type: test
      params:
        shell: bash
        working_dir: mongosql-odbc-driver
        script: |
          ${prepare_shell}
          # Compile debug build
          cargo build --features definitions/iodbc,cstr/utf32

  "compile macos release with debug info":
    - command: shell.exec
      params:
        shell: bash
        working_dir: mongosql-odbc-driver
        script: |
          ${prepare_shell}
          echo "env $(env)"
          # Build a release driver with debug information
          cargo build --features definitions/iodbc,cstr/utf32 --release
          export DRIVER_LIB_PATH=$PWD/target/release
          cat <<EOT >> expansions.yml
            export DRIVER_LIB_PATH="$DRIVER_LIB_PATH"
          EOT
    - command: expansions.update
      params:
        file: mongosql-odbc-driver/expansions.yml

  "build msi":
    - command: shell.exec
      params:
        shell: bash
        working_dir: mongosql-odbc-driver
        script: |
          ${prepare_shell}
          cp target/release/*.dll installer/msi
          cp ./README.md installer/msi
          cd installer/msi
          if [ "$RELEASE_VERSION" == "snapshot" ]; then
              MINOR_VERSION="0.1"
              VERSION_LABEL="0.1.0"
          else
              MINOR_VERSION=$(echo "$RELEASE_VERSION" | cut -d '.' -f 1-2)
              VERSION_LABEL="$RELEASE_VERSION"
          fi

          # unfortunately, using a variable to hold the path to powershell
          # seems to not work properly with evergreen's bash
          /cygdrive/c/Windows/System32/WindowsPowerShell/v1.0/powershell.exe\
              -NoProfile\
              -NoLogo\
              -NonInteractive\
              -ExecutionPolicy ByPass\
              -File ./build-msi.ps1\
              -Arch x64\
              -Version "$MINOR_VERSION"\
              -VersionLabel "$VERSION_LABEL"\

  "build dmg":
    - command: shell.exec
      params:
        shell: bash
        working_dir: mongosql-odbc-driver
        script: |
          ${prepare_shell}
          cp target/release/*.dylib installer/dmg
          cp target/release/macos_postinstall installer/dmg
          cd installer/dmg
          if [ "$RELEASE_VERSION" == "snapshot" ]; then
              MINOR_VERSION="0.1"
          else
              MINOR_VERSION=$(echo "$RELEASE_VERSION" | sed 's|\([0-9]\+[.][0-9]\+\)[.][0-9]\+|\1|')
          fi
          ./build-dmg.sh "$MINOR_VERSION"

  "mciuploads release artifacts":
    - command: s3.put
      params:
        build_variants:
          - windows-64
        aws_key: ${aws_key}
        aws_secret: ${aws_secret}
        local_file: mongosql-odbc-driver/target/release/atsql.dll
        remote_file: mongosql-odbc-driver/artifacts/${version_id}/${build_variant}/release/atsql.dll
        bucket: mciuploads
        permissions: public-read
        content_type: application/octet-stream
    - command: s3.put
      params:
        build_variants:
          - windows-64
        aws_key: ${aws_key}
        aws_secret: ${aws_secret}
        local_file: mongosql-odbc-driver/installer/msi/mongoodbc.msi
        remote_file: mongosql-odbc-driver/artifacts/${version_id}/${build_variant}/release/mongoodbc.msi
        bucket: mciuploads
        permissions: public-read
        content_type: application/octet-stream
    - command: s3.put
      params:
        build_variants:
          - windows-64
        aws_key: ${aws_key}
        aws_secret: ${aws_secret}
        local_file: mongosql-odbc-driver/target/release/atsqls.dll
        remote_file: mongosql-odbc-driver/artifacts/${version_id}/${build_variant}/release/atsqls.dll
        bucket: mciuploads
        permissions: public-read
        content_type: application/octet-stream
    - command: s3.put
      params:
        build_variants:
          - windows-64
        aws_key: ${aws_key}
        aws_secret: ${aws_secret}
        local_file: mongosql-odbc-driver/target/release/atsql.pdb
        remote_file: mongosql-odbc-driver/artifacts/${version_id}/${build_variant}/release/atsql.pdb
        bucket: mciuploads
        permissions: public-read
        content_type: application/octet-stream
    - command: s3.put
      params:
        build_variants:
          - ubuntu2204
        aws_key: ${aws_key}
        aws_secret: ${aws_secret}
        local_file: mongosql-odbc-driver/target/release/libatsql.so
        remote_file: mongosql-odbc-driver/artifacts/${version_id}/${build_variant}/release/libatsql.so
        bucket: mciuploads
        permissions: public-read
        content_type: application/octet-stream
    - command: s3.put
      params:
        build_variants:
          - ubuntu2204
        aws_key: ${aws_key}
        aws_secret: ${aws_secret}
        local_file: mongosql-odbc-driver/release/mongoodbc.tar.gz
        remote_file: mongosql-odbc-driver/artifacts/${version_id}/${build_variant}/release/mongoodbc.tar.gz
        bucket: mciuploads
        permissions: public-read
        content_type: application/octet-stream
    - command: s3.put
      params:
        build_variants:
          - macos
        aws_key: ${aws_key}
        aws_secret: ${aws_secret}
        local_file: mongosql-odbc-driver/target/release/libatsql.dylib
        remote_file: mongosql-odbc-driver/artifacts/${version_id}/${build_variant}/release/libatsql.dylib
        bucket: mciuploads
        permissions: public-read
        content_type: application/octet-stream
    - command: s3.put
      params:
        build_variants:
          - macos
        aws_key: ${aws_key}
        aws_secret: ${aws_secret}
        local_file: mongosql-odbc-driver/installer/dmg/mongoodbc.dmg
        remote_file: mongosql-odbc-driver/artifacts/${version_id}/${build_variant}/release/mongoodbc.dmg
        bucket: mciuploads
        permissions: public-read
        content_type: application/octet-stream

  "mciuploads debug artifacts":
    - command: s3.put
      params:
        build_variants:
          - windows-64
        aws_key: ${aws_key}
        aws_secret: ${aws_secret}
        local_file: mongosql-odbc-driver/target/debug/atsql.dll
        remote_file: mongosql-odbc-driver/artifacts/${version_id}/${build_variant}/debug/atsql.dll
        bucket: mciuploads
        permissions: public-read
        content_type: application/octet-stream
    - command: s3.put
      params:
        build_variants:
          - windows-64
        aws_key: ${aws_key}
        aws_secret: ${aws_secret}
        local_file: mongosql-odbc-driver/target/debug/atsqls.dll
        remote_file: mongosql-odbc-driver/artifacts/${version_id}/${build_variant}/debug/atsqls.dll
        bucket: mciuploads
        permissions: public-read
        content_type: application/octet-stream
    - command: s3.put
      params:
        build_variants:
          - ubuntu2204
        aws_key: ${aws_key}
        aws_secret: ${aws_secret}
        local_file: mongosql-odbc-driver/target/debug/libatsql.so
        remote_file: mongosql-odbc-driver/artifacts/${version_id}/${build_variant}/debug/libatsql.so
        bucket: mciuploads
        permissions: public-read
        content_type: application/octet-stream
    - command: s3.put
      params:
        build_variants:
          - windows-64
        aws_key: ${aws_key}
        aws_secret: ${aws_secret}
        local_file: mongosql-odbc-driver/target/debug/atsql.pdb
        remote_file: mongosql-odbc-driver/artifacts/${version_id}/${build_variant}/debug/atsql.pdb
        bucket: mciuploads
        permissions: public-read
        content_type: application/octet-stream

  "upload signed windows artifacts":
    - command: s3.put
      params:
        aws_key: ${aws_key}
        aws_secret: ${aws_secret}
        remote_file: mongosql-odbc-driver/artifacts/${version_id}/windows-64/release/mongoodbc-signed.msi
        local_file: mongosql-odbc-driver/installer/msi/${MSI_FILENAME}
        bucket: mciuploads
        permissions: public-read
        display_name: mongoodbc-signed.msi
        content_type: application/octet-stream
    - command: s3.put
      params:
        aws_key: ${aws_key}
        aws_secret: ${aws_secret}
        remote_file: mongosql-odbc-driver/artifacts/${version_id}/windows-64/release/mongoodbc-signed.msi.sha256
        local_file: mongosql-odbc-driver/installer/msi/${MSI_FILENAME}.sha256
        bucket: mciuploads
        permissions: public-read
        display_name: mongoodbc-signed.msi.sha256
        content_type: application/octet-stream

  "upload ubuntu sig file":
    - command: s3.put
      params:
        aws_key: ${aws_key}
        aws_secret: ${aws_secret}
        remote_file: mongosql-odbc-driver/artifacts/${version_id}/ubuntu2204/release/mongoodbc.tar.gz.sig
        local_file: mongosql-odbc-driver/installer/tgz/mongoodbc.tar.gz.sig
        bucket: mciuploads
        permissions: public-read
        content_type: application/octet-stream

  "upload release":
    - command: s3.get
      params:
        aws_key: ${aws_key}
        aws_secret: ${aws_secret}
        remote_file: mongosql-odbc-driver/artifacts/${version_id}/windows-64/release/mongoodbc-signed.msi
        local_file: mongosql-odbc-driver/release/mongoodbc-signed.msi
        bucket: mciuploads
    - command: s3.put
      params:
        aws_key: ${release_aws_key}
        aws_secret: ${release_aws_secret}
        local_file: mongosql-odbc-driver/release/mongoodbc-signed.msi
        remote_file: ${WINDOWS_INSTALLER_PATH}
        bucket: translators-connectors-releases
        permissions: public-read
        content_type: application/octet-stream
        display_name: ${MSI_FILENAME}
    - command: s3.get
      params:
        aws_key: ${aws_key}
        aws_secret: ${aws_secret}
        remote_file: mongosql-odbc-driver/artifacts/${version_id}/windows-64/release/mongoodbc-signed.msi.sha256
        local_file: mongosql-odbc-driver/release/mongoodbc-signed.msi.sha256
        bucket: mciuploads
    - command: s3.put
      params:
        aws_key: ${release_aws_key}
        aws_secret: ${release_aws_secret}
        local_file: mongosql-odbc-driver/release/mongoodbc-signed.msi.sha256
        remote_file: ${WINDOWS_INSTALLER_PATH}.sha256
        bucket: translators-connectors-releases
        permissions: public-read
        content_type: application/octet-stream
        display_name: ${MSI_FILENAME}.sha256
    - command: s3.get
      params:
        aws_key: ${aws_key}
        aws_secret: ${aws_secret}
        remote_file: mongosql-odbc-driver/artifacts/${version_id}/windows-64/release/atsql.dll
        local_file: mongosql-odbc-driver/release/atsql.dll
        bucket: mciuploads
    - command: s3.put
      params:
        aws_key: ${release_aws_key}
        aws_secret: ${release_aws_secret}
        local_file: mongosql-odbc-driver/release/atsql.dll
        remote_file: mongosql-odbc-driver/windows/${RELEASE_VERSION}/release/atsql.dll
        bucket: translators-connectors-releases
        permissions: public-read
        content_type: application/octet-stream
    - command: s3.get
      params:
        aws_key: ${aws_key}
        aws_secret: ${aws_secret}
        remote_file: mongosql-odbc-driver/artifacts/${version_id}/windows-64/release/atsqls.dll
        local_file: mongosql-odbc-driver/release/atsqls.dll
        bucket: mciuploads
    - command: s3.put
      params:
        aws_key: ${release_aws_key}
        aws_secret: ${release_aws_secret}
        local_file: mongosql-odbc-driver/release/atsqls.dll
        remote_file: mongosql-odbc-driver/windows/${RELEASE_VERSION}/release/atsqls.dll
        bucket: translators-connectors-releases
        permissions: public-read
        content_type: application/octet-stream
    - command: s3.get
      params:
        aws_key: ${aws_key}
        aws_secret: ${aws_secret}
        remote_file: mongosql-odbc-driver/artifacts/${version_id}/windows-64/release/atsql.pdb
        local_file: mongosql-odbc-driver/release/atsql.pdb
        bucket: mciuploads
    - command: s3.put
      params:
        aws_key: ${release_aws_key}
        aws_secret: ${release_aws_secret}
        local_file: mongosql-odbc-driver/release/atsql.pdb
        remote_file: mongosql-odbc-driver/windows/${RELEASE_VERSION}/release/atsql.pdb
        bucket: translators-connectors-releases
        permissions: public-read
        content_type: application/octet-stream
    - command: s3.get
      params:
        aws_key: ${aws_key}
        aws_secret: ${aws_secret}
        remote_file: mongosql-odbc-driver/artifacts/${version_id}/ubuntu2204/release/mongoodbc.tar.gz
        local_file: mongosql-odbc-driver/target/release/mongoodbc.tar.gz
        bucket: mciuploads
        permissions: public-read
        content_type: application/octet-stream
    - command: s3.put
      params:
        aws_key: ${release_aws_key}
        aws_secret: ${release_aws_secret}
        local_file: mongosql-odbc-driver/target/release/mongoodbc.tar.gz
        remote_file: ${UBUNTU2204_INSTALLER_PATH}
        bucket: translators-connectors-releases
        permissions: public-read
        content_type: application/octet-stream
    - command: s3.get
      params:
        aws_key: ${aws_key}
        aws_secret: ${aws_secret}
        remote_file: mongosql-odbc-driver/artifacts/${version_id}/ubuntu2204/release/mongoodbc.tar.gz.sig
        local_file: mongosql-odbc-driver/target/release/mongoodbc.tar.gz.sig
        bucket: mciuploads
        permissions: public-read
        content_type: application/octet-stream
    - command: s3.put
      params:
        aws_key: ${release_aws_key}
        aws_secret: ${release_aws_secret}
        local_file: mongosql-odbc-driver/target/release/mongoodbc.tar.gz.sig
        remote_file: mongosql-odbc-driver/ubuntu2204/${RELEASE_VERSION}/release/mongoodbc.tar.gz.sig
        bucket: translators-connectors-releases
        permissions: public-read
        content_type: application/octet-stream
    - command: s3.get
      params:
        aws_key: ${aws_key}
        aws_secret: ${aws_secret}
        remote_file: mongosql-odbc-driver/artifacts/${version_id}/ubuntu2204/release/libatsql.so
        local_file: mongosql-odbc-driver/target/release/libatsql.so
        bucket: mciuploads
        permissions: public-read
        content_type: application/octet-stream
    - command: s3.put
      params:
        aws_key: ${release_aws_key}
        aws_secret: ${release_aws_secret}
        local_file: mongosql-odbc-driver/target/release/libatsql.so
        remote_file: mongosql-odbc-driver/ubuntu2204/${RELEASE_VERSION}/release/libatsql.so
        bucket: translators-connectors-releases
        permissions: public-read
        content_type: application/octet-stream

  "upload debug":
    - command: s3.get
      params:
        aws_key: ${aws_key}
        aws_secret: ${aws_secret}
        remote_file: mongosql-odbc-driver/artifacts/${version_id}/windows-64/debug/atsql.dll
        local_file: mongosql-odbc-driver/debug/atsql.dll
        bucket: mciuploads
    - command: s3.put
      params:
        aws_key: ${release_aws_key}
        aws_secret: ${release_aws_secret}
        local_file: mongosql-odbc-driver/debug/atsql.dll
        remote_file: mongosql-odbc-driver/windows/${RELEASE_VERSION}/debug/atsql.dll
        bucket: translators-connectors-releases
        permissions: public-read
        content_type: application/octet-stream
    - command: s3.get
      params:
        aws_key: ${aws_key}
        aws_secret: ${aws_secret}
        remote_file: mongosql-odbc-driver/artifacts/${version_id}/windows-64/debug/atsqls.dll
        local_file: mongosql-odbc-driver/debug/atsqls.dll
        bucket: mciuploads
    - command: s3.put
      params:
        aws_key: ${release_aws_key}
        aws_secret: ${release_aws_secret}
        local_file: mongosql-odbc-driver/debug/atsqls.dll
        remote_file: mongosql-odbc-driver/windows/${RELEASE_VERSION}/debug/atsqls.dll
        bucket: translators-connectors-releases
        permissions: public-read
        content_type: application/octet-stream
    - command: s3.get
      params:
        aws_key: ${aws_key}
        aws_secret: ${aws_secret}
        remote_file: mongosql-odbc-driver/artifacts/${version_id}/windows-64/debug/atsql.pdb
        local_file: mongosql-odbc-driver/debug/atsql.pdb
        bucket: mciuploads
    - command: s3.put
      params:
        aws_key: ${release_aws_key}
        aws_secret: ${release_aws_secret}
        local_file: mongosql-odbc-driver/debug/atsql.pdb
        remote_file: mongosql-odbc-driver/windows/${RELEASE_VERSION}/debug/atsql.pdb
        bucket: translators-connectors-releases
        permissions: public-read
        content_type: application/octet-stream
    - command: s3.get
      params:
        aws_key: ${aws_key}
        aws_secret: ${aws_secret}
        remote_file: mongosql-odbc-driver/artifacts/${version_id}/ubuntu2204/debug/libatsql.so
        local_file: mongosql-odbc-driver/target/debug/libatsql.so
        bucket: mciuploads
        permissions: public-read
        content_type: application/octet-stream
    - command: s3.put
      params:
        aws_key: ${release_aws_key}
        aws_secret: ${release_aws_secret}
        local_file: mongosql-odbc-driver/target/debug/libatsql.so
        remote_file: mongosql-odbc-driver/ubuntu2204/${RELEASE_VERSION}/debug/libatsql.so
        bucket: translators-connectors-releases
        permissions: public-read
        content_type: application/octet-stream

  "download artifact":
    - command: s3.get
      params:
        build_variants:
          - windows-64
        aws_key: ${aws_key}
        aws_secret: ${aws_secret}
        remote_file: mongosql-odbc-driver/artifacts/${version_id}/${build_variant}/release/atsql.dll
        local_file: mongosql-odbc-driver/atsql.dll
        bucket: mciuploads
    - command: s3.get
      params:
        build_variants:
          - windows-64
        aws_key: ${aws_key}
        aws_secret: ${aws_secret}
        remote_file: mongosql-odbc-driver/artifacts/${version_id}/${build_variant}/release/atsqls.dll
        local_file: mongosql-odbc-driver/atsqls.dll
        bucket: mciuploads
    - command: s3.get
      params:
        build_variants:
          - ubuntu2204
        aws_key: ${aws_key}
        aws_secret: ${aws_secret}
        remote_file: mongosql-odbc-driver/artifacts/${version_id}/${build_variant}/release/libatsql.so
        local_file: mongosql-odbc-driver/libatsql.so
        bucket: mciuploads

  "tar linux artifacts":
    - command: shell.exec
      params:
        shell: bash
        working_dir: mongosql-odbc-driver
        script: |
          mkdir -p release/mongoodbc/bin
          cp  target/release/libatsql.so release/mongoodbc/bin/
          cp ./LICENSE ./README.md release/mongoodbc/
          cd release
          tar -czvf mongoodbc.tar.gz mongoodbc/

  "setup driver on Windows":
    - command: shell.exec
      params:
        shell: bash
        working_dir: mongosql-odbc-driver
        script: |
          ${prepare_shell}
          echo "Minor version: $MINOR_VERSION"
          sed -i 's@%DRIVER_DLL_PATH%@'"$(echo "$(cygpath -w $(pwd))" | sed s',\\,\\\\\\\\,g')"'@' setup/setupDSN.reg
          sed -i 's@%ADF_TEST_USER%@'"$(echo "${adf_test_local_user}" | sed s',\\,\\\\\\\\,g')"'@' setup/setupDSN.reg
          sed -i 's@%ADF_TEST_PWD%@'"$(echo "${adf_test_local_pwd}" | sed s',\\,\\\\\\\\,g')"'@' setup/setupDSN.reg
          sed -i 's@%ADF_TEST_URI%@'"$(echo "${adf_test_uri}" | sed s',\\,\\\\\\\\,g')"'@' setup/setupDSN.reg
          sed -i 's@%ADF_TEST_DB%@'"$(echo "${adf_test_local_db}" | sed s',\\,\\\\\\\\,g')"'@' setup/setupDSN.reg
          reg import "setup\setupDSN.reg"
          echo "----- Registry entries after setup ----"
          reg query "HKEY_LOCAL_MACHINE\SOFTWARE\Wow6432Node\ODBC\ODBCINST.INI\ODBC Drivers" -s 2> /dev/null
          reg query "HKEY_LOCAL_MACHINE\SOFTWARE\ODBC\ODBCINST.INI\ODBC Drivers" -s 2> /dev/null
          reg query "HKEY_LOCAL_MACHINE\SOFTWARE\ODBC\ODBCINST.INI\MongoDB Atlas SQL ODBC Driver" -s
          reg query "HKEY_LOCAL_MACHINE\SOFTWARE\Wow6432Node\ODBC\ODBCINST.INI\MongoDB Atlas SQL ODBC Driver" -s 2> /dev/null
          echo "-------------------------"

  "setup driver with UnixODBC":
    - command: shell.exec
      params:
        shell: bash
        working_dir: mongosql-odbc-driver
        script: |
          ${prepare_shell}
          echo "-----   Setup driver with Unix ODBC   -----"
          # DRIVER_LIB_PATH should have been set by the compile task
          echo "DRIVER_LIB_PATH = $DRIVER_LIB_PATH"
          if [ ! -d  "$DRIVER_LIB_PATH" ]; then
            echo "$DRIVER_LIB_PATH directory does not exist. Built targets are:"
            ls ${DRIVER_LIB_PATH%/*}
          fi
          sed -i "s,%DRIVER_LIB_PATH%,$DRIVER_LIB_PATH,g" setup/odbcinst.ini
          echo "-------------------------"
          cat setup/odbcinst.ini
          echo "-------------------------"
          echo "----- DSN Setup -----"
          sed -i "s,%DRIVER_LIB_PATH%,$DRIVER_LIB_PATH,g" setup/odbc.ini
          sed -i "s,%ADF_TEST_DB%,${adf_test_local_db},g" setup/odbc.ini
          sed -i "s,%ADF_TEST_USER%,${adf_test_local_user},g" setup/odbc.ini
          sed -i "s,%ADF_TEST_PWD%,${adf_test_local_pwd},g" setup/odbc.ini
          sed -i "s,%ADF_TEST_HOST%,${adf_test_host},g" setup/odbc.ini
          cp setup/odbc.ini ~/.odbc.ini
          echo "---- END DSN Setup ----"

  "setup driver with iODBC":
    - command: shell.exec
      params:
        shell: bash
        working_dir: mongosql-odbc-driver
        script: |
          ${prepare_shell}
          echo "-----   Setup driver with iODBC   -----"
          # DRIVER_LIB_PATH should have been set by the compile task
          echo "DRIVER_LIB_PATH = $DRIVER_LIB_PATH"
          if [ ! -d  "$DRIVER_LIB_PATH" ]; then
            echo "$DRIVER_LIB_PATH directory does not exist. Built targets are:"
            ls ${DRIVER_LIB_PATH%/*}
          fi
          sed -i.bu "s,%DRIVER_LIB_PATH%,$DRIVER_LIB_PATH,g" setup/iodbcinst.ini
          echo "-------------------------"
          cat setup/iodbcinst.ini
          echo "-------------------------"
          echo "----- DSN Setup -----"
          sed -i.bu "s,%DRIVER_LIB_PATH%,$DRIVER_LIB_PATH,g" setup/iodbc.ini
          sed -i.bu "s,%ADF_TEST_DB%,${adf_test_local_db},g" setup/iodbc.ini
          sed -i.bu "s,%ADF_TEST_USER%,${adf_test_local_user},g" setup/iodbc.ini
          sed -i.bu "s,%ADF_TEST_PWD%,${adf_test_local_pwd},g" setup/iodbc.ini
          sed -i.bu "s,%ADF_TEST_HOST%,${adf_test_host},g" setup/iodbc.ini
          echo "---- END DSN Setup ----"

          cat <<EOT >> expansions.yml
            export ODBCINSTINI="$ODBCSYSINI/iodbcinst.ini"
            export ODBCINI="$ODBCSYSINI/iodbc.ini"
          EOT
    - command: expansions.update
      params:
        file: mongosql-odbc-driver/expansions.yml

  "setup crash dump collection":
    - command: shell.exec
      params:
        shell: bash
        working_dir: mongosql-odbc-driver
        script: |
          ${prepare_shell}
          mkdir $DUMP_PATH
          set +e
          echo "----- Registry entries before setup ----"
          reg query "HKEY_LOCAL_MACHINE\SOFTWARE\Microsoft\Windows\Windows Error Reporting\LocalDumps"
          REGQUERY_EXITCODE=$?
          if [ $REGQUERY_EXITCODE -eq 0 ]; then
            # The key exists, save the values
            echo "Saving values in $LOCAL_DUMP_ORIGINAL_REG_VAL"
            reg export "HKEY_LOCAL_MACHINE\SOFTWARE\Microsoft\Windows\Windows Error Reporting\LocalDumps" $LOCAL_DUMP_ORIGINAL_REG_VAL
            echo "----- Saved entries ----"
            cat $LOCAL_DUMP_ORIGINAL_REG_VAL
            echo "-------------------------"
          fi
          set -e
          sed -i 's@%$DUMP_PATH%@'"$(echo "$(cygpath -w $(pwd))\\$DUMP_FOLDER" | sed s',\\,\\\\\\\\,g')"'@' setup/setup_dumps_collection.reg
          echo "----- setup_dumps_collection.reg content -----"
          cat setup/setup_dumps_collection.reg
          echo "-------------------------"
          reg import "setup\setup_dumps_collection.reg"
          echo "----- Registry entries after setup ----"
          reg query "HKEY_LOCAL_MACHINE\SOFTWARE\Microsoft\Windows\Windows Error Reporting\LocalDumps" -s 2> /dev/null
          echo "-------------------------"
          echo "App Data = $AppData"

  "clean-up driver on Windows":
    - command: shell.exec
      params:
        shell: bash
        working_dir: mongosql-odbc-driver
        script: |
          ${prepare_shell}
          if [ 'windows-32' == '${build_variant}' ]; then
            sed -i 's@SOFTWARE@'"SOFTWARE\\\\Wow6432Node"'@' setup/cleanup_driver.reg
          fi
          reg import "setup\cleanup_driver.reg"
          echo "----- Registry entries after clean-up----"
          reg query "HKEY_LOCAL_MACHINE\SOFTWARE\Wow6432Node\ODBC\ODBCINST.INI\ODBC Drivers" -s 2> /dev/null
          reg query "HKEY_LOCAL_MACHINE\SOFTWARE\ODBC\ODBCINST.INI\ODBC Drivers" -s 2> /dev/null
          reg query "HKEY_LOCAL_MACHINE\SOFTWARE\ODBC\ODBCINST.INI\MongoDB Atlas SQL ODBC Driver" -s 2> /dev/null
          reg query "HKEY_LOCAL_MACHINE\SOFTWARE\Wow6432Node\ODBC\ODBCINST.INI\MongoDB Atlas SQL ODBC Driver" -s 2> /dev/null
          echo "-------------------------"

  "clean-up crash dump collection":
    - command: shell.exec
      params:
        shell: bash
        working_dir: mongosql-odbc-driver
        script: |
          ${prepare_shell}
          set +e
          # See what crash dump has been created. Checking the default path just in case
          echo "----- Dumps collected stored in $DUMP_PATH ----"
          ls -lrt $DUMP_PATH
          echo "-------------------------"
          echo "----- Dumps collected stored in the default dump folder %LOCALAPPDATA%\CrashDumps ----"
          ls -lrt /cygdrive/c/Users/Administrator/AppData/Local/CrashDumps
          echo "-------------------------"
          echo "----- Registry entries before clean-up ----"
          reg query "HKEY_LOCAL_MACHINE\SOFTWARE\Microsoft\Windows\Windows Error Reporting\LocalDumps"
          echo "-------------------------"
          if [ -f "$LOCAL_DUMP_ORIGINAL_REG_VAL" ]; then
            echo "Resetting initial registry values"
            cat $LOCAL_DUMP_ORIGINAL_REG_VAL
            reg import $LOCAL_DUMP_ORIGINAL_REG_VAL
          else
            echo "Resetting initial registry values - Deleting entry"
            reg import setup/cleanup_dumps_collection.reg
          fi
          EXITCODE=$?
          echo "----- Registry entries after clean-up ----"
          reg query "HKEY_LOCAL_MACHINE\SOFTWARE\Microsoft\Windows\Windows Error Reporting\LocalDumps" -s 2> /dev/null
          echo "-------------------------"
          exit $EXITCODE

  "run windows unit tests":
    - command: shell.exec
      type: test
      params:
        shell: bash
        working_dir: mongosql-odbc-driver
        script: |
          ${prepare_shell}
          RUST_BACKTRACE=1 cargo test unit

  "run windows integration tests":
    - command: shell.exec
      type: test
      params:
        shell: bash
        working_dir: mongosql-odbc-driver
        script: |
          ${prepare_shell}
          set +e
          export RUST_BACKTRACE=1
          ./resources/run_adf.sh start &&
          cargo run --bin data_loader &&
          cargo test integration -- --nocapture &&
          # Logger tests will delete existing logs, in order to avoid destroying important logs from our local environment
          # the test is feature gated and will only run on evergreen.
          # Logger tests also have to run in isolation because other tests running simultaneously will "pollute" the log file the logger tests analyse.
          cargo test --test connection_tests integration::test_driver_log_level --features evergreen_tests -- --nocapture &&
          cargo test --package mongo-odbc-core --lib util::test_connection::test::bad_host --features bad_host -- --exact --nocapture
          EXITCODE=$?
          echo "****** ls -l ./target/debug/deps *******"
          ls -l ./target/debug/deps
          echo "****************************************"
          # The execution termimated with a segfault
          if [ $EXITCODE -eq 139 ]; then
            # Compress the sources and pdbs so that we'll have everything for debugging available in Evergreen after a run
            SOURCES_FOLDERS=$(find $(pwd) -path '*/src' | tr '\n' ' ')
            PDB_FILES=$(find $(pwd) -path '*/target/debug/deps/*test*.pdb' | tr '\n' ' ')
            echo "tar czvf "$DUMP_PATH/$MONGOODBC_DEBUGGING_INFO_ARCHIVE.tar.gz" $SOURCES_FOLDERS $PDB_FILES"
            tar czvf "$DUMP_PATH/$MONGOODBC_DEBUGGING_INFO_ARCHIVE.tar.gz" $SOURCES_FOLDERS $PDB_FILES

            echo "ls -l $DUMP_PATH"
            ls -l $DUMP_PATH
          fi
          ./resources/run_adf.sh stop
          exit $EXITCODE

  "install iODBC":
    - command: shell.exec
      type: system
      params:
        shell: bash
        working_dir: mongosql-odbc-driver
        script: |
          ${prepare_shell}
          mkdir -p "$INSTALLED_ODBC_PATH"
          cd installed_odbc
          echo "downloading iODBC"
          iODBC_dir=libiodbc-3.52.15
          curl -LO "https://github.com/openlink/iODBC/releases/download/v3.52.15/$iODBC_dir.tar.gz" \
            --silent \
            --fail \
            --max-time 60 \
            --retry 5 \
            --retry-delay 0
          tar xf "$iODBC_dir.tar.gz"
          cd "$iODBC_dir"
          ./configure --prefix="$INSTALLED_ODBC_PATH"
          make 
          make install

  "install unix odbc":
    - command: shell.exec
      type: system
      params:
        shell: bash
        working_dir: mongosql-odbc-driver
        script: |
          ${prepare_shell}
          mkdir -p "$INSTALLED_ODBC_PATH"
          cd installed_odbc
          echo "downloading unixODBC"
          unixODBC_dir=unixODBC-2.3.6
          curl -O "http://noexpire.s3.amazonaws.com/sqlproxy/binary/linux/unixODBC-2.3.6.tar.gz" \
            --silent \
            --fail \
            --max-time 60 \
            --retry 5 \
            --retry-delay 0
          tar xf "$unixODBC_dir.tar.gz"
          cd "$unixODBC_dir"
          ./configure --prefix="$INSTALLED_ODBC_PATH" --with-pic
          make
          make install

  "run ubuntu unit tests":
    - command: shell.exec
      type: test
      params:
        shell: bash
        working_dir: mongosql-odbc-driver
        script: |
          ${prepare_shell}
          ~/.cargo/bin/rustup default stable

          # we only run ubuntu on the unit tests for now
          cargo test unit

  "run ubuntu rfc8252_http_server tests":
    - command: shell.exec
      type: test
      params:
        shell: bash
        working_dir: mongosql-odbc-driver
        script: |
          ${prepare_shell}
          ~/.cargo/bin/rustup default stable

          # run the rfc8252_http_server tests
          cargo test rfc8252_http_server -- --test-threads=1

  "run ubuntu integration tests":
    - command: shell.exec
      type: test
      params:
        shell: bash
        working_dir: mongosql-odbc-driver
        script: |
          ${prepare_shell}
          set +e
          echo "-------- ODBC related env variable ----------"
          echo "LD_LIBRARY_PATH = $LD_LIBRARY_PATH"
          echo "LIBRARY_PATH = $LIBRARY_PATH"
          echo "ODBCSYSINI = $ODBCSYSINI"
          echo "----------------------------------------------"

          ~/.cargo/bin/rustup default stable

          export RUST_BACKTRACE=1
          # Start a local ADF
          ./resources/run_adf.sh start && cargo run --bin data_loader &&

          # Run integration tests with ubuntu
          cargo test integration -- --nocapture &&
          # Logger tests will delete existing logs, in order to avoid destroying important logs from our local environment
          # the test is feature gated and will only run on evergreen.
          # Logger tests also have to run in isolation because other tests running simultaneously will "pollute" the log file the logger tests analyse.
          cargo test --test connection_tests integration::test_driver_log_level --features evergreen_tests -- --nocapture &&
          cargo test --package mongo-odbc-core --lib util::test_connection::test::bad_host --features bad_host -- --exact --nocapture

          EXITCODE=$?

          # Stop the local ADF
          ./resources/run_adf.sh stop
          exit $EXITCODE

  "run macos result-set tests":
    - command: shell.exec
      type: test
      params:
        shell: bash
        working_dir: mongosql-odbc-driver
        script: |
          ${prepare_shell}
          set +e
          echo "-------- ODBC related env variable ----------"
          echo "LD_LIBRARY_PATH = $LD_LIBRARY_PATH"
          echo "LIBRARY_PATH = $LIBRARY_PATH"
          echo "ODBCINSTINI = $ODBCINSTINI"
          echo "----------------------------------------------"

          ~/.cargo/bin/rustup default stable

          export RUST_BACKTRACE=1
          # Start a local ADF
          ./resources/run_adf.sh start && cargo run --bin data_loader &&

          # Run integration tests with macos
          cargo test --package integration_test --lib test_runner --features definitions/iodbc,cstr/utf32,integration_test/result_set
          EXITCODE=$?

          # Stop the local ADF
          ./resources/run_adf.sh stop
          exit $EXITCODE

  "run macos unit tests":
    - command: shell.exec
      type: test
      params:
        shell: bash
        working_dir: mongosql-odbc-driver
        script: |
          ${prepare_shell}
          ~/.cargo/bin/rustup default stable

          cargo test unit

  "run macos integration tests":
    - command: shell.exec
      type: test
      params:
        shell: bash
        working_dir: mongosql-odbc-driver
        script: |
          ${prepare_shell}
          set +e
          echo "-------- ODBC related env variable ----------"
          echo "LD_LIBRARY_PATH = $LD_LIBRARY_PATH"
          echo "LIBRARY_PATH = $LIBRARY_PATH"
          echo "ODBCINSTINI = $ODBCINSTINI"
          echo "----------------------------------------------"

          ~/.cargo/bin/rustup default stable

          export RUST_BACKTRACE=1
          # Start a local ADF
          ./resources/run_adf.sh start && cargo run --bin data_loader &&

          # Run integration tests with macos
          cargo test --features definitions/iodbc,cstr/utf32 integration -- --nocapture &&
          # Logger tests will delete existing logs, in order to avoid destroying important logs from our local environment
          # the test is feature gated and will only run on evergreen.
          # Logger tests also have to run in isolation because other tests running simultaneously will "pollute" the log file the logger tests analyse.
          cargo test --test connection_tests integration::test_driver_log_level --features evergreen_tests,definitions/iodbc,cstr/utf32 -- --nocapture &&
          cargo test --package mongo-odbc-core --lib util::test_connection::test::bad_host --features definitions/iodbc,cstr/utf32,bad_host -- --exact --nocapture
          EXITCODE=$?

          # Stop the local ADF
          ./resources/run_adf.sh stop
          exit $EXITCODE

  "run ubuntu result-set tests":
    - command: shell.exec
      type: test
      params:
        shell: bash
        working_dir: mongosql-odbc-driver
        script: |
          ${prepare_shell}
          set +e
          echo "-------- ODBC related env variable ----------"
          echo "LD_LIBRARY_PATH = $LD_LIBRARY_PATH"
          echo "LIBRARY_PATH = $LIBRARY_PATH"
          echo "ODBCSYSINI = $ODBCSYSINI"
          echo "----------------------------------------------"

          ~/.cargo/bin/rustup default stable

          export RUST_BACKTRACE=1
          # Start a local ADF
          ./resources/run_adf.sh start && cargo run --bin data_loader &&

          # Run integration tests with ubuntu
          cargo test --package integration_test --lib test_runner --features integration_test/result_set
          EXITCODE=$?

          # Stop the local ADF
          ./resources/run_adf.sh stop
          exit $EXITCODE

  "run asan unit tests":
    - command: shell.exec
      type: test
      params:
        shell: bash
        working_dir: mongosql-odbc-driver
        script: |
          ${prepare_shell}
          ~/.cargo/bin/rustup default nightly
          ~/.cargo/bin/rustup target add x86_64-unknown-linux-gnu

          export RUSTFLAGS="-Z sanitizer=leak"
          # we only run asan on the unit tests for now
          cargo test --target x86_64-unknown-linux-gnu unit

  "run asan integration tests":
    - command: shell.exec
      type: test
      params:
        shell: bash
        working_dir: mongosql-odbc-driver
        script: |
          ${prepare_shell}
          set +e
          echo "-------- ODBC related env variable ----------"
          echo "LD_LIBRARY_PATH = $LD_LIBRARY_PATH"
          echo "LIBRARY_PATH = $LIBRARY_PATH"
          echo "ODBCSYSINI = $ODBCSYSINI"
          echo "----------------------------------------------"

          export RUSTFLAGS="-Z sanitizer=leak"
          export RUST_BACKTRACE=1
          echo "env $(env)"

          ~/.cargo/bin/rustup default nightly
          ~/.cargo/bin/rustup target add x86_64-unknown-linux-gnu

          # Start a local ADF
          ./resources/run_adf.sh start && cargo run --bin data_loader &&

          # Run integration tests with asan
          cargo test --target x86_64-unknown-linux-gnu integration -- --nocapture &&
          # Logger tests will delete existing logs, in order to avoid destroying important logs from our local environment
          # the test is feature gated and will only run on evergreen.
          # Logger tests also have to run in isolation because other tests running simultaneously will "pollute" the log file the logger tests analyse.
          cargo test --target x86_64-unknown-linux-gnu --test connection_tests integration::test_driver_log_level --features evergreen_tests -- --nocapture &&
          cargo test --target x86_64-unknown-linux-gnu --package mongo-odbc-core --lib util::test_connection::test::bad_host --features bad_host -- --exact --nocapture
          EXITCODE=$?

          # Stop the local ADF
          ./resources/run_adf.sh stop
          exit $EXITCODE

  "run asan result-set tests":
    - command: shell.exec
      type: test
      params:
        shell: bash
        working_dir: mongosql-odbc-driver
        script: |
          ${prepare_shell}
          set +e
          echo "-------- ODBC related env variable ----------"
          echo "LD_LIBRARY_PATH = $LD_LIBRARY_PATH"
          echo "LIBRARY_PATH = $LIBRARY_PATH"
          echo "ODBCSYSINI = $ODBCSYSINI"
          echo "----------------------------------------------"

          ~/.cargo/bin/rustup default nightly
          ~/.cargo/bin/rustup target add x86_64-unknown-linux-gnu
          export RUSTFLAGS="-Z sanitizer=leak"

          export RUST_BACKTRACE=1
          # Start a local ADF
          ./resources/run_adf.sh start && cargo run --bin data_loader &&

          # Run integration tests with asan
          cargo test --target x86_64-unknown-linux-gnu --package integration_test --lib test_runner --features integration_test/result_set
          EXITCODE=$?

          # Stop the local ADF
          ./resources/run_adf.sh stop
          exit $EXITCODE

  "run windows result set test":
    command: shell.exec
    type: test
    params:
      shell: bash
      working_dir: mongosql-odbc-driver
      script: |
        ${prepare_shell}
        set +e
        export RUST_BACKTRACE=1
        ./resources/run_adf.sh start &&
        cargo run --bin data_loader &&
        cargo test --package integration_test --lib test_runner --features integration_test/result_set
        EXITCODE=$?
        # The execution termimated with a segfault
        if [ $EXITCODE -eq 139 ]; then
            # Compress the sources and pdbs so that we'll have everything for debugging available in Evergreen after a run
            SOURCES_FOLDERS=$(find $(pwd) -path '*/src' | tr '\n' ' ')
            PDB_FILES=$(find $(pwd) -path '*/target/debug/deps/*test*.pdb' | tr '\n' ' ')
            echo "tar czvf "$DUMP_PATH/$MONGOODBC_DEBUGGING_INFO_ARCHIVE.tar.gz" $SOURCES_FOLDERS $PDB_FILES"
            tar czvf "$DUMP_PATH/$MONGOODBC_DEBUGGING_INFO_ARCHIVE.tar.gz" $SOURCES_FOLDERS $PDB_FILES
        fi
        ./resources/run_adf.sh stop
        exit $EXITCODE

  "upload start_adf logs":
    - command: s3.put
      params:
        aws_key: ${aws_key}
        aws_secret: ${aws_secret}
        local_file: mongosql-odbc-driver/local_adf/logs/mongohoused.log
        remote_file: mongosql-odbc-driver/artifacts/logs/${version_id}/${build_variant}/mongohoused.log
        bucket: mciuploads
        permissions: public-read
        content_type: application/octet-stream
    - command: s3.put
      params:
        aws_key: ${aws_key}
        aws_secret: ${aws_secret}
        local_file: mongosql-odbc-driver/local_adf/logs/mongodb_test.log
        remote_file: mongosql-odbc-driver/artifacts/logs/${version_id}/${build_variant}/mongodb_test.log
        bucket: mciuploads
        permissions: public-read
        content_type: application/octet-stream

  "upload crash debugging info":
    - command: s3.put
      params:
        aws_key: ${aws_key}
        aws_secret: ${aws_secret}
        local_files_include_filter_prefix: mongosql-odbc-driver/dumps
        local_files_include_filter:
          - "*.dmp"
          - "*.tar.gz"
        remote_file: mongosql-odbc-driver/artifacts/logs/${version_id}/${build_variant}/
        bucket: mciuploads
        permissions: public-read
        content_type: application/octet-stream
        display_name: crash-dump-

  "update download center feed":
    # Download the current json feed used by the download center
    - command: s3.get
      params:
        aws_key: ${release_aws_key}
        aws_secret: ${release_aws_secret}
        remote_file: mongosql-odbc-driver/mongo-odbc-downloads.json
        local_file: mongosql-odbc-driver/resources/download-center/mongo-odbc-downloads.json
        bucket: translators-connectors-releases
        permissions: public-read
        content_type: application/json
    # Update the file, adding the latest release
    - command: shell.exec
      params:
        shell: bash
        working_dir: mongosql-odbc-driver/resources/download-center/
        script: |
          ${prepare_shell}
          # Make sure to only allow releases from the trunk of the project. If the name changes,
          # this will need be updated.
          if [[ $(git branch --show-current) != 'master' ]]; then
             exit 0
          fi
          # Update the template to generate the feed for this release
          sed -i 's@{RELEASE_VERSION}@'${RELEASE_VERSION}'@' mongo-odbc-downloads_template.json
          sed -i 's@{WINDOWS_INSTALLER_PATH}@'${WINDOWS_INSTALLER_PATH}'@' mongo-odbc-downloads_template.json
          sed -i 's@{UBUNTU2204_INSTALLER_PATH}@'${UBUNTU2204_INSTALLER_PATH}'@' mongo-odbc-downloads_template.json
          echo "--------- New release object ----------------"
          cat mongo-odbc-downloads_template.json
          echo "---------------------------------------------"
          NEW_VERSION=$(cat mongo-odbc-downloads_template.json)

          # The task runs on the variant used for Release (Ubuntu). Download the Linux build of JQ
          curl -L -o jq https://github.com/stedolan/jq/releases/download/jq-1.6/jq-linux64 \
            --silent \
            --fail \
            --max-time 60 \
            --retry 5 \
            --retry-delay 0

          chmod +x jq

          # Add the new release, sort by version and reverse the array
          jq --argjson new_version "$NEW_VERSION" '.versions += [ $new_version ] | .versions |= sort_by(.version) | .versions |= reverse' mongo-odbc-downloads.json > mongo-odbc-downloads_updated.json

          echo "----------- Updated download list -------------"
          cat mongo-odbc-downloads_updated.json
          echo "-----------------------------------------------"
    # Re-upload the updated file
    - command: s3.put
      params:
        aws_key: ${release_aws_key}
        aws_secret: ${release_aws_secret}
        local_file: mongosql-odbc-driver/resources/download-center/mongo-odbc-downloads_updated.json
        remote_file: mongosql-odbc-driver/mongo-odbc-downloads.json
        bucket: translators-connectors-releases
        permissions: public-read
        content_type: application/json

pre:
  - func: "fetch source"
  - func: "generate expansions"
post:
  - func: "upload start_adf logs"

tasks:
  - name: clippy
    commands:
      - func: "install rust toolchain"
      - func: "check clippy"

  - name: rustfmt
    commands:
      - func: "install rust toolchain"
      - func: "check rustfmt"

  - name: sbom
    commands:
      - func: "install rust toolchain"
      - func: set and check packages version
      - func: "generate SBOM and scan"

  - name: compile
    commands:
      - func: "install iODBC"
        variants: [macos, macos-arm]
      - func: "install rust toolchain"
        variants: [ubuntu2204, windows-64, macos, macos-arm]
      - func: "install unix odbc"
        variants: [ubuntu2204]
      - func: "set and check packages version"
      - func: "compile ubuntu and win release"
        variants: [ubuntu2204, windows-64]
      - func: "compile macos release"
        variants: [macos, macos-arm]
      - func: "build msi"
        variants: [windows-64]
      - func: "tar linux artifacts"
        variants: [ubuntu2204]
      - func: "build dmg"
        variants: [macos, macos-arm]
      - func: "mciuploads release artifacts"

  - name: compile-debug
    commands:
      - func: "install iODBC"
        variants: [macos, macos-arm]
      - func: "install rust toolchain"
        variants: [ubuntu2204, windows-64, macos, macos-arm]
      - func: "install unix odbc"
        variants: [ubuntu2204]
      - func: "set and check packages version"
      - func: "compile ubuntu and win debug"
        variants: [ubuntu2204, windows-64]
      - func: "compile macos debug"
        variants: [macos, macos-arm]
      - func: "mciuploads debug artifacts"

  - name: unit-test
    commands:
      - func: "install rust toolchain"
        variants: [ubuntu2204, windows-64, macos, macos-arm]
      - func: "install iODBC"
        variants: [macos, macos-arm]
      - func: "install unix odbc"
        variants: [ubuntu2204]
      - func: "run windows unit tests"
        variants: [windows-64]
      - func: "run ubuntu unit tests"
        variants: [ubuntu2204]
      - func: "run ubuntu rfc8252_http_server tests"
        variants: [ubuntu2204]
      - func: "run macos unit tests"
        variants: [macos, macos-arm]

  - name: integration-test
    depends_on:
      - name: compile
    commands:
      - func: "install rust toolchain"
        variants: [ubuntu2204, windows-64, macos, macos-arm]
      - func: "install iODBC"
        variants: [macos, macos-arm]
      - func: "install unix odbc"
        variants: [ubuntu2204]
      - func: "compile release with debug info"
        variants: [ubuntu2204]
      - func: "compile macos release with debug info"
        variants: [macos, macos-arm]
      - func: "setup driver with UnixODBC"
        variants: [ubuntu2204]
      - func: "setup driver with iODBC"
        variants: [macos, macos-arm]
      - func: "run ubuntu integration tests"
        variants: [ubuntu2204]
      # Commenting out because the following task only detects
      # memory leaks in the tests
      # - func: "run asan integration tests"
      #   variants: [ ubuntu2204 ]
      - func: "run windows integration tests"
        variants: [windows-64]
      - func: "run macos integration tests"
        variants: [macos, macos-arm]

  - name: asan-unit-tests
    commands:
      - func: "install rust toolchain"
        variants: [ubuntu2204]
      - func: "install unix odbc"
        variants: [ubuntu2204]
      - func: "run asan unit tests"
        variants: [ubuntu2204]

  - name: asan-compile
    commands:
      - func: "install rust toolchain"
        variants: [ubuntu2204]
      - func: "compile ubuntu with asan"
        variants: [ubuntu2204]

  # disabled macos result-set-tests as part of SQL-1688
  - name: result-set-test
    depends_on:
      - name: compile
    commands:
      - func: "install rust toolchain"
        variants: [ubuntu2204, windows-64, macos, macos-arm]
      # - func: "install iODBC"
      #   variants: [macos, macos-arm]
      - func: "install unix odbc"
        variants: [ubuntu2204]
      - func: "compile release with debug info"
        variants: [ubuntu2204]
      # - func: "compile macos release with debug info"
      #   variants: [macos, macos-arm]
      - func: "setup driver with UnixODBC"
        variants: [ubuntu2204]
      # - func: "setup driver with iODBC"
      #   variants: [macos, macos-arm]
      - func: "run windows result set test"
        variants: [windows-64]
      - func: "run ubuntu result-set tests"
        variants: [ubuntu2204]
      # - func: "run macos result-set tests"
      #   variants: [macos, macos-arm]
      # Commenting out because the following task only detects
      # memory leaks in the tests
      # - func: "run asan result-set tests"
      #   variants: [ ubuntu2204 ]

  - name: sign
    depends_on:
      - name: compile
    commands:
      - func: "fetch for windows sign"
        variants: [windows-64]
      - func: "fetch for ubuntu sign"
        variants: [ubuntu2204]
      - func: "sign windows"
        variants: [windows-64]
      - func: "sign ubuntu and verify signature"
        variants: [ubuntu2204]
      - func: "upload signed windows artifacts"
        variants: [windows-64]
      - func: "upload ubuntu sig file"
        variants: [ubuntu2204]

  - name: snapshot
    depends_on:
      - name: compile
        variant: "*"
      - name: compile-debug
        variant: "*"
      - name: clippy
        variant: "*"
      - name: rustfmt
        variant: "*"
      - name: unit-test
        variant: ".release-variant"
      - name: integration-test
        variant: ".release-variant"
      - name: result-set-test
        variant: ".release-variant"
      - name: sign
        variant: ".release-variant"
    commands:
      - func: "upload release"
      - func: "upload debug"

  - name: download-center-update
    git_tag_only: true
    depends_on:
      - name: release
    commands:
      - func: "update download center feed"

  - name: release
    git_tag_only: true
    depends_on:
      - name: compile
        variant: "*"
      - name: compile-debug
        variant: "*"
      - name: sign
        variant: ".release-variant"
    commands:
      - func: "upload release"
      - func: "upload debug"

task_groups:
  - name: windows-windows-test-unit-group
    setup_group_can_fail_task: false
    setup_group:
      - func: "fetch source"
      - func: "generate expansions"
    tasks:
      - unit-test

  - name: windows-test-integration-group
    setup_group_can_fail_task: false
    setup_group:
      - func: "fetch source"
      - func: "generate expansions"
      - func: "download artifact"
      - func: "setup driver on Windows"
      - func: "setup crash dump collection"
    teardown_group:
      - func: "upload crash debugging info"
      - func: "clean-up driver on Windows"
      - func: "clean-up crash dump collection"
    tasks:
      - integration-test

  - name: windows-test-result-set-group
    setup_group_can_fail_task: false
    setup_group:
      - func: "fetch source"
      - func: "generate expansions"
      - func: "download artifact"
      - func: "setup driver on Windows"
      - func: "setup crash dump collection"
    teardown_group:
      - func: "upload crash debugging info"
      - func: "clean-up driver on Windows"
      - func: "clean-up crash dump collection"
    tasks:
      - result-set-test

buildvariants:
  - name: static-analysis
    display_name: "* Static Analysis"
    run_on: [ubuntu2004-test]
    tasks:
      - name: clippy
      - name: rustfmt
      - name: asan-compile

buildvariants:
  - name: code-quality-security
    display_name: "Code quality and Security"
    run_on: [ubuntu2204-small]
    tasks:
      - name: sbom

  - name: windows-64
    tags: ["release-variant"]
    display_name: Windows (64-bit)
    run_on: [windows-64-vs2019-large]
    tasks:
      - name: compile
      - name: compile-debug
      - name: windows-windows-test-unit-group
      - name: windows-test-integration-group
      - name: windows-test-result-set-group
      - name: sign
        run_on: ubuntu2204-large

  - name: ubuntu2204
    tags: ["release-variant"]
    display_name: Ubuntu 22.04
    run_on: [ubuntu2204-large]
    tasks:
      - name: compile
      - name: compile-debug
      - name: unit-test
      - name: integration-test
      - name: result-set-test
      - name: asan-unit-tests
      - name: sign

  - name: macos
    display_name: "macOS 11.0"
    run_on: [macos-1100]
    tasks:
      - name: compile
      - name: compile-debug
      - name: unit-test
      # SQL-1841: Investigate iodbc hanging with odbc 2 integration tests
      # - name: integration-test
      - name: result-set-test

  - name: macos-arm
    display_name: "macOS 11.0 ARM 64"
    run_on: [macos-1100-arm64]
    tasks:
      - name: compile
      - name: compile-debug
      - name: unit-test
      # SQL-1841: Investigate iodbc hanging with odbc 2 integration tests
      # - name: integration-test
      - name: result-set-test

  - name: release
    display_name: "Release"
    run_on: [ubuntu2004-medium]
    tasks:
      - name: release
      - name: snapshot
      - name: download-center-update<|MERGE_RESOLUTION|>--- conflicted
+++ resolved
@@ -64,12 +64,8 @@
           else
             export RELEASE_VERSION=snapshot
           fi
-<<<<<<< HEAD
           export MSI_FILENAME="mongoodbc.msi"
 
-=======
-          
->>>>>>> 348c654c
           cat <<EOT > expansions.yml
           RELEASE_VERSION: "$RELEASE_VERSION"
           MSI_FILENAME: "$MSI_FILENAME"
