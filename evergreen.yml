--- conflicted
+++ resolved
@@ -53,9 +53,8 @@
             export ADF_TEST_LOCAL_AUTH_DB="${adf_test_local_auth_db}"
             export ADF_TEST_LOCAL_HOST="${adf_test_local_host}"
             export MDB_TEST_LOCAL_PORT="${mdb_test_local_port}"
-<<<<<<< HEAD
             export ADF_TEST_LOCAL_DB="${adf_test_local_db}"
-=======
+
             export SCRIPT_FOLDER="$SCRIPT_FOLDER"
             export SCRIPT_DIR="$(pwd)/$SCRIPT_FOLDER"
             # Windows variables
@@ -63,7 +62,6 @@
             export DUMP_FOLDER="$DUMP_FOLDER"
             export DUMP_PATH="$(pwd)/$DUMP_FOLDER"
             export MONGOODBC_DEBUGGING_INFO_ARCHIVE=$MONGOODBC_DEBUGGING_INFO_ARCHIVE
->>>>>>> e105df17
             # Non-Windows variables
             export UNIX_ODBC_PATH="$PWD/unixodbc/install"
             export LD_LIBRARY_PATH="$LD_LIBRARY_PATH"
