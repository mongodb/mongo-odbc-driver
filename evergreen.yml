--- conflicted
+++ resolved
@@ -1291,19 +1291,11 @@
     # Download the current json feed used by the download center
     - command: s3.get
       params:
-<<<<<<< HEAD
         aws_key: ${release_aws_key}
         aws_secret: ${release_aws_secret}
         remote_file: mongosql-odbc-driver/mongo-odbc-downloads.json
         local_file: mongosql-odbc-driver/resources/download-center/mongo-odbc-downloads.json
         bucket: translators-connectors-releases
-=======
-        aws_key: ${aws_key}
-        aws_secret: ${aws_secret}
-        remote_file: mongosql-odbc-driver/mongo-odbc-downloads.json
-        local_file: mongosql-odbc-driver/resources/download-center/mongo-odbc-downloads.json
-        bucket: mciuploads
->>>>>>> 06a7a2ea
         permissions: public-read
         content_type: application/json
     # Update the file, adding the latest release
