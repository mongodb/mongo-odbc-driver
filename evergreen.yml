# Evergreen Project Config

# When a task that used to pass starts to fail
# Go through all versions that may have been skipped to detect
# when the task started failing
stepback: true

# Mark a failure as a system/bootstrap failure (purple box) rather then a task
# failure by default.
# Actual testing tasks are marked with `type: test`
command_type: system

# Protect ourself against rogue test case, or curl gone wild, that runs forever
# 12 minutes is the longest we'll ever run
exec_timeout_secs: 3600 # 12 minutes is the longest we'll ever run

# What to do when evergreen hits the timeout (`post:` tasks are run automatically)
timeout:
  - command: shell.exec
    params:
      script: |
        ls -la

functions:
  "fetch source":
    - command: git.get_project
      params:
        directory: mongosql-odbc-driver

  "generate expansions":
    - command: shell.exec
      params:
        shell: bash
        working_dir: mongosql-odbc-driver
        script: |
          export PATH="$PATH:$HOME/.cargo/bin"
          export CARGO_NET_GIT_FETCH_WITH_CLI=true

          cat <<EOT > expansions.yml
          prepare_shell: |
            set -o errexit
            export PATH="$PATH"
            export CARGO_NET_GIT_FETCH_WITH_CLI="$CARGO_NET_GIT_FETCH_WITH_CLI"
            export UNIX_ODBC_PATH="$PWD/unixodbc/install"
            git config --global url."ssh://git@github.com/".insteadOf "https://github.com/"
            export ADF_TEST_LOCAL_USER="${adf_test_local_user}"
            export ADF_TEST_LOCAL_PWD="${adf_test_local_pwd}"
            export ADF_TEST_LOCAL_AUTH_DB="${adf_test_local_auth_db}"
            export ADF_TEST_LOCAL_HOST="${adf_test_local_host}"
            export MDB_TEST_LOCAL_PORT="${mdb_test_local_port}"
          EOT
    - command: expansions.update
      params:
        file: mongosql-odbc-driver/expansions.yml

  "install rust toolchain":
    - command: shell.exec
      params:
        shell: bash
        script: |
          ${prepare_shell}

          # make sure to use msvc toolchain rather than gnu, which is
          # the default for cygwin
          if [ "Windows_NT" == "$OS" ]; then
              if [ 'windows-64' == '${build_variant}' ]; then
                  export HOST="x86_64-pc-windows-msvc"
              else
                  echo 'unknown windows build variant ${build_variant}'
                  exit 1;
              fi
              export DEFAULT_HOST_OPTIONS="--default-host $HOST"
              export DEFAULT_TOOLCHAIN="stable-$HOST"
          fi

          # install rustup from scratch
          rm -rf ~/.rustup
          curl https://sh.rustup.rs -sSf | sh -s -- -y --no-modify-path $DEFAULT_HOST_OPTIONS

          # rustup installs into C:\Users\$USER instead of
          # C:\home\$USER, so we symlink both .rustup and .cargo
          if [ "Windows_NT" == "$OS" ]; then
              ln -sf /cygdrive/c/Users/$USER/.rustup/ ~/.rustup
              ln -sf /cygdrive/c/Users/$USER/.cargo/ ~/.cargo

              rustup toolchain install $DEFAULT_TOOLCHAIN
              rustup default $DEFAULT_TOOLCHAIN
          fi

          echo --------- rustup show -----------
          rustup show
          echo ----- Rustup toolchain list -----
          rustup toolchain list
          echo ---------------------------------

  "check clippy":
    - command: shell.exec
      type: test
      params:
        shell: bash
        working_dir: mongosql-odbc-driver
        script: |
          ${prepare_shell}
          cargo clippy --all-targets -- -D warnings

  "check rustfmt":
    - command: shell.exec
      type: test
      params:
        shell: bash
        working_dir: mongosql-odbc-driver
        script: |
          ${prepare_shell}
          cargo fmt --all --  --check

  "compile release":
    - command: shell.exec
      type: test
      params:
        shell: bash
        working_dir: mongosql-odbc-driver
        script: |
          ${prepare_shell}
          cargo build --release

  "upload artifact":
    - command: s3.put
      params:
        build_variants:
          - windows-64
        aws_key: ${aws_key}
        aws_secret: ${aws_secret}
        local_file: mongosql-odbc-driver/target/release/mongoodbc.dll
        remote_file: mongosql-odbc-driver/artifacts/test/${version_id}/${build_variant}/mongoodbc.dll
        bucket: mciuploads
        permissions: public-read
        content_type: application/octet-stream

  "download artifact":
    - command: s3.get
      params:
        build_variants:
          - windows-64
        aws_key: ${aws_key}
        aws_secret: ${aws_secret}
        remote_file: mongosql-odbc-driver/artifacts/test/${version_id}/${build_variant}/mongoodbc.dll
        local_file: mongosql-odbc-driver/mongoodbc.dll
        bucket: mciuploads

  "setup driver on Windows":
    - command: shell.exec
      params:
        shell: bash
        working_dir: mongosql-odbc-driver
        script:  |
          ${prepare_shell}
          sed -i 's@%DRIVER_DLL_PATH%@'"$(echo "$(cygpath -w $(pwd))" | sed s',\\,\\\\\\\\,g')"'@' setup/setupDSN.reg
          reg import "setup\setupDSN.reg"
          echo "----- Registry entries after setup ----"
          reg query "HKEY_LOCAL_MACHINE\SOFTWARE\Wow6432Node\ODBC\ODBCINST.INI\ODBC Drivers" -s 2> nul
          reg query "HKEY_LOCAL_MACHINE\SOFTWARE\ODBC\ODBCINST.INI\ODBC Drivers" -s 2> nul
          reg query "HKEY_LOCAL_MACHINE\SOFTWARE\ODBC\ODBCINST.INI\ADF_ODBC_DRIVER" -s
          reg query "HKEY_LOCAL_MACHINE\SOFTWARE\Wow6432Node\ODBC\ODBCINST.INI\ADF_ODBC_DRIVER" -s 2> nul
          echo "-------------------------"

  "clean-up driver on Windows":
    - command: shell.exec
      params:
        shell: bash
        working_dir: mongosql-odbc-driver
        script:  |
          ${prepare_shell}
          if [ 'windows-32' == '${build_variant}' ]; then
            sed -i 's@SOFTWARE@'"SOFTWARE\\\\Wow6432Node"'@' setup/cleanup.reg
          fi
          reg import "setup\cleanup.reg"
          echo "----- Registry entries after clean-up----"
          reg query "HKEY_LOCAL_MACHINE\SOFTWARE\Wow6432Node\ODBC\ODBCINST.INI\ODBC Drivers" -s 2> nul
          reg query "HKEY_LOCAL_MACHINE\SOFTWARE\ODBC\ODBCINST.INI\ODBC Drivers" -s 2> nul
          reg query "HKEY_LOCAL_MACHINE\SOFTWARE\ODBC\ODBCINST.INI\ADF_ODBC_DRIVER" -s 2> nul
          reg query "HKEY_LOCAL_MACHINE\SOFTWARE\Wow6432Node\ODBC\ODBCINST.INI\ADF_ODBC_DRIVER" -s 2> nul
          echo "-------------------------"

  "run unit tests":
    - command: shell.exec
      type: test
      params:
        shell: bash
        working_dir: mongosql-odbc-driver
        script: |
          ${prepare_shell}
          RUST_BACKTRACE=1 cargo test unit

  "run integration tests":
    - command: shell.exec
      type: test
      params:
        shell: bash
        working_dir: mongosql-odbc-driver
        script: |
          ${prepare_shell}
          export RUST_BACKTRACE=1
          ./resources/run_adf.sh start &&
          cargo test integration
          EXITCODE=$?
          ./resources/run_adf.sh stop
          exit $EXITCODE

  "install unix odbc":
    - command: shell.exec
      type: system
      params:
        shell: bash
        working_dir: mongosql-odbc-driver
        script: |
          ${prepare_shell}
          mkdir -p "$UNIX_ODBC_PATH"
          cd unixodbc
          echo "downloading unixODBC"
          unixODBC_dir=unixODBC-2.3.6
          curl -O "http://noexpire.s3.amazonaws.com/sqlproxy/binary/linux/unixODBC-2.3.6.tar.gz" \
            --silent \
            --fail \
            --max-time 60 \
            --retry 5 \
            --retry-delay 0
          tar xf "$unixODBC_dir.tar.gz"
          cd "$unixODBC_dir"
          ./configure --prefix="$UNIX_ODBC_PATH" --with-pic
          make
          make install


  "run asan tests":
    - command: shell.exec
      type: test
      params:
        shell: bash
        working_dir: mongosql-odbc-driver
        script: |
          ${prepare_shell}
          ~/.cargo/bin/rustup default nightly
          ~/.cargo/bin/rustup target add x86_64-unknown-linux-gnu
          export LD_LIBRARY_PATH="$UNIX_ODBC_PATH/lib"
          export LIBRARY_PATH="$UNIX_ODBC_PATH/lib"
          export RUSTFLAGS="-Z sanitizer=address"
          # we only run asan on the unit tests for now
          cargo test --target x86_64-unknown-linux-gnu unit

  "run integration test":
    command: shell.exec
    type: test
    params:
      shell: bash
      working_dir: mongosql-odbc-driver
      script: |
        ${prepare_shell}
        export RUST_BACKTRACE=1
        ./resources/run_adf.sh start &&
        cargo test -- --ignored
        EXITCODE=$?
        ./resources/run_adf.sh stop
        exit $EXITCODE

pre:
  - func: "fetch source"
  - func: "generate expansions"
  - func: "install rust toolchain"

tasks:

  - name: clippy
    commands:
      - func: "check clippy"

  - name: rustfmt
    commands:
      - func: "check rustfmt"

  - name: compile
    commands:
      - func: "compile release"
      - func: "upload artifact"

  - name: unit-test
    commands:
      - func: "install rust toolchain"
      - func: "run unit tests"

  - name: integration-test
    depends_on:
      - name: compile
    commands:
      - func: "install rust toolchain"
      - func: "run integration tests"

  - name: test-integration
    depends_on:
      - name: compile
    commands:
      - func: "install rust toolchain"
      - func: "run integration test"

  - name: asan
    commands:
      - func: "install unix odbc"
      - func: "run asan tests"

task_groups:
  - name: test-unit-group
    setup_group_can_fail_task: false
    setup_group:
      - func: "fetch source"
      - func: "generate expansions"
    tasks:
      - unit-test

  - name: test-integration-group
    setup_group_can_fail_task: false
    setup_group:
      - func: "fetch source"
      - func: "generate expansions"
      - func: "download artifact"
      - func: "setup driver on Windows"
    teardown_group:
      - func: "clean-up driver on Windows"
    tasks:
      - integration-test

  - name: test-result-set-group
    setup_group_can_fail_task: false
    setup_group:
      - func: "fetch source"
      - func: "generate expansions"
      - func: "download artifact"
      - func: "setup driver on Windows"
    teardown_group:
      - func: "clean-up driver on Windows"
    tasks:
      - test-integration

buildvariants:

  - name: static-analysis
    display_name: "* Static Analysis"
    run_on: [ ubuntu1804-test ]
    tasks:
      - name: clippy
      - name: rustfmt

  - name: windows-64
    display_name: Windows (64-bit)
    run_on: [ windows-64-vs2019-large ]
    tasks:
      - name: compile
<<<<<<< HEAD
      - name: test-rust-group
      - name: test-result-set-group
=======
      - name: test-unit-group
      - name: test-integration-group

>>>>>>> 24237421

  - name: ubuntu2004
    display_name: Ubuntu 20.04
    run_on: [ ubuntu2004-large ]
    tasks:
      - name: asan<|MERGE_RESOLUTION|>--- conflicted
+++ resolved
@@ -247,7 +247,7 @@
           # we only run asan on the unit tests for now
           cargo test --target x86_64-unknown-linux-gnu unit
 
-  "run integration test":
+  "run result set test":
     command: shell.exec
     type: test
     params:
@@ -294,12 +294,12 @@
       - func: "install rust toolchain"
       - func: "run integration tests"
 
-  - name: test-integration
+  - name: result-set-test
     depends_on:
       - name: compile
     commands:
       - func: "install rust toolchain"
-      - func: "run integration test"
+      - func: "run result set test"
 
   - name: asan
     commands:
@@ -337,7 +337,7 @@
     teardown_group:
       - func: "clean-up driver on Windows"
     tasks:
-      - test-integration
+      - result-set-test
 
 buildvariants:
 
@@ -353,14 +353,9 @@
     run_on: [ windows-64-vs2019-large ]
     tasks:
       - name: compile
-<<<<<<< HEAD
-      - name: test-rust-group
-      - name: test-result-set-group
-=======
       - name: test-unit-group
       - name: test-integration-group
-
->>>>>>> 24237421
+      - name: test-result-set-group
 
   - name: ubuntu2004
     display_name: Ubuntu 20.04
