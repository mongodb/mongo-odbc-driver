# Evergreen Project Config

# When a task that used to pass starts to fail
# Go through all versions that may have been skipped to detect
# when the task started failing
stepback: true

# Mark a failure as a system/bootstrap failure (purple box) rather then a task
# failure by default.
# Actual testing tasks are marked with `type: test`
command_type: system

# Protect ourself against rogue test case, or curl gone wild, that runs forever
# 12 minutes is the longest we'll ever run
exec_timeout_secs: 3600 # 12 minutes is the longest we'll ever run

# What to do when evergreen hits the timeout (`post:` tasks are run automatically)
timeout:
  - command: shell.exec
    params:
      script: |
        ls -la

functions:
  "fetch for windows sign":
    - command: s3.get
      params:
        aws_key: ${aws_key}
        aws_secret: ${aws_secret}
        remote_file: mongosql-odbc-driver/artifacts/${version_id}/${build_variant}/release/mongoodbc.msi
        local_file: mongosql-odbc-driver/installer/msi/mongoodbc.msi
        bucket: mciuploads

  "fetch for ubuntu sign":
    - command: s3.get
      params:
        aws_key: ${aws_key}
        aws_secret: ${aws_secret}
        remote_file: mongosql-odbc-driver/artifacts/${version_id}/${build_variant}/release/mongoodbc.tar.gz
        local_file: mongosql-odbc-driver/installer/tgz/mongoodbc.tar.gz
        bucket: mciuploads

  "fetch source":
    - command: git.get_project
      params:
        directory: mongosql-odbc-driver

  "generate expansions":
    - command: shell.exec
      params:
        shell: bash
        working_dir: mongosql-odbc-driver
        script: |
          export CARGO_NET_GIT_FETCH_WITH_CLI=true
          export INSTALLED_ODBC_PATH="$PWD/installed_odbc/install"
          export LD_LIBRARY_PATH="$INSTALLED_ODBC_PATH/lib"
          export PATH="$LD_LIBRARY_PATH:$PATH:$HOME/.cargo/bin"
          export DUMP_FOLDER=dumps
          export LOCAL_DUMP_ORIGINAL_REG_VAL=local_dump_original_value.reg
          export MONGOODBC_DEBUGGING_INFO_ARCHIVE=crashDebuggingInfo
          export SCRIPT_FOLDER=resources
          if [[ "${triggered_by_git_tag}" != "" ]]; then
            export RELEASE_VERSION=$(echo ${triggered_by_git_tag} | sed s/v//)
          else
            export RELEASE_VERSION=snapshot
          fi

          cat <<EOT > expansions.yml
          RELEASE_VERSION: "$RELEASE_VERSION"
          WINDOWS_INSTALLER_PATH: "mongosql-odbc-driver/windows/$RELEASE_VERSION/release/mongoodbc.msi"
          UBUNTU2204_INSTALLER_PATH: "mongosql-odbc-driver/ubuntu2204/$RELEASE_VERSION/release/mongoodbc.tar.gz"
          prepare_shell: |
            set -o errexit
            export RELEASE_VERSION="$RELEASE_VERSION"
            export WINDOWS_INSTALLER_PATH="$WINDOWS_INSTALLER_PATH"
            export UBUNTU2204_INSTALLER_PATH="$UBUNTU2204_INSTALLER_PATH"
            export PATH="$PATH"
            export CARGO_NET_GIT_FETCH_WITH_CLI="$CARGO_NET_GIT_FETCH_WITH_CLI"
            git config --global url."ssh://git@github.com/".insteadOf "https://github.com/"
            export ADF_TEST_LOCAL_USER="${adf_test_local_user}"
            export ADF_TEST_LOCAL_PWD="${adf_test_local_pwd}"
            export ADF_TEST_LOCAL_AUTH_DB="${adf_test_local_auth_db}"
            export ADF_TEST_LOCAL_HOST="${adf_test_local_host}"
            export MDB_TEST_LOCAL_PORT="${mdb_test_local_port}"
            export ADF_TEST_LOCAL_DB="${adf_test_local_db}"
            export SCRIPT_FOLDER="$SCRIPT_FOLDER"
            export SCRIPT_DIR="$(pwd)/$SCRIPT_FOLDER"

            # Windows variables
            export LOCAL_DUMP_ORIGINAL_REG_VAL="$LOCAL_DUMP_ORIGINAL_REG_VAL"
            export DUMP_FOLDER="$DUMP_FOLDER"
            export DUMP_PATH="$(pwd)/$DUMP_FOLDER"
            export MONGOODBC_DEBUGGING_INFO_ARCHIVE=$MONGOODBC_DEBUGGING_INFO_ARCHIVE

            # Non-Windows variables
            export INSTALLED_ODBC_PATH="$INSTALLED_ODBC_PATH"
            export LD_LIBRARY_PATH="$LD_LIBRARY_PATH"
            export LIBRARY_PATH="$LD_LIBRARY_PATH"
            export ODBCSYSINI="$(pwd)"/setup
          EOT
    - command: expansions.update
      params:
        file: mongosql-odbc-driver/expansions.yml

  "install rust toolchain":
    - command: shell.exec
      params:
        shell: bash
        script: |
          ${prepare_shell}

          # make sure to use msvc toolchain rather than gnu, which is
          # the default for cygwin
          if [ "Windows_NT" == "$OS" ]; then
              if [ 'windows-64' == '${build_variant}' ]; then
                  export HOST="x86_64-pc-windows-msvc"
              else
                  echo 'unknown windows build variant ${build_variant}'
                  exit 1;
              fi
              export DEFAULT_HOST_OPTIONS="--default-host $HOST"
              export DEFAULT_TOOLCHAIN="stable-$HOST"
          fi

          # install rustup from scratch
          rm -rf ~/.rustup
          curl https://sh.rustup.rs -sSf | sh -s -- -y --no-modify-path $DEFAULT_HOST_OPTIONS

          # rustup installs into C:\Users\$USER instead of
          # C:\home\$USER, so we symlink both .rustup and .cargo
          if [ "Windows_NT" == "$OS" ]; then
              ln -sf /cygdrive/c/Users/$USER/.rustup/ ~/.rustup
              ln -sf /cygdrive/c/Users/$USER/.cargo/ ~/.cargo

              rustup toolchain install $DEFAULT_TOOLCHAIN
              rustup default $DEFAULT_TOOLCHAIN
          fi

          echo --------- rustup show -----------
          rustup show
          echo ----- Rustup toolchain list -----
          rustup toolchain list
          echo ---------------------------------

  "check clippy":
    - command: shell.exec
      type: test
      params:
        shell: bash
        working_dir: mongosql-odbc-driver
        script: |
          ${prepare_shell}
          cargo clippy --all-targets -- -D warnings

  "check packages version":
    - command: shell.exec
      type: test
      params:
        shell: bash
        working_dir: mongosql-odbc-driver
        script: |
          ${prepare_shell}
          cargo install cargo-get
          CARGO_PKGS_VERSION=$(cargo get -n --root="odbc/Cargo.toml" version --major --minor --patch --delimiter=".")
          if [[ "${triggered_by_git_tag}" == "" ]]; then
            EXPECTED_RELEASE_VERSION="0.0.0"
          else
            EXPECTED_RELEASE_VERSION="$RELEASE_VERSION"
          fi
          if [[ "$CARGO_PKGS_VERSION" != "$EXPECTED_RELEASE_VERSION" ]]; then
            echo "Expected version $EXPECTED_RELEASE_VERSION got $CARGO_PKGS_VERSION"
            exit 1
          fi

  "check rustfmt":
    - command: shell.exec
      type: test
      params:
        shell: bash
        working_dir: mongosql-odbc-driver
        script: |
          ${prepare_shell}
          cargo fmt --all --  --check

  "set packages version":
    - command: shell.exec
      type: test
      params:
        shell: bash
        working_dir: mongosql-odbc-driver
        script: |
          ${prepare_shell}
          #no-op when not triggered by a tag
          if [[ "${triggered_by_git_tag}" != "" ]]; then
            cargo install cargo-edit
            cargo set-version $RELEASE_VERSION
          fi

  "sign windows":
    - command: shell.exec
      type: system
      params:
        silent: true
        working_dir: mongosql-odbc-driver/installer/msi
        script: |
          echo "${signing_token_odbc_driver}" > ./signing_auth_token
    - command: shell.exec
      type: system
      params:
        working_dir: mongosql-odbc-driver/installer/msi
        script: |
          /usr/local/bin/notary-client.py \
              --key-name "bi-connector" \
              --auth-token-file ./signing_auth_token \
              --comment "Evergreen Automatic Signing (Atlas SQL ODBC) - ${version_id} - ${build_variant}" \
              --notary-url "${notary_client_url}" \
              mongoodbc.msi

  "sign ubuntu":
    - command: shell.exec
      type: system
      params:
        silent: true
        working_dir: mongosql-odbc-driver/installer/tgz
        script: |
          echo "${signing_token_odbc_driver}" > ./signing_auth_token
    - command: shell.exec
      type: system
      params:
        working_dir: mongosql-odbc-driver/installer/tgz
        script: |
          /usr/local/bin/notary-client.py \
              --key-name "bi-connector" \
              --auth-token-file ./signing_auth_token \
              --comment "Evergreen Automatic Signing (Atlas SQL ODBC) - ${version_id} - ${build_variant}" \
              --notary-url "${notary_client_url}" \
              mongoodbc.tar.gz

  "compile release":
    - command: shell.exec
      type: test
      params:
        shell: bash
        working_dir: mongosql-odbc-driver
        script: |
          ${prepare_shell}
          # Compile release build
          cargo build --release

          # Verify the version is the expected one from the driver perspective too
          cargo test api::get_info_tests::unit::driver_ver -- --nocapture

  "compile debug":
    - command: shell.exec
      type: test
      params:
        shell: bash
        working_dir: mongosql-odbc-driver
        script: |
          ${prepare_shell}

          # Compile debug build
          cargo build

  "compile release with debug info":
    - command: shell.exec
      params:
        shell: bash
        working_dir: mongosql-odbc-driver
        script: |
          ${prepare_shell}
          echo "env $(env)"
          # Build a release driver with debug information
          cargo build --profile=release-with-debug
          export DRIVER_LIB_PATH=$PWD/target/release-with-debug

          cat <<EOT >> expansions.yml
            export DRIVER_LIB_PATH="$DRIVER_LIB_PATH"
          EOT
    - command: expansions.update
      params:
        file: mongosql-odbc-driver/expansions.yml

  "compile macos release":
    - command: shell.exec
      type: test
      params:
        shell: bash
        working_dir: mongosql-odbc-driver
        script: |
          ${prepare_shell}
          # Compile release build
          cargo build --release --features odbc-sys/iodbc,cstr/utf32

          # Verify the version is the expected one from the driver perspective too
          cargo test api::get_info_tests::unit::driver_ver -- --nocapture

  "compile macos debug":
    - command: shell.exec
      type: test
      params:
        shell: bash
        working_dir: mongosql-odbc-driver
        script: |
          ${prepare_shell}
          # Compile debug build
          cargo build --features odbc-sys/iodbc,cstr/utf32

  "compile macos release with debug info":
    - command: shell.exec
      params:
        shell: bash
        working_dir: mongosql-odbc-driver
        script: |
          ${prepare_shell}
          echo "env $(env)"
          # Build a release driver with debug information
          cargo build --features odbc-sys/iodbc,cstr/utf32 --profile=release-with-debug
          export DRIVER_LIB_PATH=$PWD/target/release-with-debug
          cat <<EOT >> expansions.yml
            export DRIVER_LIB_PATH="$DRIVER_LIB_PATH"
          EOT
    - command: expansions.update
      params:
        file: mongosql-odbc-driver/expansions.yml

  "build msi":
    - command: shell.exec
      params:
        shell: bash
        working_dir: mongosql-odbc-driver
        script: |
          ${prepare_shell}
          cp target/release/*.dll installer/msi
          cp ./README.md installer/msi
          cd installer/msi
          if [ "$RELEASE_VERSION" == "snapshot" ]; then
              MINOR_VERSION="0.1"
              VERSION_LABEL="0.1.0"
          else
              MINOR_VERSION=$(echo "$RELEASE_VERSION" | sed 's|\([0-9]\+[.][0-9]\+\)[.][0-9]\+|\1|')
              VERSION_LABEL="$RELEASE_VERSION"
          fi
          # This UUID is used for the upgrade code and should be consistent across minor version_id
          # bug patches, that is why it is seeded with the minor version. Being consistent across
          # bug patches but different across minor versions allows for users to have multiple
          # minor versions of the driver installed side by side on Windows.
          UUID=$(uuidgen -m -N "mongoodbc_no_conflicts_$MINOR_VERSION" -n @oid)
          # unfortunately, using a variable to hold the path to powershell
          # seems to not work properly with evergreen's bash
          /cygdrive/c/Windows/System32/WindowsPowerShell/v1.0/powershell.exe\
              -NoProfile\
              -NoLogo\
              -NonInteractive\
              -ExecutionPolicy ByPass\
              -File ./build-msi.ps1\
              -Arch x64\
              -Version "$MINOR_VERSION"\
              -VersionLabel "$VERSION_LABEL"\
              -UpgradeCode "$UUID"

  "build dmg":
    - command: shell.exec
      params:
        shell: bash
        working_dir: mongosql-odbc-driver
        script: |
          ${prepare_shell}
          cp target/release/*.dylib installer/dmg
          cp target/release/macos_postinstall installer/dmg
          cd installer/dmg
          if [ "$RELEASE_VERSION" == "snapshot" ]; then
              MINOR_VERSION="0.1"
          else
              MINOR_VERSION=$(echo "$RELEASE_VERSION" | sed 's|\([0-9]\+[.][0-9]\+\)[.][0-9]\+|\1|')
          fi
          ./build-dmg.sh "$MINOR_VERSION"


  "mciuploads release artifacts":
    - command: s3.put
      params:
        build_variants:
          - windows-64
        aws_key: ${aws_key}
        aws_secret: ${aws_secret}
        local_file: mongosql-odbc-driver/target/release/atsql.dll
        remote_file: mongosql-odbc-driver/artifacts/${version_id}/${build_variant}/release/atsql.dll
        bucket: mciuploads
        permissions: public-read
        content_type: application/octet-stream
    - command: s3.put
      params:
        build_variants:
          - windows-64
        aws_key: ${aws_key}
        aws_secret: ${aws_secret}
        local_file: mongosql-odbc-driver/installer/msi/mongoodbc.msi
        remote_file: mongosql-odbc-driver/artifacts/${version_id}/${build_variant}/release/mongoodbc.msi
        bucket: mciuploads
        permissions: public-read
        content_type: application/octet-stream
    - command: s3.put
      params:
        build_variants:
          - windows-64
        aws_key: ${aws_key}
        aws_secret: ${aws_secret}
        local_file: mongosql-odbc-driver/target/release/atsqls.dll
        remote_file: mongosql-odbc-driver/artifacts/${version_id}/${build_variant}/release/atsqls.dll
        bucket: mciuploads
        permissions: public-read
        content_type: application/octet-stream
    - command: s3.put
      params:
        build_variants:
          - windows-64
        aws_key: ${aws_key}
        aws_secret: ${aws_secret}
        local_file: mongosql-odbc-driver/target/release/atsql.pdb
        remote_file: mongosql-odbc-driver/artifacts/${version_id}/${build_variant}/release/atsql.pdb
        bucket: mciuploads
        permissions: public-read
        content_type: application/octet-stream
    - command: s3.put
      params:
        build_variants:
          - ubuntu2204
        aws_key: ${aws_key}
        aws_secret: ${aws_secret}
        local_file: mongosql-odbc-driver/target/release/libatsql.so
        remote_file: mongosql-odbc-driver/artifacts/${version_id}/${build_variant}/release/libatsql.so
        bucket: mciuploads
        permissions: public-read
        content_type: application/octet-stream
    - command: s3.put
      params:
        build_variants:
          - ubuntu2204
        aws_key: ${aws_key}
        aws_secret: ${aws_secret}
        local_file: mongosql-odbc-driver/release/mongoodbc.tar.gz
        remote_file: mongosql-odbc-driver/artifacts/${version_id}/${build_variant}/release/mongoodbc.tar.gz
        bucket: mciuploads
        permissions: public-read
        content_type: application/octet-stream
    - command: s3.put
      params:
        build_variants:
          - macos
        aws_key: ${aws_key}
        aws_secret: ${aws_secret}
        local_file: mongosql-odbc-driver/target/release/libatsql.dylib
        remote_file: mongosql-odbc-driver/artifacts/${version_id}/${build_variant}/release/libatsql.dylib
        bucket: mciuploads
        permissions: public-read
        content_type: application/octet-stream
    - command: s3.put
      params:
        build_variants:
          - macos
        aws_key: ${aws_key}
        aws_secret: ${aws_secret}
        local_file: mongosql-odbc-driver/installer/dmg/mongoodbc.dmg
        remote_file: mongosql-odbc-driver/artifacts/${version_id}/${build_variant}/release/mongoodbc.dmg
        bucket: mciuploads
        permissions: public-read
        content_type: application/octet-stream

  "mciuploads debug artifacts":
    - command: s3.put
      params:
        build_variants:
          - windows-64
        aws_key: ${aws_key}
        aws_secret: ${aws_secret}
        local_file: mongosql-odbc-driver/target/debug/atsql.dll
        remote_file: mongosql-odbc-driver/artifacts/${version_id}/${build_variant}/debug/atsql.dll
        bucket: mciuploads
        permissions: public-read
        content_type: application/octet-stream
    - command: s3.put
      params:
        build_variants:
          - windows-64
        aws_key: ${aws_key}
        aws_secret: ${aws_secret}
        local_file: mongosql-odbc-driver/target/debug/atsqls.dll
        remote_file: mongosql-odbc-driver/artifacts/${version_id}/${build_variant}/debug/atsqls.dll
        bucket: mciuploads
        permissions: public-read
        content_type: application/octet-stream
    - command: s3.put
      params:
        build_variants:
          - ubuntu2204
        aws_key: ${aws_key}
        aws_secret: ${aws_secret}
        local_file: mongosql-odbc-driver/target/debug/libatsql.so
        remote_file: mongosql-odbc-driver/artifacts/${version_id}/${build_variant}/debug/libatsql.so
        bucket: mciuploads
        permissions: public-read
        content_type: application/octet-stream
    - command: s3.put
      params:
        build_variants:
          - windows-64
        aws_key: ${aws_key}
        aws_secret: ${aws_secret}
        local_file: mongosql-odbc-driver/target/debug/atsql.pdb
        remote_file: mongosql-odbc-driver/artifacts/${version_id}/${build_variant}/debug/atsql.pdb
        bucket: mciuploads
        permissions: public-read
        content_type: application/octet-stream

  "upload signed windows artifacts":
    - command: s3.put
      params:
        aws_key: ${aws_key}
        aws_secret: ${aws_secret}
        remote_file: mongosql-odbc-driver/artifacts/${version_id}/windows-64/release/mongoodbc-signed.msi
        local_file: mongosql-odbc-driver/installer/msi/mongoodbc-signed.msi
        bucket: mciuploads
        permissions: public-read
        content_type: application/octet-stream

  "upload ubuntu sig file":
    - command: s3.put
      params:
        aws_key: ${aws_key}
        aws_secret: ${aws_secret}
        remote_file: mongosql-odbc-driver/artifacts/${version_id}/ubuntu2204/release/mongoodbc.tar.gz.sig
        local_file: mongosql-odbc-driver/installer/tgz/mongoodbc.tar.gz.sig
        bucket: mciuploads
        permissions: public-read
        content_type: application/octet-stream

  "upload release":
    - command: s3.get
      params:
        aws_key: ${aws_key}
        aws_secret: ${aws_secret}
        remote_file: mongosql-odbc-driver/artifacts/${version_id}/windows-64/release/mongoodbc.msi
        local_file: mongosql-odbc-driver/release/mongoodbc-signed.msi
        bucket: mciuploads
    - command: s3.put
      params:
        aws_key: ${release_aws_key}
        aws_secret: ${release_aws_secret}
        local_file: mongosql-odbc-driver/release/mongoodbc-signed.msi
<<<<<<< HEAD
        remote_file: ${WINDOWS_INSTALLER_PATH}
=======
        remote_file: mongosql-odbc-driver/windows/${RELEASE_VERSION}/release/mongoodbc.msi
>>>>>>> 395675fe
        bucket: translators-connectors-releases
        permissions: public-read
        content_type: application/octet-stream
    - command: s3.get
      params:
        aws_key: ${aws_key}
        aws_secret: ${aws_secret}
        remote_file: mongosql-odbc-driver/artifacts/${version_id}/windows-64/release/atsql.dll
        local_file: mongosql-odbc-driver/release/atsql.dll
        bucket: mciuploads
    - command: s3.put
      params:
        aws_key: ${release_aws_key}
        aws_secret: ${release_aws_secret}
        local_file: mongosql-odbc-driver/release/atsql.dll
        remote_file: mongosql-odbc-driver/windows/${RELEASE_VERSION}/release/atsql.dll
        bucket: translators-connectors-releases
        permissions: public-read
        content_type: application/octet-stream
    - command: s3.get
      params:
        aws_key: ${aws_key}
        aws_secret: ${aws_secret}
        remote_file: mongosql-odbc-driver/artifacts/${version_id}/windows-64/release/atsqls.dll
        local_file: mongosql-odbc-driver/release/atsqls.dll
        bucket: mciuploads
    - command: s3.put
      params:
        aws_key: ${release_aws_key}
        aws_secret: ${release_aws_secret}
        local_file: mongosql-odbc-driver/release/atsqls.dll
        remote_file: mongosql-odbc-driver/windows/${RELEASE_VERSION}/release/atsqls.dll
        bucket: translators-connectors-releases
        permissions: public-read
        content_type: application/octet-stream
    - command: s3.get
      params:
        aws_key: ${aws_key}
        aws_secret: ${aws_secret}
        remote_file: mongosql-odbc-driver/artifacts/${version_id}/windows-64/release/atsql.pdb
        local_file: mongosql-odbc-driver/release/atsql.pdb
        bucket: mciuploads
    - command: s3.put
      params:
        aws_key: ${release_aws_key}
        aws_secret: ${release_aws_secret}
        local_file: mongosql-odbc-driver/release/atsql.pdb
        remote_file: mongosql-odbc-driver/windows/${RELEASE_VERSION}/release/atsql.pdb
        bucket: translators-connectors-releases
        permissions: public-read
        content_type: application/octet-stream
    - command: s3.get
      params:
        aws_key: ${aws_key}
        aws_secret: ${aws_secret}
        remote_file: mongosql-odbc-driver/artifacts/${version_id}/ubuntu2204/release/mongoodbc.tar.gz
        local_file: mongosql-odbc-driver/target/release/mongoodbc.tar.gz
        bucket: mciuploads
        permissions: public-read
        content_type: application/octet-stream
    - command: s3.put
      params:
        aws_key: ${release_aws_key}
        aws_secret: ${release_aws_secret}
        local_file: mongosql-odbc-driver/target/release/mongoodbc.tar.gz
        remote_file: ${UBUNTU2204_INSTALLER_PATH}
        bucket: translators-connectors-releases
        permissions: public-read
        content_type: application/octet-stream
    - command: s3.get
      params:
        aws_key: ${aws_key}
        aws_secret: ${aws_secret}
        remote_file: mongosql-odbc-driver/artifacts/${version_id}/ubuntu2204/release/mongoodbc.tar.gz.sig
        local_file: mongosql-odbc-driver/target/release/mongoodbc.tar.gz.sig
        bucket: mciuploads
        permissions: public-read
        content_type: application/octet-stream
    - command: s3.put
      params:
        aws_key: ${release_aws_key}
        aws_secret: ${release_aws_secret}
        local_file: mongosql-odbc-driver/target/release/mongoodbc.tar.gz.sig
        remote_file: mongosql-odbc-driver/ubuntu2204/${RELEASE_VERSION}/release/mongoodbc.tar.gz.sig
        bucket: translators-connectors-releases
        permissions: public-read
        content_type: application/octet-stream
    - command: s3.get
      params:
        aws_key: ${aws_key}
        aws_secret: ${aws_secret}
        remote_file: mongosql-odbc-driver/artifacts/${version_id}/ubuntu2204/release/libatsql.so
        local_file: mongosql-odbc-driver/target/release/libatsql.so
        bucket: mciuploads
        permissions: public-read
        content_type: application/octet-stream
    - command: s3.put
      params:
        aws_key: ${release_aws_key}
        aws_secret: ${release_aws_secret}
        local_file: mongosql-odbc-driver/target/release/libatsql.so
        remote_file: mongosql-odbc-driver/ubuntu2204/${RELEASE_VERSION}/release/libatsql.so
        bucket: translators-connectors-releases
        permissions: public-read
        content_type: application/octet-stream

  "upload debug":
    - command: s3.get
      params:
        aws_key: ${aws_key}
        aws_secret: ${aws_secret}
        remote_file: mongosql-odbc-driver/artifacts/${version_id}/windows-64/debug/atsql.dll
        local_file: mongosql-odbc-driver/debug/atsql.dll
        bucket: mciuploads
    - command: s3.put
      params:
        aws_key: ${release_aws_key}
        aws_secret: ${release_aws_secret}
        local_file: mongosql-odbc-driver/debug/atsql.dll
        remote_file: mongosql-odbc-driver/windows/${RELEASE_VERSION}/debug/atsql.dll
        bucket: translators-connectors-releases
        permissions: public-read
        content_type: application/octet-stream
    - command: s3.get
      params:
        aws_key: ${aws_key}
        aws_secret: ${aws_secret}
        remote_file: mongosql-odbc-driver/artifacts/${version_id}/windows-64/debug/atsqls.dll
        local_file: mongosql-odbc-driver/debug/atsqls.dll
        bucket: mciuploads
    - command: s3.put
      params:
        aws_key: ${release_aws_key}
        aws_secret: ${release_aws_secret}
        local_file: mongosql-odbc-driver/debug/atsqls.dll
        remote_file: mongosql-odbc-driver/windows/${RELEASE_VERSION}/debug/atsqls.dll
        bucket: translators-connectors-releases
        permissions: public-read
        content_type: application/octet-stream
    - command: s3.get
      params:
        aws_key: ${aws_key}
        aws_secret: ${aws_secret}
        remote_file: mongosql-odbc-driver/artifacts/${version_id}/windows-64/debug/atsql.pdb
        local_file: mongosql-odbc-driver/debug/atsql.pdb
        bucket: mciuploads
    - command: s3.put
      params:
        aws_key: ${release_aws_key}
        aws_secret: ${release_aws_secret}
        local_file: mongosql-odbc-driver/debug/atsql.pdb
        remote_file: mongosql-odbc-driver/windows/${RELEASE_VERSION}/debug/atsql.pdb
        bucket: translators-connectors-releases
        permissions: public-read
        content_type: application/octet-stream
    - command: s3.get
      params:
        aws_key: ${aws_key}
        aws_secret: ${aws_secret}
        remote_file: mongosql-odbc-driver/artifacts/${version_id}/ubuntu2204/debug/libatsql.so
        local_file: mongosql-odbc-driver/target/debug/libatsql.so
        bucket: mciuploads
        permissions: public-read
        content_type: application/octet-stream
    - command: s3.put
      params:
        aws_key: ${release_aws_key}
        aws_secret: ${release_aws_secret}
        local_file: mongosql-odbc-driver/target/debug/libatsql.so
        remote_file: mongosql-odbc-driver/ubuntu2204/${RELEASE_VERSION}/debug/libatsql.so
        bucket: translators-connectors-releases
        permissions: public-read
        content_type: application/octet-stream

  "download artifact":
    - command: s3.get
      params:
        build_variants:
          - windows-64
        aws_key: ${aws_key}
        aws_secret: ${aws_secret}
        remote_file: mongosql-odbc-driver/artifacts/${version_id}/${build_variant}/release/atsql.dll
        local_file: mongosql-odbc-driver/atsql.dll
        bucket: mciuploads
    - command: s3.get
      params:
        build_variants:
          - windows-64
        aws_key: ${aws_key}
        aws_secret: ${aws_secret}
        remote_file: mongosql-odbc-driver/artifacts/${version_id}/${build_variant}/release/atsqls.dll
        local_file: mongosql-odbc-driver/atsqls.dll
        bucket: mciuploads
    - command: s3.get
      params:
        build_variants:
          - ubuntu2204
        aws_key: ${aws_key}
        aws_secret: ${aws_secret}
        remote_file: mongosql-odbc-driver/artifacts/${version_id}/${build_variant}/release/libatsql.so
        local_file: mongosql-odbc-driver/libatsql.so
        bucket: mciuploads

  "tar linux artifacts":
    - command: shell.exec
      params:
        shell: bash
        working_dir: mongosql-odbc-driver
        script:  |
          mkdir -p release/mongoodbc/bin
          cp  target/release/libatsql.so release/mongoodbc/bin/
          cp ./LICENSE ./README.md release/mongoodbc/
          cd release
          tar -czvf mongoodbc.tar.gz mongoodbc/

  "setup driver on Windows":
    - command: shell.exec
      params:
        shell: bash
        working_dir: mongosql-odbc-driver
        script: |
          ${prepare_shell}
          echo "Minor version: $MINOR_VERSION"
          sed -i 's@%DRIVER_DLL_PATH%@'"$(echo "$(cygpath -w $(pwd))" | sed s',\\,\\\\\\\\,g')"'@' setup/setupDSN.reg
          sed -i 's@%ADF_TEST_USER%@'"$(echo "${adf_test_local_user}" | sed s',\\,\\\\\\\\,g')"'@' setup/setupDSN.reg
          sed -i 's@%ADF_TEST_PWD%@'"$(echo "${adf_test_local_pwd}" | sed s',\\,\\\\\\\\,g')"'@' setup/setupDSN.reg
          sed -i 's@%ADF_TEST_URI%@'"$(echo "${adf_test_uri}" | sed s',\\,\\\\\\\\,g')"'@' setup/setupDSN.reg
          sed -i 's@%ADF_TEST_DB%@'"$(echo "${adf_test_local_db}" | sed s',\\,\\\\\\\\,g')"'@' setup/setupDSN.reg
          reg import "setup\setupDSN.reg"
          echo "----- Registry entries after setup ----"
          reg query "HKEY_LOCAL_MACHINE\SOFTWARE\Wow6432Node\ODBC\ODBCINST.INI\ODBC Drivers" -s 2> /dev/null
          reg query "HKEY_LOCAL_MACHINE\SOFTWARE\ODBC\ODBCINST.INI\ODBC Drivers" -s 2> /dev/null
          reg query "HKEY_LOCAL_MACHINE\SOFTWARE\ODBC\ODBCINST.INI\MongoDB Atlas SQL ODBC Driver" -s
          reg query "HKEY_LOCAL_MACHINE\SOFTWARE\Wow6432Node\ODBC\ODBCINST.INI\MongoDB Atlas SQL ODBC Driver" -s 2> /dev/null
          echo "-------------------------"

  "setup driver with UnixODBC":
    - command: shell.exec
      params:
        shell: bash
        working_dir: mongosql-odbc-driver
        script: |
          ${prepare_shell}
          echo "-----   Setup driver with Unix ODBC   -----"
          # DRIVER_LIB_PATH should have been set by the compile task
          echo "DRIVER_LIB_PATH = $DRIVER_LIB_PATH"
          if [ ! -d  "$DRIVER_LIB_PATH" ]; then
            echo "$DRIVER_LIB_PATH directory does not exist. Built targets are:"
            ls ${DRIVER_LIB_PATH%/*}
          fi
          sed -i "s,%DRIVER_LIB_PATH%,$DRIVER_LIB_PATH,g" setup/odbcinst.ini
          echo "-------------------------"
          cat setup/odbcinst.ini
          echo "-------------------------"
          echo "----- DSN Setup -----"
          sed -i "s,%DRIVER_LIB_PATH%,$DRIVER_LIB_PATH,g" setup/odbc.ini
          sed -i "s,%ADF_TEST_DB%,${adf_test_local_db},g" setup/odbc.ini
          sed -i "s,%ADF_TEST_USER%,${adf_test_local_user},g" setup/odbc.ini
          sed -i "s,%ADF_TEST_PWD%,${adf_test_local_pwd},g" setup/odbc.ini
          sed -i "s,%ADF_TEST_HOST%,${adf_test_host},g" setup/odbc.ini
          cp setup/odbc.ini ~/.odbc.ini
          echo "---- END DSN Setup ----"

  "setup driver with iODBC":
    - command: shell.exec
      params:
        shell: bash
        working_dir: mongosql-odbc-driver
        script: |
          ${prepare_shell}
          echo "-----   Setup driver with iODBC   -----"
          # DRIVER_LIB_PATH should have been set by the compile task
          echo "DRIVER_LIB_PATH = $DRIVER_LIB_PATH"
          if [ ! -d  "$DRIVER_LIB_PATH" ]; then
            echo "$DRIVER_LIB_PATH directory does not exist. Built targets are:"
            ls ${DRIVER_LIB_PATH%/*}
          fi
          sed -i.bu "s,%DRIVER_LIB_PATH%,$DRIVER_LIB_PATH,g" setup/iodbcinst.ini
          echo "-------------------------"
          cat setup/iodbcinst.ini
          echo "-------------------------"
          echo "----- DSN Setup -----"
          sed -i.bu "s,%DRIVER_LIB_PATH%,$DRIVER_LIB_PATH,g" setup/iodbc.ini
          sed -i.bu "s,%ADF_TEST_DB%,${adf_test_local_db},g" setup/iodbc.ini
          sed -i.bu "s,%ADF_TEST_USER%,${adf_test_local_user},g" setup/iodbc.ini
          sed -i.bu "s,%ADF_TEST_PWD%,${adf_test_local_pwd},g" setup/iodbc.ini
          sed -i.bu "s,%ADF_TEST_HOST%,${adf_test_host},g" setup/iodbc.ini
          echo "---- END DSN Setup ----"

          cat <<EOT >> expansions.yml
            export ODBCINSTINI="$ODBCSYSINI/iodbcinst.ini"
            export ODBCINI="$ODBCSYSINI/iodbc.ini"
          EOT
    - command: expansions.update
      params:
        file: mongosql-odbc-driver/expansions.yml

  "setup crash dump collection":
    - command: shell.exec
      params:
        shell: bash
        working_dir: mongosql-odbc-driver
        script: |
          ${prepare_shell}
          mkdir $DUMP_PATH
          set +e
          echo "----- Registry entries before setup ----"
          reg query "HKEY_LOCAL_MACHINE\SOFTWARE\Microsoft\Windows\Windows Error Reporting\LocalDumps"
          REGQUERY_EXITCODE=$?
          if [ $REGQUERY_EXITCODE -eq 0 ]; then
            # The key exists, save the values
            echo "Saving values in $LOCAL_DUMP_ORIGINAL_REG_VAL"
            reg export "HKEY_LOCAL_MACHINE\SOFTWARE\Microsoft\Windows\Windows Error Reporting\LocalDumps" $LOCAL_DUMP_ORIGINAL_REG_VAL
            echo "----- Saved entries ----"
            cat $LOCAL_DUMP_ORIGINAL_REG_VAL
            echo "-------------------------"
          fi
          set -e
          sed -i 's@%$DUMP_PATH%@'"$(echo "$(cygpath -w $(pwd))\\$DUMP_FOLDER" | sed s',\\,\\\\\\\\,g')"'@' setup/setup_dumps_collection.reg
          echo "----- setup_dumps_collection.reg content -----"
          cat setup/setup_dumps_collection.reg
          echo "-------------------------"
          reg import "setup\setup_dumps_collection.reg"
          echo "----- Registry entries after setup ----"
          reg query "HKEY_LOCAL_MACHINE\SOFTWARE\Microsoft\Windows\Windows Error Reporting\LocalDumps" -s 2> /dev/null
          echo "-------------------------"
          echo "App Data = $AppData"

  "clean-up driver on Windows":
    - command: shell.exec
      params:
        shell: bash
        working_dir: mongosql-odbc-driver
        script: |
          ${prepare_shell}
          if [ 'windows-32' == '${build_variant}' ]; then
            sed -i 's@SOFTWARE@'"SOFTWARE\\\\Wow6432Node"'@' setup/cleanup_driver.reg
          fi
          reg import "setup\cleanup_driver.reg"
          echo "----- Registry entries after clean-up----"
          reg query "HKEY_LOCAL_MACHINE\SOFTWARE\Wow6432Node\ODBC\ODBCINST.INI\ODBC Drivers" -s 2> /dev/null
          reg query "HKEY_LOCAL_MACHINE\SOFTWARE\ODBC\ODBCINST.INI\ODBC Drivers" -s 2> /dev/null
          reg query "HKEY_LOCAL_MACHINE\SOFTWARE\ODBC\ODBCINST.INI\MongoDB Atlas SQL ODBC Driver" -s 2> /dev/null
          reg query "HKEY_LOCAL_MACHINE\SOFTWARE\Wow6432Node\ODBC\ODBCINST.INI\MongoDB Atlas SQL ODBC Driver" -s 2> /dev/null
          echo "-------------------------"

  "clean-up crash dump collection":
    - command: shell.exec
      params:
        shell: bash
        working_dir: mongosql-odbc-driver
        script: |
          ${prepare_shell}
          set +e
          # See what crash dump has been created. Checking the default path just in case
          echo "----- Dumps collected stored in $DUMP_PATH ----"
          ls -lrt $DUMP_PATH
          echo "-------------------------"
          echo "----- Dumps collected stored in the default dump folder %LOCALAPPDATA%\CrashDumps ----"
          ls -lrt /cygdrive/c/Users/Administrator/AppData/Local/CrashDumps
          echo "-------------------------"
          echo "----- Registry entries before clean-up ----"
          reg query "HKEY_LOCAL_MACHINE\SOFTWARE\Microsoft\Windows\Windows Error Reporting\LocalDumps"
          echo "-------------------------"
          if [ -f "$LOCAL_DUMP_ORIGINAL_REG_VAL" ]; then
            echo "Resetting initial registry values"
            cat $LOCAL_DUMP_ORIGINAL_REG_VAL
            reg import $LOCAL_DUMP_ORIGINAL_REG_VAL
          else
            echo "Resetting initial registry values - Deleting entry"
            reg import setup/cleanup_dumps_collection.reg
          fi
          EXITCODE=$?
          echo "----- Registry entries after clean-up ----"
          reg query "HKEY_LOCAL_MACHINE\SOFTWARE\Microsoft\Windows\Windows Error Reporting\LocalDumps" -s 2> /dev/null
          echo "-------------------------"
          exit $EXITCODE

  "run windows unit tests":
    - command: shell.exec
      type: test
      params:
        shell: bash
        working_dir: mongosql-odbc-driver
        script: |
          ${prepare_shell}
          RUST_BACKTRACE=1 cargo test unit

  "run windows integration tests":
    - command: shell.exec
      type: test
      params:
        shell: bash
        working_dir: mongosql-odbc-driver
        script: |
          ${prepare_shell}
          set +e
          export RUST_BACKTRACE=1
          ./resources/run_adf.sh start &&
          cargo run --bin data_loader &&
          cargo test integration -- --nocapture
          EXITCODE=$?
          echo "****** ls -l ./target/debug/deps *******"
          ls -l ./target/debug/deps
          echo "****************************************"
          # The execution termimated with a segfault
          if [ $EXITCODE -eq 139 ]; then
            # Compress the sources and pdbs so that we'll have everything for debugging available in Evergreen after a run
            SOURCES_FOLDERS=$(find $(pwd) -path '*/src' | tr '\n' ' ')
            PDB_FILES=$(find $(pwd) -path '*/target/debug/deps/*test*.pdb' | tr '\n' ' ')
            echo "tar czvf "$DUMP_PATH/$MONGOODBC_DEBUGGING_INFO_ARCHIVE.tar.gz" $SOURCES_FOLDERS $PDB_FILES"
            tar czvf "$DUMP_PATH/$MONGOODBC_DEBUGGING_INFO_ARCHIVE.tar.gz" $SOURCES_FOLDERS $PDB_FILES

            echo "ls -l $DUMP_PATH"
            ls -l $DUMP_PATH
          fi
          ./resources/run_adf.sh stop
          exit $EXITCODE

  "install iODBC":
    - command: shell.exec
      type: system
      params:
        shell: bash
        working_dir: mongosql-odbc-driver
        script: |
          ${prepare_shell}
          mkdir -p "$INSTALLED_ODBC_PATH"
          cd installed_odbc
          echo "downloading iODBC"
          iODBC_dir=libiodbc-3.52.15
          curl -LO "https://github.com/openlink/iODBC/releases/download/v3.52.15/$iODBC_dir.tar.gz" \
            --silent \
            --fail \
            --max-time 60 \
            --retry 5 \
            --retry-delay 0
          tar xf "$iODBC_dir.tar.gz"
          cd "$iODBC_dir"
          ./configure --prefix="$INSTALLED_ODBC_PATH"
          make 
          make install

  "install unix odbc":
    - command: shell.exec
      type: system
      params:
        shell: bash
        working_dir: mongosql-odbc-driver
        script: |
          ${prepare_shell}
          mkdir -p "$INSTALLED_ODBC_PATH"
          cd installed_odbc
          echo "downloading unixODBC"
          unixODBC_dir=unixODBC-2.3.6
          curl -O "http://noexpire.s3.amazonaws.com/sqlproxy/binary/linux/unixODBC-2.3.6.tar.gz" \
            --silent \
            --fail \
            --max-time 60 \
            --retry 5 \
            --retry-delay 0
          tar xf "$unixODBC_dir.tar.gz"
          cd "$unixODBC_dir"
          ./configure --prefix="$INSTALLED_ODBC_PATH" --with-pic
          make
          make install

  "run ubuntu unit tests":
    - command: shell.exec
      type: test
      params:
        shell: bash
        working_dir: mongosql-odbc-driver
        script: |
          ${prepare_shell}
          ~/.cargo/bin/rustup default stable

          # we only run ubuntu on the unit tests for now
          cargo test unit

  "run ubuntu integration tests":
    - command: shell.exec
      type: test
      params:
        shell: bash
        working_dir: mongosql-odbc-driver
        script: |
          ${prepare_shell}
          set +e
          echo "-------- ODBC related env variable ----------"
          echo "LD_LIBRARY_PATH = $LD_LIBRARY_PATH"
          echo "LIBRARY_PATH = $LIBRARY_PATH"
          echo "ODBCSYSINI = $ODBCSYSINI"
          echo "----------------------------------------------"

          ~/.cargo/bin/rustup default stable

          export RUST_BACKTRACE=1
          # Start a local ADF
          ./resources/run_adf.sh start && cargo run --bin data_loader &&

          # Run integration tests with ubuntu
          cargo test integration
          EXITCODE=$?

          # Stop the local ADF
          ./resources/run_adf.sh stop
          exit $EXITCODE

  "run macos result-set tests":
    - command: shell.exec
      type: test
      params:
        shell: bash
        working_dir: mongosql-odbc-driver
        script: |
          ${prepare_shell}
          set +e
          echo "-------- ODBC related env variable ----------"
          echo "LD_LIBRARY_PATH = $LD_LIBRARY_PATH"
          echo "LIBRARY_PATH = $LIBRARY_PATH"
          echo "ODBCINSTINI = $ODBCINSTINI"
          echo "----------------------------------------------"

          ~/.cargo/bin/rustup default stable

          export RUST_BACKTRACE=1
          # Start a local ADF
          ./resources/run_adf.sh start && cargo run --bin data_loader &&

          # Run integration tests with macos
          cargo test --features odbc-sys/iodbc,cstr/utf32 -- --ignored
          EXITCODE=$?

          # Stop the local ADF
          ./resources/run_adf.sh stop
          exit $EXITCODE

  "run macos unit tests":
    - command: shell.exec
      type: test
      params:
        shell: bash
        working_dir: mongosql-odbc-driver
        script: |
          ${prepare_shell}
          ~/.cargo/bin/rustup default stable

          cargo test unit

  "run macos integration tests":
    - command: shell.exec
      type: test
      params:
        shell: bash
        working_dir: mongosql-odbc-driver
        script: |
          ${prepare_shell}
          set +e
          echo "-------- ODBC related env variable ----------"
          echo "LD_LIBRARY_PATH = $LD_LIBRARY_PATH"
          echo "LIBRARY_PATH = $LIBRARY_PATH"
          echo "ODBCINSTINI = $ODBCINSTINI"
          echo "----------------------------------------------"

          ~/.cargo/bin/rustup default stable

          export RUST_BACKTRACE=1
          # Start a local ADF
          ./resources/run_adf.sh start && cargo run --bin data_loader &&

          # Run integration tests with macos
          cargo test --features odbc-sys/iodbc,cstr/utf32 integration
          EXITCODE=$?

          # Stop the local ADF
          ./resources/run_adf.sh stop
          exit $EXITCODE

  "run ubuntu result-set tests":
    - command: shell.exec
      type: test
      params:
        shell: bash
        working_dir: mongosql-odbc-driver
        script: |
          ${prepare_shell}
          set +e
          echo "-------- ODBC related env variable ----------"
          echo "LD_LIBRARY_PATH = $LD_LIBRARY_PATH"
          echo "LIBRARY_PATH = $LIBRARY_PATH"
          echo "ODBCSYSINI = $ODBCSYSINI"
          echo "----------------------------------------------"

          ~/.cargo/bin/rustup default stable

          export RUST_BACKTRACE=1
          # Start a local ADF
          ./resources/run_adf.sh start && cargo run --bin data_loader &&

          # Run integration tests with ubuntu
          cargo test -- --ignored
          EXITCODE=$?

          # Stop the local ADF
          ./resources/run_adf.sh stop
          exit $EXITCODE

  "run asan unit tests":
    - command: shell.exec
      type: test
      params:
        shell: bash
        working_dir: mongosql-odbc-driver
        script: |
          ${prepare_shell}
          ~/.cargo/bin/rustup default nightly
          ~/.cargo/bin/rustup target add x86_64-unknown-linux-gnu

          export RUSTFLAGS="-Z sanitizer=address"
          # we only run asan on the unit tests for now
          cargo test --target x86_64-unknown-linux-gnu unit

  "run asan integration tests":
    - command: shell.exec
      type: test
      params:
        shell: bash
        working_dir: mongosql-odbc-driver
        script: |
          ${prepare_shell}
          set +e
          echo "-------- ODBC related env variable ----------"
          echo "LD_LIBRARY_PATH = $LD_LIBRARY_PATH"
          echo "LIBRARY_PATH = $LIBRARY_PATH"
          echo "ODBCSYSINI = $ODBCSYSINI"
          echo "----------------------------------------------"

          ~/.cargo/bin/rustup default nightly
          ~/.cargo/bin/rustup target add x86_64-unknown-linux-gnu

          export RUST_BACKTRACE=1
          # Start a local ADF
          ./resources/run_adf.sh start && cargo run --bin data_loader &&

          # Run integration tests with asan
          cargo test --target x86_64-unknown-linux-gnu integration
          EXITCODE=$?

          # Stop the local ADF
          ./resources/run_adf.sh stop
          exit $EXITCODE

  "run asan result-set tests":
    - command: shell.exec
      type: test
      params:
        shell: bash
        working_dir: mongosql-odbc-driver
        script: |
          ${prepare_shell}
          set +e
          echo "-------- ODBC related env variable ----------"
          echo "LD_LIBRARY_PATH = $LD_LIBRARY_PATH"
          echo "LIBRARY_PATH = $LIBRARY_PATH"
          echo "ODBCSYSINI = $ODBCSYSINI"
          echo "----------------------------------------------"

          ~/.cargo/bin/rustup default nightly
          ~/.cargo/bin/rustup target add x86_64-unknown-linux-gnu

          export RUST_BACKTRACE=1
          # Start a local ADF
          ./resources/run_adf.sh start && cargo run --bin data_loader &&

          # Run integration tests with asan
          cargo test --target x86_64-unknown-linux-gnu -- --ignored
          EXITCODE=$?

          # Stop the local ADF
          ./resources/run_adf.sh stop
          exit $EXITCODE

  "run windows result set test":
    command: shell.exec
    type: test
    params:
      shell: bash
      working_dir: mongosql-odbc-driver
      script: |
        ${prepare_shell}
        set +e
        export RUST_BACKTRACE=1
        ./resources/run_adf.sh start &&
        cargo run --bin data_loader &&
        cargo test -- --ignored
        EXITCODE=$?
        # The execution termimated with a segfault
        if [ $EXITCODE -eq 139 ]; then
            # Compress the sources and pdbs so that we'll have everything for debugging available in Evergreen after a run
            SOURCES_FOLDERS=$(find $(pwd) -path '*/src' | tr '\n' ' ')
            PDB_FILES=$(find $(pwd) -path '*/target/debug/deps/*test*.pdb' | tr '\n' ' ')
            echo "tar czvf "$DUMP_PATH/$MONGOODBC_DEBUGGING_INFO_ARCHIVE.tar.gz" $SOURCES_FOLDERS $PDB_FILES"
            tar czvf "$DUMP_PATH/$MONGOODBC_DEBUGGING_INFO_ARCHIVE.tar.gz" $SOURCES_FOLDERS $PDB_FILES
        fi
        ./resources/run_adf.sh stop
        exit $EXITCODE

  "upload start_adf logs":
    - command: s3.put
      params:
        aws_key: ${aws_key}
        aws_secret: ${aws_secret}
        local_file: mongosql-odbc-driver/local_adf/logs/mongohoused.log
        remote_file: mongosql-odbc-driver/artifacts/logs/${version_id}/${build_variant}/mongohoused.log
        bucket: mciuploads
        permissions: public-read
        content_type: application/octet-stream
    - command: s3.put
      params:
        aws_key: ${aws_key}
        aws_secret: ${aws_secret}
        local_file: mongosql-odbc-driver/local_adf/logs/mongodb_test.log
        remote_file: mongosql-odbc-driver/artifacts/logs/${version_id}/${build_variant}/mongodb_test.log
        bucket: mciuploads
        permissions: public-read
        content_type: application/octet-stream

  "upload crash debugging info":
    - command: s3.put
      params:
        aws_key: ${aws_key}
        aws_secret: ${aws_secret}
        local_files_include_filter_prefix: mongosql-odbc-driver/dumps
        local_files_include_filter:
          - "*.dmp"
          - "*.tar.gz"
        remote_file: mongosql-odbc-driver/artifacts/logs/${version_id}/${build_variant}/
        bucket: mciuploads
        permissions: public-read
        content_type: application/octet-stream
        display_name: crash-dump-

  "update download center feed":
    - command: shell.exec
      params:
        shell: bash
        working_dir: mongosql-odbc-driver
        script: |
          ${prepare_shell}
          # Update the template to generate the feed for this release
          sed -i 's@{RELEASE_VERSION}@'${RELEASE_VERSION}'@' mongo-odbc-downloads_template.json
          sed -i 's@{WINDOWS_INSTALLER_PATH}@'${WINDOWS_INSTALLER_PATH}'@' mongo-odbc-downloads_template.json
          sed -i 's@{UBUNTU2204_INSTALLER_PATH}@'${UBUNTU2204_INSTALLER_PATH}'@' mongo-odbc-downloads_template.json
          echo "-------------------------"
          cat mongo-odbc-downloads_template.json
          echo "-------------------------"
    - command: s3.put
      params:
        aws_key: ${release_aws_key}
        aws_secret: ${release_aws_secret}
        local_file: mongosql-odbc-driver/mongo-odbc-downloads_template.json
        remote_file: mongosql-odbc-driver/mongo-odbc-downloads.json
        bucket: translators-connectors-releases
        permissions: public-read
        content_type: application/json

pre:
  - func: "fetch source"
  - func: "generate expansions"
post:
  - func: "upload start_adf logs"

tasks:
  - name: clippy
    commands:
      - func: "install rust toolchain"
      - func: "check clippy"

  - name: rustfmt
    commands:
      - func: "install rust toolchain"
      - func: "check rustfmt"

  - name: compile
    depends_on:
    commands:
      - func: "install rust toolchain"
      - func: "install unix odbc"
        variants: [ubuntu2204]
      - func: "set packages version"
      - func: "check packages version"
      - func: "compile release"
      - func: "build msi"
        variants: [windows-64]
      - func: "tar linux artifacts"
        variants: [ubuntu2204]
      - func: "mciuploads release artifacts"

  - name: compile-macos
    depends_on:
    commands:
      - func: "install iODBC"
      - func: "set packages version"
      - func: "check packages version"
      - func: "compile macos release"
      - func: "build dmg"
      - func: "mciuploads release artifacts"

  - name: compile-debug
    commands:
      - func: "install rust toolchain"
      - func: "install unix odbc"
        variants: [ubuntu2204]
      - func: "set packages version"
      - func: "check packages version"
      - func: "compile debug"
      - func: "mciuploads debug artifacts"

  - name: compile-debug-macos
    commands:
      - func: "install iODBC"
      - func: "set packages version"
      - func: "check packages version"
      - func: "compile macos debug"
      - func: "mciuploads debug artifacts"

  - name: windows-unit-test
    commands:
      - func: "install rust toolchain"
      - func: "run windows unit tests"

  - name: windows-integration-test
    depends_on:
      - name: compile
    commands:
      - func: "install rust toolchain"
      - func: "run windows integration tests"

  - name: windows-result-set-test
    depends_on:
      - name: compile
    commands:
      - func: "install rust toolchain"
      - func: "run windows result set test"

  - name: windows-sign
    depends_on:
      - name: compile
    commands:
      - func: "fetch for windows sign"
      - func: "sign windows"
      - func: "upload signed windows artifacts"

  - name: ubuntu-unit-test
    commands:
      - func: "install rust toolchain"
      - func: "install unix odbc"
      - func: "run ubuntu unit tests"

  - name: ubuntu-integration-test
    commands:
      - func: "install rust toolchain"
      - func: "install unix odbc"
      - func: "compile release with debug info"
      - func: "setup driver with UnixODBC"
      - func: "run ubuntu integration tests"

  - name: ubuntu-result-set-test
    commands:
      - func: "install rust toolchain"
      - func: "install unix odbc"
      - func: "compile release with debug info"
      - func: "setup driver with UnixODBC"
      - func: "run ubuntu result-set tests"

  - name: ubuntu-sign
    depends_on:
      - name: compile
    commands:
      - func: "fetch for ubuntu sign"
      - func: "sign ubuntu"
      - func: "upload ubuntu sig file"

  - name: macos-unit-test
    commands:
      - func: "install iODBC"
      - func: "run macos unit tests"

  - name: macos-integration-test
    commands:
      - func: "install iODBC"
      - func: "compile macos release with debug info"
      - func: "setup driver with iODBC"
      - func: "run macos integration tests"

  - name: macos-result-set-test
    commands:
      - func: "install iODBC"
      - func: "compile macos release with debug info"
      - func: "setup driver with iODBC"
      - func: "run macos result-set tests"

  - name: asan-unit-test
    commands:
      - func: "install rust toolchain"
      - func: "install unix odbc"
      - func: "run asan unit tests"

  - name: asan-integration-test
    commands:
      - func: "install rust toolchain"
      - func: "install unix odbc"
      - func: "compile release with debug info"
      - func: "setup driver with UnixODBC"
      - func: "run asan integration tests"

  - name: asan-result-set-test
    commands:
      - func: "install rust toolchain"
      - func: "install unix odbc"
      - func: "compile release with debug info"
      - func: "setup driver with UnixODBC"
      - func: "run asan result-set tests"

  - name: snapshot
    depends_on:
      - name: compile
        variant: "*"
      - name: compile-debug
        variant: "*"
      - name: clippy
        variant: "*"
      - name: rustfmt
        variant: "*"
      - name: windows-unit-test
        variant: "windows-64"
      - name: windows-integration-test
        variant: "windows-64"
      - name: windows-result-set-test
        variant: "windows-64"
      - name: ubuntu-unit-test
        variant: "ubuntu2204"
      - name: ubuntu-integration-test
        variant: "ubuntu2204"
      - name: ubuntu-result-set-test
        variant: "ubuntu2204"
      - name: asan-unit-test
        variant: "*"
      - name: asan-integration-test
        variant: "*"
      - name: windows-sign
        variant: "windows-64"
      - name: ubuntu-sign
        variant: "ubuntu2204"
    commands:
      - func: "upload release"
      - func: "upload debug"

  - name: download-center-update
    git_tag_only: true
    depends_on:
      - name: release
    commands:
      - func: "update download center feed"

  - name: release
    git_tag_only: true
    depends_on:
      - name: compile
        variant: "*"
      - name: compile-debug
        variant: "*"
      - name: windows-sign
        variant: "windows-64"
      - name: ubuntu-sign
        variant: "ubuntu2204"
    commands:
      - func: "upload release"
      - func: "upload debug"

task_groups:
  - name: windows-windows-test-unit-group
    setup_group_can_fail_task: false
    setup_group:
      - func: "fetch source"
      - func: "generate expansions"
    tasks:
      - windows-unit-test

  - name: windows-test-integration-group
    setup_group_can_fail_task: false
    setup_group:
      - func: "fetch source"
      - func: "generate expansions"
      - func: "download artifact"
      - func: "setup driver on Windows"
      - func: "setup crash dump collection"
    teardown_group:
      - func: "upload crash debugging info"
      - func: "clean-up driver on Windows"
      - func: "clean-up crash dump collection"
    tasks:
      - windows-integration-test

  - name: windows-test-result-set-group
    setup_group_can_fail_task: false
    setup_group:
      - func: "fetch source"
      - func: "generate expansions"
      - func: "download artifact"
      - func: "setup driver on Windows"
      - func: "setup crash dump collection"
    teardown_group:
      - func: "upload crash debugging info"
      - func: "clean-up driver on Windows"
      - func: "clean-up crash dump collection"
    tasks:
      - windows-result-set-test

buildvariants:
  - name: static-analysis
    display_name: "* Static Analysis"
    run_on: [ubuntu2004-test]
    tasks:
      - name: clippy
      - name: rustfmt

  - name: windows-64
    display_name: Windows (64-bit)
    run_on: [windows-64-vs2019-large]
    tasks:
      - name: compile
      - name: compile-debug
      - name: windows-windows-test-unit-group
      - name: windows-test-integration-group
      - name: windows-test-result-set-group
      - name: windows-sign
        run_on: linux-64-amzn-build


  - name: ubuntu2204
    display_name: Ubuntu 22.04
    run_on: [ubuntu2204-large]
    tasks:
      - name: compile
      - name: compile-debug
      - name: ubuntu-unit-test
      - name: ubuntu-integration-test
      - name: ubuntu-result-set-test
      - name: asan-unit-test
      - name: asan-integration-test
      - name: asan-result-set-test
      - name: ubuntu-sign
        run_on: linux-64-amzn-build

  - name: macos
    display_name: "macOS 11.0"
    run_on: [macos-1100]
    tasks:
      - name: compile-macos
      - name: compile-debug-macos
      - name: macos-unit-test
      - name: macos-integration-test
      - name: macos-result-set-test

  - name: release
    display_name: "Release"
    run_on: [ubuntu2004-medium]
    tasks:
      - name: release
      - name: snapshot
      - name: download-center-update<|MERGE_RESOLUTION|>--- conflicted
+++ resolved
@@ -548,11 +548,7 @@
         aws_key: ${release_aws_key}
         aws_secret: ${release_aws_secret}
         local_file: mongosql-odbc-driver/release/mongoodbc-signed.msi
-<<<<<<< HEAD
         remote_file: ${WINDOWS_INSTALLER_PATH}
-=======
-        remote_file: mongosql-odbc-driver/windows/${RELEASE_VERSION}/release/mongoodbc.msi
->>>>>>> 395675fe
         bucket: translators-connectors-releases
         permissions: public-read
         content_type: application/octet-stream
