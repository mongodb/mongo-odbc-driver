# Evergreen Project Config

# When a task that used to pass starts to fail
# Go through all versions that may have been skipped to detect
# when the task started failing
stepback: true

# Mark a failure as a system/bootstrap failure (purple box) rather then a task
# failure by default.
# Actual testing tasks are marked with `type: test`
command_type: system

# Protect ourself against rogue test case, or curl gone wild, that runs forever
# 12 minutes is the longest we'll ever run
exec_timeout_secs: 3600 # 12 minutes is the longest we'll ever run

# What to do when evergreen hits the timeout (`post:` tasks are run automatically)
timeout:
  - command: shell.exec
    params:
      script: |
        ls -la

<<<<<<< HEAD
include:
  - filename:  evergreen/eap.yml # tasks related to eap snapshot builds

variables:
  - &check_and_allow_for_eap_build
    command: shell.exec
    type: test
    params:
      shell: bash
      working_dir: mongosql-odbc-driver
      script: |
        ${PREPARE_SHELL}
        if [ "${FEATURE_FLAGS}" != "eap" ]; then
          echo "FEATURE_FLAGS (${"FEATURE_FLAGS}) is not 'eap'. Stopping task execution."
          curl -d '{"status":"success", "should_continue": false}' -H "Content-Type: application/json" -X POST localhost:2285/task_status
        else
           echo "FEATURE_FLAGS is 'eap'. Allowing task execution to continue."
        fi
  - &check_and_allow_for_non_eap_build
    command: shell.exec
    type: test
    params:
      shell: bash
      working_dir: mongosql-odbc-driver
      script: |
        ${PREPARE_SHELL}
        if [ "${FEATURE_FLAGS}" == "eap" ]; then
          echo "FEATURE_FLAGS (${FEATURE_FLAGS}) is 'eap'. Stopping task execution."
          curl -d '{"status":"success", "should_continue": false}' -H "Content-Type: application/json" -X POST localhost:2285/task_status
        else
          echo "FEATURE_FLAGS is not 'eap'. Allowing task execution to continue."
        fi
=======
modules:
  - name: sql-engines-common-test-infra
    owner: 10gen
    repo: sql-engines-common-test-infra
    branch: main
    auto_update: true

include:
  - filename: evergreen/configs/mongodb_util.yml
    module: sql-engines-common-test-infra
>>>>>>> 6a6c8927

functions:
  "check and allow for eap build":
    - *check_and_allow_for_eap_build

  "check and allow for non-eap build":
    - *check_and_allow_for_non_eap_build

  "generate third party licenses":
    - command: subprocess.exec
      params:
        binary: bash
        working_dir: mongosql-odbc-driver
        args:
          - "./evergreen/generate_licenses.sh"
        add_expansions_to_env: true

  "build odbc documentation":
    - command: subprocess.exec
      params:
        binary: bash
        working_dir: mongosql-odbc-driver
        args:
          - "./evergreen/make_docs.sh"
        add_expansions_to_env: true

  "upload odbc docs":
    - command: s3.put
      params:
        aws_key: ${aws_key}
        aws_secret: ${aws_secret}
        local_file: mongosql-odbc-driver/docs/MongoDB_ODBC_Guide.pdf
        remote_file: mongosql-odbc-driver/artifacts/docs/MongoDB_ODBC_Guide.pdf
        bucket: mciuploads
        permissions: public-read
        content_type: application/pdf

  "fetch for windows sign":
    - command: s3.get
      params:
        aws_key: ${aws_key}
        aws_secret: ${aws_secret}
        remote_file: mongosql-odbc-driver/artifacts/${version_id}/${build_variant}/release/${MSI_FILENAME}
        local_file: mongosql-odbc-driver/installer/msi/${MSI_FILENAME}
        bucket: mciuploads

  "fetch for ubuntu sign":
    - command: s3.get
      params:
        aws_key: ${aws_key}
        aws_secret: ${aws_secret}
        remote_file: mongosql-odbc-driver/artifacts/${version_id}/${build_variant}/release/${UBUNTU_FILENAME}
        local_file: mongosql-odbc-driver/installer/tgz/${UBUNTU_FILENAME}
        bucket: mciuploads

  "fetch source":
    - command: git.get_project
      params:
        directory: mongosql-odbc-driver
        revisions:
          sql-engines-common-test-infra: ${sql-engines-common-test-infra_rev}

  "generate expansions":
    - command: subprocess.exec
      params:
        binary: bash
        working_dir: mongosql-odbc-driver
<<<<<<< HEAD
        env:
          triggered_by_git_tag: ${triggered_by_git_tag}
        args:
          - "./evergreen/create-expansions.sh"
        add_expansions_to_env: true
=======
        script: |
          PROJECT_DIRECTORY="$(pwd)"
          export CARGO_NET_GIT_FETCH_WITH_CLI=true
          export INSTALLED_ODBC_PATH="$PWD/installed_odbc/install"
          export LD_LIBRARY_PATH="$INSTALLED_ODBC_PATH/lib"
          if [ "Windows_NT" == "$OS" ]; then
            export PATH="$HOME/.rustup/bin:$HOME/.cargo/bin:$LD_LIBRARY_PATH:$PATH"
          else
            export PATH="$HOME/.cargo/bin:$LD_LIBRARY_PATH:$PATH"
          fi
          export DUMP_FOLDER=dumps
          export LOCAL_DUMP_ORIGINAL_REG_VAL=local_dump_original_value.reg
          export MONGOODBC_DEBUGGING_INFO_ARCHIVE=crashDebuggingInfo
          export SCRIPT_FOLDER=resources
          export COMPLIANCE_REPORT_NAME="mongo-odbc-driver_compliance_report.md"
          export STATIC_CODE_ANALYSIS_NAME="mongo-odbc-driver.sast.sarif"
          if [[ "${triggered_by_git_tag}" != "" ]]; then
            export RELEASE_VERSION=$(echo ${triggered_by_git_tag} | sed s/v// )
          else
            export RELEASE_VERSION=snapshot
          fi
          export MSI_FILENAME="mongoodbc-eap-$RELEASE_VERSION.msi"
          export UBUNTU_FILENAME="mongoodbc-eap-$RELEASE_VERSION.tar.gz"

          COMMON_TEST_INFRA_DIR="$PROJECT_DIRECTORY/sql-engines-common-test-infra"
          DRIVERS_TOOLS="$PROJECT_DIRECTORY/evergreen/drivers-tools"
          MONGO_ORCHESTRATION_HOME="$DRIVERS_TOOLS/.evergreen/orchestration"
          MONGODB_BINARIES="$DRIVERS_TOOLS/mongodb/bin"

          cat <<EOT > expansions.yml
          RELEASE_VERSION: "$RELEASE_VERSION"
          MSI_FILENAME: "$MSI_FILENAME"
          UBUNTU_FILENAME: "$UBUNTU_FILENAME"
          WINDOWS_INSTALLER_PATH: "eap/mongosql-odbc-driver/windows/$RELEASE_VERSION/release/$MSI_FILENAME"
          UBUNTU2204_INSTALLER_PATH: "eap/mongosql-odbc-driver/ubuntu2204/$RELEASE_VERSION/release/$UBUNTU_FILENAME"
          COMPLIANCE_REPORT_NAME: "$COMPLIANCE_REPORT_NAME"
          STATIC_CODE_ANALYSIS_NAME: "$STATIC_CODE_ANALYSIS_NAME"
          DRIVERS_TOOLS: "$DRIVERS_TOOLS"
          common_test_infra_dir: "$COMMON_TEST_INFRA_DIR"
          script_dir: "$COMMON_TEST_INFRA_DIR/evergreen/scripts"
          MONGO_ORCHESTRATION_HOME: "$DRIVERS_TOOLS/.evergreen/orchestration"
          prepare_shell: |
            set -o errexit
            export RELEASE_VERSION="$RELEASE_VERSION"
            export MSI_FILENAME="$MSI_FILENAME"
            export UBUNTU_FILENAME="$UBUNTU_FILENAME"
            export WINDOWS_INSTALLER_PATH="$WINDOWS_INSTALLER_PATH"
            export UBUNTU2204_INSTALLER_PATH="$UBUNTU2204_INSTALLER_PATH"
            export PATH="$PATH"
            export CARGO_NET_GIT_FETCH_WITH_CLI="$CARGO_NET_GIT_FETCH_WITH_CLI"
            export LOCAL_MDB_PORT_COM=${local_mdb_port_com}
            export LOCAL_MDB_PORT_ENT=${local_mdb_port_ent}
            export LOCAL_MDB_USER=${local_mdb_user}
            export LOCAL_MDB_PWD=${local_mdb_pwd}
            export ADF_TEST_LOCAL_USER="${adf_test_local_user}"
            export ADF_TEST_LOCAL_PWD="${adf_test_local_pwd}"
            export ADF_TEST_LOCAL_AUTH_DB="${adf_test_local_auth_db}"
            export ADF_TEST_LOCAL_HOST="${adf_test_local_host}"
            export MDB_TEST_LOCAL_PORT="${mdb_test_local_port}"
            export ADF_TEST_LOCAL_DB="${adf_test_local_db}"
            export ADF_TEST_URI="${adf_test_uri}"
            export SRV_TEST_DB="${srv_test_db}"
            export SRV_TEST_AUTH_DB="${srv_test_auth_db}"
            export SRV_TEST_HOST="${srv_test_host}"
            export SRV_TEST_USER="${srv_test_user}"
            export SRV_TEST_PWD="${srv_test_pwd}"
            export SCRIPT_FOLDER="$SCRIPT_FOLDER"
            export SCRIPT_DIR="$(pwd)/$SCRIPT_FOLDER"
            export SBOM_DIR="sbom_tools"
            export SBOM_LICENSES="mongo-odbc-driver.licenses.cdx.json"
            export SBOM_VULN="mongo-odbc-driver.merge.grype.cdx.json"
            export SBOM_FINAL="mongo-odbc-driver.full.cdx.json"
            export COMPLIANCE_REPORT_NAME="$COMPLIANCE_REPORT_NAME"
            export STATIC_CODE_ANALYSIS_NAME="$STATIC_CODE_ANALYSIS_NAME"
            export ALLOW_VULNS="${AllowVulns}"
          
            # Common test infra variables
            export PROJECT_DIRECTORY="$PROJECT_DIRECTORY"
            export DRIVERS_TOOLS="$DRIVERS_TOOLS"
            export MONGO_ORCHESTRATION_HOME="$MONGO_ORCHESTRATION_HOME"
            export MONGODB_BINARIES="$MONGODB_BINARIES"
            export COMMON_TEST_INFRA_DIR="$COMMON_TEST_INFRA_DIR"

            # Windows variables
            export LOCAL_DUMP_ORIGINAL_REG_VAL="$LOCAL_DUMP_ORIGINAL_REG_VAL"
            export DUMP_FOLDER="$DUMP_FOLDER"
            export DUMP_PATH="$(pwd)/$DUMP_FOLDER"
            export MONGOODBC_DEBUGGING_INFO_ARCHIVE=$MONGOODBC_DEBUGGING_INFO_ARCHIVE

            # Non-Windows variables
            export INSTALLED_ODBC_PATH="$INSTALLED_ODBC_PATH"
            export LD_LIBRARY_PATH="$LD_LIBRARY_PATH"
            export LIBRARY_PATH="$LD_LIBRARY_PATH"
            export ODBCSYSINI="$(pwd)"/setup
          EOT
>>>>>>> 6a6c8927
    - command: expansions.update
      params:
        file: mongosql-odbc-driver/expansions.yml

  "generate github token":
    command: github.generate_token
    params:
      owner: 10gen
      repo: mongohouse
      expansion_name: github_token


  "install rust toolchain":
    - command: shell.exec
      params:
        shell: bash
        script: |
          ${prepare_shell}

          # make sure to use msvc toolchain rather than gnu, which is
          # the default for cygwin
          if [ "Windows_NT" == "$OS" ]; then
              if [ 'windows-64' == '${build_variant}' ]; then
                  export HOST="x86_64-pc-windows-msvc"
              else
                  echo 'unknown windows build variant ${build_variant}'
                  exit 1;
              fi
              export DEFAULT_HOST_OPTIONS="--default-host $HOST"
              export DEFAULT_TOOLCHAIN="stable-$HOST"
          fi

          # install rustup from scratch
          rm -rf ~/.rustup
          curl https://sh.rustup.rs -sSf | sh -s -- -y --no-modify-path $DEFAULT_HOST_OPTIONS

          # rustup installs into C:\Users\$USER instead of
          # C:\home\$USER, so we symlink both .rustup and .cargo
          if [ "Windows_NT" == "$OS" ]; then
              ln -sf /cygdrive/c/Users/$USER/.rustup/toolchains/$DEFAULT_TOOLCHAIN ~/.rustup
              ln -sf /cygdrive/c/Users/$USER/.cargo/ ~/.cargo

              rustup toolchain install $DEFAULT_TOOLCHAIN
              rustup default $DEFAULT_TOOLCHAIN
          fi

          echo --------- rustup show -----------
          rustup show
          echo ----- Rustup toolchain list -----
          rustup toolchain list
          echo --------- Cargo version ---------
          cargo --version
          echo ---------------------------------

  "check clippy":
    - command: shell.exec
      type: test
      params:
        shell: bash
        working_dir: mongosql-odbc-driver
        script: |
          ${prepare_shell}
          cargo clippy --all-targets -- -D warnings

  "check rustfmt":
    - command: shell.exec
      type: test
      params:
        shell: bash
        working_dir: mongosql-odbc-driver
        script: |
          ${prepare_shell}
          cargo fmt --all --  --check

  "check unused dependencies":
    - command: shell.exec
      type: test
      params:
        shell: bash
        working_dir: mongosql-odbc-driver
        script: |
          ${prepare_shell}
          cargo install cargo-machete
          set +e
          cargo machete
          RETURN=$?
          set -e
          if [ $RETURN -ne 0 ]; then
            >&2 echo "Unused dependencies found"
            >&2 cargo machete
          fi

  "generate SBOM":
    - command: shell.exec
      type: test
      params:
        shell: bash
        working_dir: mongosql-odbc-driver
        script: |
          ${prepare_shell}
          echo ">>>> Install SBOM tool..."

          OS=$(uname)
          echo "OS=$OS"
          ARCH="$(uname -m)"
          echo "Arch=$ARCH"

          mkdir $SBOM_DIR

          echo "SBOM with vulnerabilities: $SBOM_LICENSES";
          echo "SBOM with license: $SBOM_VULN";
          echo "Final SBOM with all information: $SBOM_FINAL"

          # Install cargo-cyclonedx
          echo "-- Installing cargo-cyclonedx --"
          cargo install cargo-cyclonedx
          echo "------------------------------------"

          # Install Grype
          echo "-- Downloading Grype --"
          curl -sSfL https://raw.githubusercontent.com/anchore/grype/main/install.sh | sh -s -- -b $SBOM_DIR
          echo "------------------------------------"

          # Install CycloneDX CLI and JQ
          CYCLONE_URL="https://github.com/CycloneDX/cyclonedx-cli/releases/download/v0.25.0"
          JQ_URL="https://github.com/jqlang/jq/releases/download/jq-1.7.1"
          if [[ "$OS" = "Linux" ]]; then
            if [[ "$ARCH" = "x86_64" ]]; then
              CYCLONE_URL="$CYCLONE_URL/cyclonedx-linux-x64"
              JQ_URL="$JQ_URL/jq-linux-amd64"
            elif [ "$ARCH" = "arm64" ]; then
              CYCLONE_URL="$CYCLONE_URL/cyclonedx-linux-arm64"
              JQ_URL="$JQ_URL/jq-linux-arm64"
            fi
          elif [[ "$OS" = "Darwin" ]]; then
            if [[ "$ARCH" = "arm64" ]]; then
              CYCLONE_URL="$CYCLONE_URL/cyclonedx-osx-arm64"
              JQ_URL="$JQ_URL/jq-macos-arm64"
            else
              CYCLONE_URL="$CYCLONE_URL/cyclonedx-osx-x64"
              JQ_URL="$JQ_URL/jq-macos-amd64"
            fi
          else
            # Windows
            CYCLONE_URL="$CYCLONE_URL/cyclonedx-win-x64.exe"
            JQ_URL="$JQ_URL/jq-windows-amd64.exe"
          fi

          echo "-- Downloading CycloneDX CLI  for $OS-$ARCH $CYCLONE_URL --"
          curl -L -o $SBOM_DIR/cyclonedx-cli "$CYCLONE_URL" \
            --silent \
            --fail \
            --max-time 60 \
            --retry 5 \
            --retry-delay 0
          chmod +x ./$SBOM_DIR/cyclonedx-cli
          echo "------------------------------------"

          echo "-- Downloading JQ $JQ_URL --"
          curl -L -o $SBOM_DIR/jq "$JQ_URL" \
            --silent \
            --fail \
            --max-time 60 \
            --retry 5 \
            --retry-delay 0
          chmod +x ./$SBOM_DIR/jq
          echo "------------------------------------"
          echo "<<<< Done installing SBOM tools"

          echo ">>>> Generate SBOM..."
          echo "--  Generating SBOMs with the licenses information --"
          cargo cyclonedx --target all -v -f json
          echo "------------------------------------"

          echo "-- Merging info from both mongo-odbc-driver and win_setupgui because both are packaged libraries --"
          echo "./$SBOM_DIR/cyclonedx-cli merge --input-files ./odbc/mongo-odbc-driver.cdx.json ./win_setupgui/win_setupgui.cdx.json --output-format json --input-format json --group mongo-odbc-driver --name mongo-odbc-driver> $SBOM_LICENSES"
          ./$SBOM_DIR/cyclonedx-cli merge --input-files ./odbc/mongo-odbc-driver.cdx.json ./win_setupgui/win_setupgui.cdx.json --output-format json --input-format json --group mongo-odbc-driver --name mongo-odbc-driver> $SBOM_LICENSES
          echo "------------------------------------"

          echo "-- Generating SBOM with vulnerabilities information --"
          echo "./$SBOM_DIR/grype sbom:$SBOM_LICENSES -o cyclonedx-json > $SBOM_VULN"
          ./$SBOM_DIR/grype sbom:$SBOM_LICENSES -o cyclonedx-json > $SBOM_VULN
          echo "------------------------------------"

          echo "-- Merging the SBOMs with the licenses information and the SBOM with the  vulnerabilities information in $SBOM_FINAL --"

          temp_output="temp_output.json"
          if [[ -f "$temp_output" ]] ; then
              rm "$temp_output"
          fi
          touch $temp_output

          while IFS= read -r line
          do
            if [[ "$line" == *"purl"* ]]; then
              bash_purl=$(echo $line | cut -d '"' -f4)
              command=$(echo "./$SBOM_DIR/jq '.components[] | select(.purl == \"$bash_purl\").licenses' $SBOM_LICENSES | ./$SBOM_DIR/jq -s 'flatten(1)'")
              # Add the license information back in the augmented SBOM.
              licenseInfo=$(eval " $command")
              if [[ -z "$licenseInfo" ]]; then
                echo "\"licenses\" : []," >> $temp_output
              else
                echo "\"licenses\" : $licenseInfo," >> $temp_output
              fi
            fi
            echo "$line" >> $temp_output

          done < $SBOM_VULN
          echo "------------------------------------"

          echo "--  Adding the name of the team responsible for each dependency as required by Silk and format the json file --"
          echo "./$SBOM_DIR/jq '.components[].properties += [{\"name\": \"internal:team_responsible\", \"value\": \"Atlas SQL\"}]' $temp_output > $SBOM_FINAL"
          ./$SBOM_DIR/jq '.components[].properties += [{"name": "internal:team_responsible", "value": "Atlas SQL"}]' $temp_output > $SBOM_FINAL
          echo "------------------------------------"

          echo "-- Adding VEX info for vulnerabilities still present in SBOM--"
          IFS=','; for vuln_id in $ALLOW_VULNS; do
            echo "-- Updating SBOM with VEX info for vulnerability with id $vuln_id--"
            export VULN_ID=$vuln_id
            echo "jq --argjson vexinfo "$(<resources/ssdlc/$VULN_ID.analysis.json)" '(.vulnerabilities[] | select(.id == $ENV.VULN_ID)).analysis = ($vexinfo) ' $SBOM_FINAL > output.tmp && mv output.tmp $SBOM_FINAL"
            jq --argjson vexinfo "$(<resources/ssdlc/$VULN_ID.analysis.json)" '(.vulnerabilities[] | select(.id == $ENV.VULN_ID)).analysis = ($vexinfo) ' $SBOM_FINAL > output.tmp && mv output.tmp $SBOM_FINAL
            echo "--------"
          done
          echo "-----------------------------"
          echo "<<<< Done generating SBOM"
    - command: s3.put
      params:
        aws_key: ${aws_key}
        aws_secret: ${aws_secret}
        local_files_include_filter:
          - mongosql-odbc-driver/*.cdx.json
        remote_file: mongosql-odbc-driver/artifacts/${version_id}/ssdlc/
        content_type: text/plain
        bucket: mciuploads
        permissions: public-read

  "scan SBOM":
    - command: shell.exec
      type: test
      params:
        shell: bash
        working_dir: mongosql-odbc-driver
        script: |
          ${prepare_shell}

          echo ">>>> Scan SBOM for vulnerabilities..."
          if [[ "$ALLOW_VULNS" != "" ]]; then
            echo "Vulnerability ids to ignore : $ALLOW_VULNS"

            echo "-- Generate .grype.yaml specifying vulnerabilities to ignore --"
            GRYPE_CONF_FILE=".grype.yaml"
            touch $GRYPE_CONF_FILE
            echo "ignore:" > $GRYPE_CONF_FILE

            IFS=','; for VULN_ID in $ALLOW_VULNS; do
              echo "Ignoring vulnerability with id $VULN_ID"
              echo "    - vulnerability: $VULN_ID" >> $GRYPE_CONF_FILE
            done
            echo "------------------------------------"
          fi

          echo "-- Scanning dependency for vulnerabilities --"
          ./$SBOM_DIR/grype sbom:$SBOM_LICENSES --fail-on low
          echo "---------------------------------------------"
          echo "<<<< Done scanning SBOM"

  "generate compliance report":
    - command: shell.exec
      params:
        shell: bash
        working_dir: mongosql-odbc-driver
        env:
          IS_TAG_TRIGGERED: "${triggered_by_git_tag}"
          AUTHOR: "${author}"
          AUTHOR_EMAIL: "${author_email}"
        script: |
          ${prepare_shell}
          echo "Author = $AUTHOR"
          echo "Author email = $AUTHOR_EMAIL"
          echo "Version = $RELEASE_VERSION"
          SBOM_URL="https://translators-connectors-releases.s3.amazonaws.com/mongosql-odbc-driver/mongosql-odbc-${RELEASE_VERSION}.sbom.json"
          SARIF_URL="https://translators-connectors-releases.s3.amazonaws.com/mongosql-odbc-driver/mongo-odbc-$RELEASE_VERSION.sast.sarif"
          echo "Sbom url = $SBOM_URL"
          echo "Sarif Url = $SARIF_URL"

          # Copy template
          cp resources/ssdlc/mongo-odbc-driver_compliance_report_template.md $COMPLIANCE_REPORT_NAME

          # Update the version
          sed -i.bu "s,%VERSION%,$RELEASE_VERSION,g" $COMPLIANCE_REPORT_NAME
          # Update the SBOM link
          sed -i.bu "s,%SBOM_URL%,$SBOM_URL,g" $COMPLIANCE_REPORT_NAME
          # Update the SARIF link
          sed -i.bu "s,%SARIF_URL%,$SARIF_URL,g" $COMPLIANCE_REPORT_NAME
          # Update the author information
          sed -i.bu "s,%AUTHOR%,$AUTHOR,g" $COMPLIANCE_REPORT_NAME
          sed -i.bu "s,%AUTHOR_EMAIL%,$AUTHOR_EMAIL,g" $COMPLIANCE_REPORT_NAME
    - command: s3.put
      params:
        aws_key: ${aws_key}
        aws_secret: ${aws_secret}
        local_file: mongosql-odbc-driver/${COMPLIANCE_REPORT_NAME}
        remote_file: mongosql-odbc-driver/artifacts/${version_id}/ssdlc/${COMPLIANCE_REPORT_NAME}
        content_type: text/markdown
        bucket: mciuploads
        permissions: public-read

  "publish compliance report":
    - command: s3.get
      params:
        aws_key: ${aws_key}
        aws_secret: ${aws_secret}
        local_file: mongosql-odbc-driver/${COMPLIANCE_REPORT_NAME}
        remote_file: mongosql-odbc-driver/artifacts/${version_id}/ssdlc/${COMPLIANCE_REPORT_NAME}
        content_type: text/markdown
        bucket: mciuploads
    - command: s3.put
      params:
        aws_key: ${release_aws_key}
        aws_secret: ${release_aws_secret}
        local_file: mongosql-odbc-driver/${COMPLIANCE_REPORT_NAME}
        remote_file: mongosql-odbc-driver/mongosql-odbc-${RELEASE_VERSION}-compliance-report.md
        content_type: text/markdown
        bucket: translators-connectors-releases
        permissions: public-read
        display_name: mongosql-odbc-${RELEASE_VERSION}-compliance-report.md

  "augment SBOM":
    - command: ec2.assume_role
      display_name: Assume IAM role with permissions to pull Kondukto API token
      params:
        role_arn: ${kondukto_role_arn}
    - command: shell.exec
      display_name: Pull Kondukto API token from AWS Secrets Manager and write it to file
      params:
        silent: true
        shell: bash
        working_dir: mongosql-odbc-driver
        include_expansions_in_env: [AWS_ACCESS_KEY_ID, AWS_SECRET_ACCESS_KEY, AWS_SESSION_TOKEN]
        script: |
          # use AWS CLI to get the Kondukto API token from AWS Secrets Manager
          kondukto_token=$(aws secretsmanager get-secret-value --secret-id "kondukto-token" --region "us-east-1" --query 'SecretString' --output text)
          if [ $? -ne 0 ]; then
              exit 1
          fi
          # set the KONDUKTO_TOKEN environment variable
          echo "KONDUKTO_TOKEN=$kondukto_token" > ${workdir}/kondukto_credentials.env
    - command: shell.exec
      type: test
      params:
        shell: bash
        working_dir: mongosql-odbc-driver
        script: |
          ${prepare_shell}

          echo "SBOM_FINAL = $SBOM_FINAL"

          echo "-- Augmenting SBOM Lite --"
          docker run -i --platform="linux/amd64" --rm -v "$PWD":/pwd \
          --env-file ${workdir}/kondukto_credentials.env \
          artifactory.corp.mongodb.com/release-tools-container-registry-public-local/silkbomb:2.0 \
          augment --repo mongodb/mongo-odbc-driver --branch ${branch_name} --sbom-in /pwd/$SBOM_FINAL --sbom-out /pwd/mongo-odbc-driver.augmented.sbom.json --force
          echo "-------------------------------"

    - command: s3.put
      params:
        aws_key: ${aws_key}
        aws_secret: ${aws_secret}
        local_file: mongosql-odbc-driver/mongo-odbc-driver.augmented.sbom.json
        remote_file: mongosql-odbc-driver/artifacts/${version_id}/ssdlc/mongo-odbc-driver.augmented.sbom.json
        content_type: application/json
        bucket: mciuploads
        permissions: public-read

  "publish augmented SBOM":
    - command: s3.get
      params:
        aws_key: ${aws_key}
        aws_secret: ${aws_secret}
        local_file: mongosql-odbc-driver/mongo-odbc-driver.augmented.sbom.json
        remote_file: mongosql-odbc-driver/artifacts/${version_id}/ssdlc/mongo-odbc-driver.augmented.sbom.json
        content_type: application/json
        bucket: mciuploads
        permissions: public-read
    - command: s3.put
      params:
        aws_key: ${release_aws_key}
        aws_secret: ${release_aws_secret}
        local_file: mongosql-odbc-driver/mongo-odbc-driver.augmented.sbom.json
        remote_file: mongosql-odbc-driver/mongosql-odbc-${RELEASE_VERSION}.sbom.json
        bucket: translators-connectors-releases
        content_type: application/json
        permissions: public-read
        display_name: mongosql-odbc-${RELEASE_VERSION}.sbom.json

  "set and check packages version":
    - command: shell.exec
      type: test
      params:
        shell: bash
        working_dir: mongosql-odbc-driver
        script: |
          ${prepare_shell}
          #no-op when not triggered by a tag
          if [[ "${triggered_by_git_tag}" != "" ]]; then
            cargo install cargo-edit
            cargo set-version $RELEASE_VERSION
          fi
          cargo install cargo-get
          CARGO_PKGS_VERSION=$(cargo get --entry="odbc/Cargo.toml" package.version)
          if [[ "${triggered_by_git_tag}" == "" ]]; then
            EXPECTED_RELEASE_VERSION="0.0.0"
          else
            EXPECTED_RELEASE_VERSION="$RELEASE_VERSION"
          fi
          if [[ "$CARGO_PKGS_VERSION" != "$EXPECTED_RELEASE_VERSION" ]]; then
            echo "Expected version $EXPECTED_RELEASE_VERSION got $CARGO_PKGS_VERSION"
            exit 1
          fi

          # use the latest mongosql release tag
          set -o pipefail
          MONGOSQL_VERSION=$(git ls-remote --tags --refs https://github.com/mongodb/mongosql.git | grep -o 'refs/tags/v[0-9]*\.[0-9]*\.[0-9]*' | sed 's/refs\/tags\///' | sort -V | tail -n 1)
          if [ $? -ne 0 ] || [ -z "$MONGOSQL_VERSION" ] || [ "$MONGOSQL_VERSION" = "null" ] || [ "$MONGOSQL_VERSION" = "" ]; then
              echo "Error: Failed to fetch valid mongosql tags"
              exit 1
          fi
          echo "MONGOSQL_VERSION: $MONGOSQL_VERSION"

          # we need to set the versions of mongosql and agg-ast to be the same so we don't get inconsistencies

          if [[ "$(uname -s)" = "Darwin" ]]; then
            sed -i '' 's/\(mongosql = {.*\)branch = "main"\(.*}\)/\1tag = "'"$MONGOSQL_VERSION"'"\2/' core/Cargo.toml
          else
            sed -i "s/^\(mongosql = {.*\)branch = \"main\"\(.*}\)/\1tag = \"$MONGOSQL_VERSION\"\2/" core/Cargo.toml
          fi
          if [[ "$(uname -s)" = "Darwin" ]]; then
            sed -i '' 's/\(agg-ast = {.*\)branch = "main"\(.*}\)/\1tag = "'"$MONGOSQL_VERSION"'"\2/' core/Cargo.toml
          else
            sed -i "s/^\(agg-ast = {.*\)branch = \"main\"\(.*}\)/\1tag = \"$MONGOSQL_VERSION\"\2/" core/Cargo.toml
          fi


  "sign windows":
    - command: shell.exec
      type: system
      params:
        silent: true
        script: |
          docker login --username ${sql_engines_artifactory_username} --password ${sql_engines_artifactory_auth_token} ${release_tools_container_registry}
    - command: shell.exec
      type: system
      params:
        silent: true
        env:
          GRS_CONFIG_USER1_USERNAME: "${odbc_garasign_username}"
          GRS_CONFIG_USER1_PASSWORD: "${odbc_garasign_password}"
        working_dir: mongosql-odbc-driver/installer/msi
        script: |
          docker run \
            -e GRS_CONFIG_USER1_USERNAME \
            -e GRS_CONFIG_USER1_PASSWORD \
            --rm \
            -v $(pwd):$(pwd) -w $(pwd) \
            ${garasign_jsign_image} \
            /bin/bash -c "jsign -a ${authenticode_key_name} --replace --tsaurl http://timestamp.digicert.com -d SHA-256 ${MSI_FILENAME}"

          # Generating checksums
          if [ -e $msi_filename ]; then
            shasum -a 1 ${MSI_FILENAME} | tee ${MSI_FILENAME}.sha1
            shasum -a 256 ${MSI_FILENAME} | tee ${MSI_FILENAME}.sha256
            md5sum ${MSI_FILENAME} | tee ${MSI_FILENAME}.md5
          else
            echo "${MSI_FILENAME} does not exist. Skipping checksum generation"
          fi

  "sign ubuntu and verify signature":
    - command: shell.exec
      type: system
      params:
        silent: true
        script: |
          docker login --username ${sql_engines_artifactory_username} --password ${sql_engines_artifactory_auth_token} ${release_tools_container_registry}
    - command: shell.exec
      type: system
      params:
        silent: true
        env:
          GRS_CONFIG_USER1_USERNAME: "${odbc_garasign_username}"
          GRS_CONFIG_USER1_PASSWORD: "${odbc_garasign_password}"
        working_dir: mongosql-odbc-driver/installer/tgz
        script: |
          docker run \
            -e GRS_CONFIG_USER1_USERNAME \
            -e GRS_CONFIG_USER1_PASSWORD \
            --rm \
            -v $(pwd):$(pwd) -w $(pwd) \
            ${garasign_gpg_image} \
            /bin/bash -c "gpgloader && gpg --yes -v --armor -o ${UBUNTU_FILENAME}.sig --detach-sign ${UBUNTU_FILENAME}"
    - command: shell.exec
      type: system
      params:
        working_dir: mongosql-odbc-driver/installer/tgz
        silent: true
        env:
          GRS_CONFIG_USER1_USERNAME: "${odbc_garasign_username}"
          GRS_CONFIG_USER1_PASSWORD: "${odbc_garasign_password}"
        script: |
          docker run \
            -e GRS_CONFIG_USER1_USERNAME \
            -e GRS_CONFIG_USER1_PASSWORD \
            --rm \
            -v $(pwd):$(pwd) -w $(pwd) \
            ${garasign_gpg_image} \
            /bin/bash -c "gpgloader && gpg --verify ${UBUNTU_FILENAME}.sig ${UBUNTU_FILENAME}"

  "compile ubuntu and win release":
    - command: shell.exec
      type: test
      params:
        shell: bash
        working_dir: mongosql-odbc-driver
        script: |
          ${prepare_shell}
          # Compile release build with features if needed
          # if FEATURE_FLAGS is not empty, build with features
          if [[ "$FEATURE_FLAGS" != "" ]]; then
            cargo build --release --features $FEATURE_FLAGS
          else
            cargo build --release
          fi

          # Verify the version is the expected one from the driver perspective too
          cargo test api::get_info_tests::unit::driver_ver -- --nocapture

  "compile ubuntu and win debug":
    - command: shell.exec
      type: test
      params:
        shell: bash
        working_dir: mongosql-odbc-driver
        script: |
          ${prepare_shell}

          # Compile release build with features if needed
          if [[ "$FEATURE_FLAGS" != "" ]]; then
            cargo build --features $FEATURE_FLAGS
          else
            cargo build
          fi

  "compile ubuntu with asan":
    - command: shell.exec
      type: test
      params:
        shell: bash
        working_dir: mongosql-odbc-driver
        script: |
          ${prepare_shell}
          ~/.cargo/bin/rustup default nightly
          ~/.cargo/bin/rustup target add x86_64-unknown-linux-gnu

          export RUSTFLAGS="-Z sanitizer=address"

          if [[ "$FEATURE_FLAGS" != "" ]]; then
            cargo build --target x86_64-unknown-linux-gnu --features $FEATURE_FLAGS
          else
            cargo build --target x86_64-unknown-linux-gnu
          fi

  "compile release with debug info":
    - command: shell.exec
      params:
        shell: bash
        working_dir: mongosql-odbc-driver
        script: |
          ${prepare_shell}
          echo "env $(env)"
          # Build a release driver with debug information
          if [[ "$FEATURE_FLAGS" != "" ]]; then
            cargo build --release --features $FEATURE_FLAGS
          else
            cargo build --release
          fi

          export DRIVER_LIB_PATH=$PWD/target/release

          cat <<EOT >> expansions.yml
            export DRIVER_LIB_PATH="$DRIVER_LIB_PATH"
          EOT
    - command: expansions.update
      params:
        file: mongosql-odbc-driver/expansions.yml

  "compile macos release":
    - command: shell.exec
      type: test
      retry_on_failure: true
      params:
        shell: bash
        working_dir: mongosql-odbc-driver
        script: |
          ${prepare_shell}
          # Compile release build
          cargo build --release --features definitions/iodbc,cstr/utf32

          # Verify the version is the expected one from the driver perspective too
          cargo test api::get_info_tests::unit::driver_ver -- --nocapture

  "compile macos debug":
    - command: shell.exec
      type: test
      params:
        shell: bash
        working_dir: mongosql-odbc-driver
        script: |
          ${prepare_shell}
          # Compile debug build
          if [[ "$FEATURE_FLAGS" != "" ]]; then
            cargo build --features definitions/iodbc,cstr/utf32,$FEATURE_FLAGS
          else
            cargo build --features definitions/iodbc,cstr/utf32
          fi


  "compile macos release with debug info":
    - command: shell.exec
      retry_on_failure: true
      params:
        shell: bash
        working_dir: mongosql-odbc-driver
        script: |
          ${prepare_shell}
          echo "env $(env)"
          # Build a release driver with debug information
          if [[ "$FEATURE_FLAGS" != "" ]]; then
            cargo build --release --features definitions/iodbc,cstr/utf32,$FEATURE_FLAGS
          else
            cargo build --release --features definitions/iodbc,cstr/utf32
          fi
          export DRIVER_LIB_PATH=$PWD/target/release
          cat <<EOT >> expansions.yml
            export DRIVER_LIB_PATH="$DRIVER_LIB_PATH"
          EOT
    - command: expansions.update
      params:
        file: mongosql-odbc-driver/expansions.yml

  "build msi":
    # TODO: Uncomment prior to merging back into master
    # - command: s3.get
    #   params:
    #     aws_key: ${aws_key}
    #     aws_secret: ${aws_secret}
    #     local_file: mongosql-odbc-driver/mongo-odbc-driver.augmented.sbom.json
    #     remote_file: mongosql-odbc-driver/artifacts/${version_id}/ssdlc/mongo-odbc-driver.augmented.sbom.json
    #     content_type: application/json
    #     bucket: mciuploads
    #     permissions: public-read
    - command: shell.exec
      params:
        shell: bash
        working_dir: mongosql-odbc-driver
        script: |
          ${prepare_shell}

          cp target/release/*.dll installer/msi
          # TODO: Uncomment prior to merging back into master
          # cp ./THIRD_PARTY_LICENSES.txt ./README.md ./mongo-odbc-driver.augmented.sbom.json installer/msi
          # TODO: Delete the following line prior to merging back into master
          cp ./THIRD_PARTY_LICENSES.txt ./README.md installer/msi
          cd installer/msi
          if [[ "$RELEASE_VERSION" == "snapshot" || "$RELEASE_VERSION" == "snapshot-eap" ]]; then
              MINOR_VERSION="0.1"
              VERSION_LABEL="0.1.0"
          else
              MINOR_VERSION=$(echo "$RELEASE_VERSION" | cut -d '.' -f 1-2)
              VERSION_LABEL="$RELEASE_VERSION"
          fi

          # unfortunately, using a variable to hold the path to powershell
          # seems to not work properly with evergreen's bash
          /cygdrive/c/Windows/System32/WindowsPowerShell/v1.0/powershell.exe\
              -NoProfile\
              -NoLogo\
              -NonInteractive\
              -ExecutionPolicy ByPass\
              -File ./build-msi.ps1\
              -Arch x64\
              -Version "$MINOR_VERSION"\
              -VersionLabel "$VERSION_LABEL"\

  "build dmg":
    # TODO: Uncomment prior to merging back into master
    # - command: s3.get
    #   params:
    #     aws_key: ${aws_key}
    #     aws_secret: ${aws_secret}
    #     local_file: mongosql-odbc-driver/mongo-odbc-driver.augmented.sbom.json
    #     remote_file: mongosql-odbc-driver/artifacts/${version_id}/ssdlc/mongo-odbc-driver.augmented.sbom.json
    #     content_type: application/json
    #     bucket: mciuploads
    #     permissions: public-read
    - command: shell.exec
      params:
        shell: bash
        working_dir: mongosql-odbc-driver
        script: |
          ${prepare_shell}

          cp target/release/*.dylib installer/dmg
          cp target/release/macos_postinstall installer/dmg
          cd installer/dmg
          if [ "$RELEASE_VERSION" == "snapshot" ]; then
              MINOR_VERSION="0.1"
          else
              MINOR_VERSION=$(echo "$RELEASE_VERSION" | sed 's|\([0-9]\+[.][0-9]\+\)[.][0-9]\+|\1|')
          fi
          ./build-dmg.sh "$MINOR_VERSION"

  "mciuploads release artifacts":
    - command: s3.put
      params:
        build_variants:
          - windows-64
        aws_key: ${aws_key}
        aws_secret: ${aws_secret}
        local_file: mongosql-odbc-driver/target/release/atsql.dll
        remote_file: mongosql-odbc-driver/artifacts/${version_id}/${build_variant}/release/atsql.dll
        bucket: mciuploads
        permissions: public-read
        content_type: application/octet-stream
    - command: s3.put
      params:
        build_variants:
          - windows-64
        aws_key: ${aws_key}
        aws_secret: ${aws_secret}
        local_file: mongosql-odbc-driver/installer/msi/mongoodbc.msi
        remote_file: mongosql-odbc-driver/artifacts/${version_id}/${build_variant}/release/${MSI_FILENAME}
        bucket: mciuploads
        permissions: public-read
        content_type: application/octet-stream
    - command: s3.put
      params:
        build_variants:
          - windows-64
        aws_key: ${aws_key}
        aws_secret: ${aws_secret}
        local_file: mongosql-odbc-driver/target/release/atsqls.dll
        remote_file: mongosql-odbc-driver/artifacts/${version_id}/${build_variant}/release/atsqls.dll
        bucket: mciuploads
        permissions: public-read
        content_type: application/octet-stream
    - command: s3.put
      params:
        build_variants:
          - windows-64
        aws_key: ${aws_key}
        aws_secret: ${aws_secret}
        local_file: mongosql-odbc-driver/target/release/atsql.pdb
        remote_file: mongosql-odbc-driver/artifacts/${version_id}/${build_variant}/release/atsql.pdb
        bucket: mciuploads
        permissions: public-read
        content_type: application/octet-stream
    - command: s3.put
      params:
        build_variants:
          - ubuntu2204
        aws_key: ${aws_key}
        aws_secret: ${aws_secret}
        local_file: mongosql-odbc-driver/target/release/libatsql.so
        remote_file: mongosql-odbc-driver/artifacts/${version_id}/${build_variant}/release/libatsql.so
        bucket: mciuploads
        permissions: public-read
        content_type: application/octet-stream
    - command: s3.put
      params:
        build_variants:
          - ubuntu2204
        aws_key: ${aws_key}
        aws_secret: ${aws_secret}
        local_file: mongosql-odbc-driver/release/${UBUNTU_FILENAME}
        remote_file: mongosql-odbc-driver/artifacts/${version_id}/${build_variant}/release/${UBUNTU_FILENAME}
        bucket: mciuploads
        permissions: public-read
        content_type: application/octet-stream
    - command: s3.put
      params:
        build_variants:
          - macos
        aws_key: ${aws_key}
        aws_secret: ${aws_secret}
        local_file: mongosql-odbc-driver/target/release/libatsql.dylib
        remote_file: mongosql-odbc-driver/artifacts/${version_id}/${build_variant}/release/libatsql.dylib
        bucket: mciuploads
        permissions: public-read
        content_type: application/octet-stream
    - command: s3.put
      params:
        build_variants:
          - macos
        aws_key: ${aws_key}
        aws_secret: ${aws_secret}
        local_file: mongosql-odbc-driver/installer/dmg/mongoodbc.dmg
        remote_file: mongosql-odbc-driver/artifacts/${version_id}/${build_variant}/release/mongoodbc.dmg
        bucket: mciuploads
        permissions: public-read
        content_type: application/octet-stream

  "upload signed windows artifacts":
    - command: s3.put
      params:
        aws_key: ${aws_key}
        aws_secret: ${aws_secret}
        remote_file: mongosql-odbc-driver/artifacts/${version_id}/windows-64/release/mongoodbc-signed.msi
        local_file: mongosql-odbc-driver/installer/msi/${MSI_FILENAME}
        bucket: mciuploads
        permissions: public-read
        display_name: mongoodbc-signed.msi
        content_type: application/octet-stream
    - command: s3.put
      params:
        aws_key: ${aws_key}
        aws_secret: ${aws_secret}
        remote_file: mongosql-odbc-driver/artifacts/${version_id}/windows-64/release/mongoodbc-signed.msi.sha256
        local_file: mongosql-odbc-driver/installer/msi/${MSI_FILENAME}.sha256
        bucket: mciuploads
        permissions: public-read
        display_name: mongoodbc-signed.msi.sha256
        content_type: application/octet-stream

  "upload ubuntu sig file":
    - command: s3.put
      params:
        aws_key: ${aws_key}
        aws_secret: ${aws_secret}
        remote_file: mongosql-odbc-driver/artifacts/${version_id}/ubuntu2204/release/${UBUNTU_FILENAME}.sig
        local_file: mongosql-odbc-driver/installer/tgz/${UBUNTU_FILENAME}.sig
        bucket: mciuploads
        permissions: public-read
        content_type: application/octet-stream

  "upload release":
    - command: s3.get
      params:
        aws_key: ${aws_key}
        aws_secret: ${aws_secret}
        remote_file: mongosql-odbc-driver/artifacts/docs/MongoDB_ODBC_Guide.pdf
        local_file: mongosql-odbc-driver/release/docs/MongoDB_ODBC_Guide.pdf
        bucket: mciuploads
    - command: s3.put
      params:
        aws_key: ${release_aws_key}
        aws_secret: ${release_aws_secret}
        local_file: mongosql-odbc-driver/release/docs/MongoDB_ODBC_Guide.pdf
        remote_file: eap/mongodb-odbc-driver/docs/MongoDB_ODBC_Guide.pdf
        bucket: translators-connectors-releases
        permissions: public-read
        skip_existing: false
        content_type: application/pdf
    - command: s3.get
      params:
        aws_key: ${aws_key}
        aws_secret: ${aws_secret}
        remote_file: mongosql-odbc-driver/artifacts/${version_id}/windows-64/release/mongoodbc-signed.msi
        local_file: mongosql-odbc-driver/release/mongoodbc-signed.msi
        bucket: mciuploads
    - command: s3.put
      params:
        aws_key: ${release_aws_key}
        aws_secret: ${release_aws_secret}
        local_file: mongosql-odbc-driver/release/mongoodbc-signed.msi
        remote_file: ${WINDOWS_INSTALLER_PATH}
        bucket: translators-connectors-releases
        permissions: public-read
        content_type: application/octet-stream
        display_name: ${MSI_FILENAME}
    - command: s3.get
      params:
        aws_key: ${aws_key}
        aws_secret: ${aws_secret}
        remote_file: mongosql-odbc-driver/artifacts/${version_id}/windows-64/release/mongoodbc-signed.msi.sha256
        local_file: mongosql-odbc-driver/release/mongoodbc-signed.msi.sha256
        bucket: mciuploads
    - command: s3.put
      params:
        aws_key: ${release_aws_key}
        aws_secret: ${release_aws_secret}
        local_file: mongosql-odbc-driver/release/mongoodbc-signed.msi.sha256
        remote_file: ${WINDOWS_INSTALLER_PATH}.sha256
        bucket: translators-connectors-releases
        permissions: public-read
        content_type: application/octet-stream
        display_name: ${MSI_FILENAME}.sha256
    - command: s3.get
      params:
        aws_key: ${aws_key}
        aws_secret: ${aws_secret}
        remote_file: mongosql-odbc-driver/artifacts/${version_id}/windows-64/release/atsql.dll
        local_file: mongosql-odbc-driver/release/atsql.dll
        bucket: mciuploads
    - command: s3.put
      params:
        aws_key: ${release_aws_key}
        aws_secret: ${release_aws_secret}
        local_file: mongosql-odbc-driver/release/atsql.dll
        remote_file: eap/mongosql-odbc-driver/windows/${RELEASE_VERSION}/release/atsql.dll
        bucket: translators-connectors-releases
        permissions: public-read
        content_type: application/octet-stream
    - command: s3.get
      params:
        aws_key: ${aws_key}
        aws_secret: ${aws_secret}
        remote_file: mongosql-odbc-driver/artifacts/${version_id}/windows-64/release/atsqls.dll
        local_file: mongosql-odbc-driver/release/atsqls.dll
        bucket: mciuploads
    - command: s3.put
      params:
        aws_key: ${release_aws_key}
        aws_secret: ${release_aws_secret}
        local_file: mongosql-odbc-driver/release/atsqls.dll
        remote_file: eap/mongosql-odbc-driver/windows/${RELEASE_VERSION}/release/atsqls.dll
        bucket: translators-connectors-releases
        permissions: public-read
        content_type: application/octet-stream
    - command: s3.get
      params:
        aws_key: ${aws_key}
        aws_secret: ${aws_secret}
        remote_file: mongosql-odbc-driver/artifacts/${version_id}/windows-64/release/atsql.pdb
        local_file: mongosql-odbc-driver/release/atsql.pdb
        bucket: mciuploads
    - command: s3.put
      params:
        aws_key: ${release_aws_key}
        aws_secret: ${release_aws_secret}
        local_file: mongosql-odbc-driver/release/atsql.pdb
        remote_file: eap/mongosql-odbc-driver/windows/${RELEASE_VERSION}/release/atsql.pdb
        bucket: translators-connectors-releases
        permissions: public-read
        content_type: application/octet-stream
    - command: s3.get
      params:
        aws_key: ${aws_key}
        aws_secret: ${aws_secret}
        remote_file: mongosql-odbc-driver/artifacts/${version_id}/ubuntu2204/release/${UBUNTU_FILENAME}
        local_file: mongosql-odbc-driver/target/release/${UBUNTU_FILENAME}
        bucket: mciuploads
        permissions: public-read
        content_type: application/octet-stream
    - command: s3.put
      params:
        aws_key: ${release_aws_key}
        aws_secret: ${release_aws_secret}
        local_file: mongosql-odbc-driver/target/release/${UBUNTU_FILENAME}
        remote_file: ${UBUNTU2204_INSTALLER_PATH}
        bucket: translators-connectors-releases
        permissions: public-read
        content_type: application/octet-stream
    - command: s3.get
      params:
        aws_key: ${aws_key}
        aws_secret: ${aws_secret}
        remote_file: mongosql-odbc-driver/artifacts/${version_id}/ubuntu2204/release/${UBUNTU_FILENAME}.sig
        local_file: mongosql-odbc-driver/target/release/${UBUNTU_FILENAME}.sig
        bucket: mciuploads
        permissions: public-read
        content_type: application/octet-stream
    - command: s3.put
      params:
        aws_key: ${release_aws_key}
        aws_secret: ${release_aws_secret}
        local_file: mongosql-odbc-driver/target/release/${UBUNTU_FILENAME}.sig
        remote_file: eap/mongosql-odbc-driver/ubuntu2204/${RELEASE_VERSION}/release/${UBUNTU_FILENAME}.sig
        bucket: translators-connectors-releases
        permissions: public-read
        content_type: application/octet-stream
    - command: s3.get
      params:
        aws_key: ${aws_key}
        aws_secret: ${aws_secret}
        remote_file: mongosql-odbc-driver/artifacts/${version_id}/ubuntu2204/release/libatsql.so
        local_file: mongosql-odbc-driver/target/release/libatsql.so
        bucket: mciuploads
        permissions: public-read
        content_type: application/octet-stream
    - command: s3.put
      params:
        aws_key: ${release_aws_key}
        aws_secret: ${release_aws_secret}
        local_file: mongosql-odbc-driver/target/release/libatsql.so
        remote_file: eap/mongosql-odbc-driver/ubuntu2204/${RELEASE_VERSION}/release/libatsql.so
        bucket: translators-connectors-releases
        permissions: public-read
        content_type: application/octet-stream

  "download artifact":
    - command: s3.get
      params:
        build_variants:
          - windows-64
        aws_key: ${aws_key}
        aws_secret: ${aws_secret}
        remote_file: mongosql-odbc-driver/artifacts/${version_id}/${build_variant}/release/atsql.dll
        local_file: mongosql-odbc-driver/atsql.dll
        bucket: mciuploads
    - command: s3.get
      params:
        build_variants:
          - windows-64
        aws_key: ${aws_key}
        aws_secret: ${aws_secret}
        remote_file: mongosql-odbc-driver/artifacts/${version_id}/${build_variant}/release/atsqls.dll
        local_file: mongosql-odbc-driver/atsqls.dll
        bucket: mciuploads
    - command: s3.get
      params:
        build_variants:
          - ubuntu2204
        aws_key: ${aws_key}
        aws_secret: ${aws_secret}
        remote_file: mongosql-odbc-driver/artifacts/${version_id}/${build_variant}/release/libatsql.so
        local_file: mongosql-odbc-driver/libatsql.so
        bucket: mciuploads

  "tar linux artifacts":
    # TODO: Uncomment prior to merging back into master
    # - command: s3.get
    #   params:
    #     aws_key: ${aws_key}
    #     aws_secret: ${aws_secret}
    #     local_file: mongosql-odbc-driver/mongo-odbc-driver.augmented.sbom.json
    #     remote_file: mongosql-odbc-driver/artifacts/${version_id}/ssdlc/mongo-odbc-driver.augmented.sbom.json
    #     content_type: application/json
    #     bucket: mciuploads
    #     permissions: public-read
    - command: shell.exec
      params:
        shell: bash
        working_dir: mongosql-odbc-driver
        script: |
          ${prepare_shell}

          mkdir -p release/mongoodbc/bin
          cp target/release/*.so release/mongoodbc/bin/
          # TODO: Uncomment prior to merging back into master
          # cp ./LICENSE ./README.md ./mongo-odbc-driver.augmented.sbom.json release/mongoodbc/
          # TODO: Delete the following line prior merging back into master
          cp ./LICENSE ./THIRD_PARTY_LICENSES.txt ./README.md release/mongoodbc/
          cd release
          tar -czvf $UBUNTU_FILENAME mongoodbc/

  "setup driver on Windows":
    - command: shell.exec
      params:
        shell: bash
        working_dir: mongosql-odbc-driver
        script: |
          ${prepare_shell}
          echo "Minor version: $MINOR_VERSION"
          sed -i 's@%DRIVER_DLL_PATH%@'"$(echo "$(cygpath -w $(pwd))" | sed s',\\,\\\\\\\\,g')"'@' setup/setupDSN.reg
          sed -i 's@%ADF_TEST_USER%@'"$(echo "${adf_test_local_user}" | sed s',\\,\\\\\\\\,g')"'@' setup/setupDSN.reg
          sed -i 's@%ADF_TEST_PWD%@'"$(echo "${adf_test_local_pwd}" | sed s',\\,\\\\\\\\,g')"'@' setup/setupDSN.reg
          sed -i 's@%ADF_TEST_URI%@'"$(echo "${adf_test_uri}" | sed s',\\,\\\\\\\\,g')"'@' setup/setupDSN.reg
          sed -i 's@%ADF_TEST_DB%@'"$(echo "${adf_test_local_db}" | sed s',\\,\\\\\\\\,g')"'@' setup/setupDSN.reg
          reg import "setup\setupDSN.reg"
          echo "----- Registry entries after setup ----"
          reg query "HKEY_LOCAL_MACHINE\SOFTWARE\Wow6432Node\ODBC\ODBCINST.INI\ODBC Drivers" -s 2> /dev/null
          reg query "HKEY_LOCAL_MACHINE\SOFTWARE\ODBC\ODBCINST.INI\ODBC Drivers" -s 2> /dev/null
          reg query "HKEY_LOCAL_MACHINE\SOFTWARE\ODBC\ODBCINST.INI\MongoDB Atlas SQL ODBC Driver" -s
          reg query "HKEY_LOCAL_MACHINE\SOFTWARE\Wow6432Node\ODBC\ODBCINST.INI\MongoDB Atlas SQL ODBC Driver" -s 2> /dev/null
          echo "-------------------------"

  "setup driver with UnixODBC":
    - command: shell.exec
      params:
        shell: bash
        working_dir: mongosql-odbc-driver
        script: |
          ${prepare_shell}
          echo "-----   Setup driver with Unix ODBC   -----"
          # DRIVER_LIB_PATH should have been set by the compile task
          echo "DRIVER_LIB_PATH = $DRIVER_LIB_PATH"
          if [ ! -d  "$DRIVER_LIB_PATH" ]; then
            echo "$DRIVER_LIB_PATH directory does not exist. Built targets are:"
            ls ${DRIVER_LIB_PATH%/*}
          fi
          sed -i "s,%DRIVER_LIB_PATH%,$DRIVER_LIB_PATH,g" setup/odbcinst.ini
          echo "-------------------------"
          cat setup/odbcinst.ini
          echo "-------------------------"
          echo "----- DSN Setup -----"
          sed -i "s,%DRIVER_LIB_PATH%,$DRIVER_LIB_PATH,g" setup/odbc.ini
          sed -i "s,%ADF_TEST_DB%,${adf_test_local_db},g" setup/odbc.ini
          sed -i "s,%ADF_TEST_USER%,${adf_test_local_user},g" setup/odbc.ini
          sed -i "s,%ADF_TEST_PWD%,${adf_test_local_pwd},g" setup/odbc.ini
          sed -i "s,%ADF_TEST_HOST%,${adf_test_host},g" setup/odbc.ini
          cp setup/odbc.ini ~/.odbc.ini
          echo "---- END DSN Setup ----"

  "setup driver with iODBC":
    - command: shell.exec
      params:
        shell: bash
        working_dir: mongosql-odbc-driver
        script: |
          ${prepare_shell}
          echo "-----   Setup driver with iODBC   -----"
          # DRIVER_LIB_PATH should have been set by the compile task
          echo "DRIVER_LIB_PATH = $DRIVER_LIB_PATH"
          if [ ! -d  "$DRIVER_LIB_PATH" ]; then
            echo "$DRIVER_LIB_PATH directory does not exist. Built targets are:"
            ls ${DRIVER_LIB_PATH%/*}
          fi
          sed -i.bu "s,%DRIVER_LIB_PATH%,$DRIVER_LIB_PATH,g" setup/iodbcinst.ini
          echo "-------------------------"
          cat setup/iodbcinst.ini
          echo "-------------------------"
          echo "----- DSN Setup -----"
          sed -i.bu "s,%DRIVER_LIB_PATH%,$DRIVER_LIB_PATH,g" setup/iodbc.ini
          sed -i.bu "s,%ADF_TEST_DB%,${adf_test_local_db},g" setup/iodbc.ini
          sed -i.bu "s,%ADF_TEST_USER%,${adf_test_local_user},g" setup/iodbc.ini
          sed -i.bu "s,%ADF_TEST_PWD%,${adf_test_local_pwd},g" setup/iodbc.ini
          sed -i.bu "s,%ADF_TEST_HOST%,${adf_test_host},g" setup/iodbc.ini
          echo "---- END DSN Setup ----"

          cat <<EOT >> expansions.yml
            export ODBCINSTINI="$ODBCSYSINI/iodbcinst.ini"
            export ODBCINI="$ODBCSYSINI/iodbc.ini"
          EOT
    - command: expansions.update
      params:
        file: mongosql-odbc-driver/expansions.yml

  "setup crash dump collection":
    - command: shell.exec
      params:
        shell: bash
        working_dir: mongosql-odbc-driver
        script: |
          ${prepare_shell}
          mkdir $DUMP_PATH
          set +e
          echo "----- Registry entries before setup ----"
          reg query "HKEY_LOCAL_MACHINE\SOFTWARE\Microsoft\Windows\Windows Error Reporting\LocalDumps"
          REGQUERY_EXITCODE=$?
          if [ $REGQUERY_EXITCODE -eq 0 ]; then
            # The key exists, save the values
            echo "Saving values in $LOCAL_DUMP_ORIGINAL_REG_VAL"
            reg export "HKEY_LOCAL_MACHINE\SOFTWARE\Microsoft\Windows\Windows Error Reporting\LocalDumps" $LOCAL_DUMP_ORIGINAL_REG_VAL
            echo "----- Saved entries ----"
            cat $LOCAL_DUMP_ORIGINAL_REG_VAL
            echo "-------------------------"
          fi
          set -e
          sed -i 's@%$DUMP_PATH%@'"$(echo "$(cygpath -w $(pwd))\\$DUMP_FOLDER" | sed s',\\,\\\\\\\\,g')"'@' setup/setup_dumps_collection.reg
          echo "----- setup_dumps_collection.reg content -----"
          cat setup/setup_dumps_collection.reg
          echo "-------------------------"
          reg import "setup\setup_dumps_collection.reg"
          echo "----- Registry entries after setup ----"
          reg query "HKEY_LOCAL_MACHINE\SOFTWARE\Microsoft\Windows\Windows Error Reporting\LocalDumps" -s 2> /dev/null
          echo "-------------------------"
          echo "App Data = $AppData"

  "clean-up driver on Windows":
    - command: shell.exec
      params:
        shell: bash
        working_dir: mongosql-odbc-driver
        script: |
          ${prepare_shell}
          if [ 'windows-32' == '${build_variant}' ]; then
            sed -i 's@SOFTWARE@'"SOFTWARE\\\\Wow6432Node"'@' setup/cleanup_driver.reg
          fi
          reg import "setup\cleanup_driver.reg"
          echo "----- Registry entries after clean-up----"
          reg query "HKEY_LOCAL_MACHINE\SOFTWARE\Wow6432Node\ODBC\ODBCINST.INI\ODBC Drivers" -s 2> /dev/null
          reg query "HKEY_LOCAL_MACHINE\SOFTWARE\ODBC\ODBCINST.INI\ODBC Drivers" -s 2> /dev/null
          reg query "HKEY_LOCAL_MACHINE\SOFTWARE\ODBC\ODBCINST.INI\MongoDB Atlas SQL ODBC Driver" -s 2> /dev/null
          reg query "HKEY_LOCAL_MACHINE\SOFTWARE\Wow6432Node\ODBC\ODBCINST.INI\MongoDB Atlas SQL ODBC Driver" -s 2> /dev/null
          echo "-------------------------"

  "clean-up crash dump collection":
    - command: shell.exec
      params:
        shell: bash
        working_dir: mongosql-odbc-driver
        script: |
          ${prepare_shell}
          set +e
          # See what crash dump has been created. Checking the default path just in case
          echo "----- Dumps collected stored in $DUMP_PATH ----"
          ls -lrt $DUMP_PATH
          echo "-------------------------"
          echo "----- Dumps collected stored in the default dump folder %LOCALAPPDATA%\CrashDumps ----"
          ls -lrt /cygdrive/c/Users/Administrator/AppData/Local/CrashDumps
          echo "-------------------------"
          echo "----- Registry entries before clean-up ----"
          reg query "HKEY_LOCAL_MACHINE\SOFTWARE\Microsoft\Windows\Windows Error Reporting\LocalDumps"
          echo "-------------------------"
          if [ -f "$LOCAL_DUMP_ORIGINAL_REG_VAL" ]; then
            echo "Resetting initial registry values"
            cat $LOCAL_DUMP_ORIGINAL_REG_VAL
            reg import $LOCAL_DUMP_ORIGINAL_REG_VAL
          else
            echo "Resetting initial registry values - Deleting entry"
            reg import setup/cleanup_dumps_collection.reg
          fi
          EXITCODE=$?
          echo "----- Registry entries after clean-up ----"
          reg query "HKEY_LOCAL_MACHINE\SOFTWARE\Microsoft\Windows\Windows Error Reporting\LocalDumps" -s 2> /dev/null
          echo "-------------------------"
          exit $EXITCODE

  "run windows unit tests":
    - command: shell.exec
      type: test
      params:
        shell: bash
        working_dir: mongosql-odbc-driver
        script: |
          ${prepare_shell}
          RUST_BACKTRACE=1 cargo test unit

  "run windows integration tests":
    - command: shell.exec
      type: test
      params:
        shell: bash
        env:
          GITHUB_TOKEN: "${github_token}"
        working_dir: mongosql-odbc-driver
        script: |
          ${prepare_shell}
          set +e
          export RUST_BACKTRACE=1
          $COMMON_TEST_INFRA_DIR/test-environment/run_adf.sh start &&
          cargo run --bin data_loader &&
          cargo test integration -- --nocapture &&
          # Logger tests will delete existing logs, in order to avoid destroying important logs from our local environment
          # the test is feature gated and will only run on evergreen.
          # Logger tests also have to run in isolation because other tests running simultaneously will "pollute" the log file the logger tests analyse.
          cargo test --test connection_tests integration::test_driver_log_level --features evergreen_tests -- --nocapture
          EXITCODE=$?
          echo "****** ls -l ./target/debug/deps *******"
          ls -l ./target/debug/deps
          echo "****************************************"
          # The execution termimated with a segfault
          if [ $EXITCODE -eq 139 ]; then
            # Compress the sources and pdbs so that we'll have everything for debugging available in Evergreen after a run
            SOURCES_FOLDERS=$(find $(pwd) -path '*/src' | tr '\n' ' ')
            PDB_FILES=$(find $(pwd) -path '*/target/debug/deps/*test*.pdb' | tr '\n' ' ')
            echo "tar czvf "$DUMP_PATH/$MONGOODBC_DEBUGGING_INFO_ARCHIVE.tar.gz" $SOURCES_FOLDERS $PDB_FILES"
            tar czvf "$DUMP_PATH/$MONGOODBC_DEBUGGING_INFO_ARCHIVE.tar.gz" $SOURCES_FOLDERS $PDB_FILES

            echo "ls -l $DUMP_PATH"
            ls -l $DUMP_PATH
          fi
          $COMMON_TEST_INFRA_DIR/test-environment/run_adf.sh stop
          exit $EXITCODE

  "install iODBC":
    - command: shell.exec
      type: system
      params:
        shell: bash
        working_dir: mongosql-odbc-driver
        script: |
          ${prepare_shell}
          mkdir -p "$INSTALLED_ODBC_PATH"
          cd installed_odbc
          echo "downloading iODBC"
          iODBC_dir=libiodbc-3.52.15
          curl -LO "https://github.com/openlink/iODBC/releases/download/v3.52.15/$iODBC_dir.tar.gz" \
            --silent \
            --fail \
            --max-time 60 \
            --retry 5 \
            --retry-delay 0
          tar xf "$iODBC_dir.tar.gz"
          cd "$iODBC_dir"
          ./configure --prefix="$INSTALLED_ODBC_PATH"
          make
          make install

  "install unix odbc":
    - command: shell.exec
      type: system
      params:
        shell: bash
        working_dir: mongosql-odbc-driver
        script: |
          ${prepare_shell}
          mkdir -p "$INSTALLED_ODBC_PATH"
          cd installed_odbc
          echo "downloading unixODBC"
          unixODBC_dir=unixODBC-2.3.6
          curl -O "http://noexpire.s3.amazonaws.com/sqlproxy/binary/linux/unixODBC-2.3.6.tar.gz" \
            --silent \
            --fail \
            --max-time 60 \
            --retry 5 \
            --retry-delay 0
          tar xf "$unixODBC_dir.tar.gz"
          cd "$unixODBC_dir"
          ./configure --prefix="$INSTALLED_ODBC_PATH" --with-pic
          make
          make install

  "run ubuntu unit tests":
    - command: shell.exec
      type: test
      params:
        shell: bash
        working_dir: mongosql-odbc-driver
        script: |
          ${prepare_shell}
          ~/.cargo/bin/rustup default stable

          # we only run ubuntu on the unit tests for now
          cargo test unit

  "run ubuntu rfc8252_http_server tests":
    - command: shell.exec
      type: test
      params:
        shell: bash
        working_dir: mongosql-odbc-driver
        script: |
          ${prepare_shell}
          ~/.cargo/bin/rustup default stable

          # run the rfc8252_http_server tests
          cargo test rfc8252_http_server -- --test-threads=1

  "run ubuntu integration tests":
    - command: shell.exec
      type: test
      params:
        shell: bash
        env:
          GITHUB_TOKEN: "${github_token}"
        working_dir: mongosql-odbc-driver
        script: |
          ${prepare_shell}
          set +e
          echo "-------- ODBC related env variable ----------"
          echo "LD_LIBRARY_PATH = $LD_LIBRARY_PATH"
          echo "LIBRARY_PATH = $LIBRARY_PATH"
          echo "ODBCSYSINI = $ODBCSYSINI"
          echo "----------------------------------------------"

          ~/.cargo/bin/rustup default stable

          export RUST_BACKTRACE=1
          # Start a local ADF
          $COMMON_TEST_INFRA_DIR/test-environment/run_adf.sh start &&
          cargo run --bin data_loader &&

          # Run integration tests with ubuntu
          cargo test integration -- --nocapture &&
          # Logger tests will delete existing logs, in order to avoid destroying important logs from our local environment
          # the test is feature gated and will only run on evergreen.
          # Logger tests also have to run in isolation because other tests running simultaneously will "pollute" the log file the logger tests analyse.
          cargo test --test connection_tests integration::test_driver_log_level --features evergreen_tests -- --nocapture

          EXITCODE=$?

          # Stop the local ADF
          $COMMON_TEST_INFRA_DIR/test-environment/run_adf.sh stop
          exit $EXITCODE

  "run ubuntu mongosqltranslate integration tests":
    - command: shell.exec
      type: test
      params:
        shell: bash
        working_dir: mongosql-odbc-driver
        script: |
          ${prepare_shell}
          cargo build --release --features eap
          cargo test mongosqltranslate_tests --features eap -- --nocapture

  "run ubuntu cluster type integration tests":
    - command: shell.exec
      type: test
      params:
        shell: bash
        working_dir: mongosql-odbc-driver
        script: |
          ${prepare_shell}

          set +e

          mdb_version_com="mongodb-linux-x86_64-ubuntu2204-7.0.14"
          mdb_version_ent="mongodb-linux-x86_64-enterprise-ubuntu2204-7.0.14"
          arch="x64"

          # Start MongoDB instances
          ./resources/start_local_mdb.sh $mdb_version_com $mdb_version_ent $arch

          # Enterprise test no eap
          cargo test --features cluster_type_tests -- cluster_type::test_determine_cluster_type_enterprise_succeeds --nocapture
          ENTERPRISE_NO_MSQL_EXITCODE=$?
          # Enterprise test eap
          cargo test --features cluster_type_tests, eap -- cluster_type::test_determine_cluster_type_enterprise_succeeds --nocapture
          ENTERPRISE_MSQL_EXITCODE=$?

          # Enterprise test with eap

          # Community test
          cargo test --features cluster_type_tests -- cluster_type::test_determine_cluster_type_community_fails --nocapture
          COMMUNITY_NO_MSQL_EXITCODE=$?
          # Community test with eap
          cargo test --features cluster_type_tests, eap -- cluster_type::test_determine_cluster_type_community_fails --nocapture
          COMMUNITY_MSQL_EXITCODE=$?

          # Stop MongoDB instances
          pkill mongod

          if [ $ENTERPRISE_NO_MSQL_EXITCODE -eq 0 ] && [ $ENTERPRISE_MSQL_EXITCODE -eq 0 ] && [ $COMMUNITY_NO_MSQL_EXITCODE -eq 0 ] && [ $COMMUNITY_MSQL_EXITCODE -eq 0 ] ; then
            OVERALL_EXITCODE=0
          else
            OVERALL_EXITCODE=1
          fi

          echo "Cluster test results:"
          echo "Enterprise no mongosql test exit code: $ENTERPRISE_NO_MSQL_EXITCODE"
          echo "Enterprise mongosql test exit code: $ENTERPRISE_MSQL_EXITCODE"
          echo "Community no mongosql test exit code: $COMMUNITY_NO_MSQL_EXITCODE"
          echo "Community mongosql test exit code: $COMMUNITY_MSQL_EXITCODE"
          echo "Overall exit code: $OVERALL_EXITCODE"

          set -e

          exit $OVERALL_EXITCODE


  "run macos result-set tests":
    - command: shell.exec
      type: test
      params:
        shell: bash
        env:
          GITHUB_TOKEN: "${github_token}"
        working_dir: mongosql-odbc-driver
        script: |
          ${prepare_shell}
          set +e
          echo "-------- ODBC related env variable ----------"
          echo "LD_LIBRARY_PATH = $LD_LIBRARY_PATH"
          echo "LIBRARY_PATH = $LIBRARY_PATH"
          echo "ODBCINSTINI = $ODBCINSTINI"
          echo "----------------------------------------------"

          ~/.cargo/bin/rustup default stable

          export RUST_BACKTRACE=1
          # Start a local ADF
          $COMMON_TEST_INFRA_DIR/test-environment/run_adf.sh start &&
          cargo run --bin data_loader &&

          # Run integration tests with macos
          cargo test --package integration_test --lib test_runner --features definitions/iodbc,cstr/utf32,integration_test/result_set
          EXITCODE=$?

          # Stop the local ADF
          $COMMON_TEST_INFRA_DIR/test-environment/run_adf.sh stop
          exit $EXITCODE

  "run macos unit tests":
    - command: shell.exec
      type: test
      retry_on_failure: true
      params:
        shell: bash
        working_dir: mongosql-odbc-driver
        script: |
          ${prepare_shell}
          ~/.cargo/bin/rustup default stable

          cargo test unit

  "run macos integration tests":
    - command: shell.exec
      type: test
      params:
        shell: bash
        env:
          GITHUB_TOKEN: "${github_token}"
        working_dir: mongosql-odbc-driver
        script: |
          ${prepare_shell}
          set +e
          echo "-------- ODBC related env variable ----------"
          echo "LD_LIBRARY_PATH = $LD_LIBRARY_PATH"
          echo "LIBRARY_PATH = $LIBRARY_PATH"
          echo "ODBCINSTINI = $ODBCINSTINI"
          echo "----------------------------------------------"

          ~/.cargo/bin/rustup default stable

          export RUST_BACKTRACE=1
          # Start a local ADF
          $COMMON_TEST_INFRA_DIR/test-environment/run_adf.sh start && 
          cargo run --bin data_loader &&

          # Run integration tests with macos
          cargo test --features definitions/iodbc,cstr/utf32 integration -- --nocapture &&
          # Logger tests will delete existing logs, in order to avoid destroying important logs from our local environment
          # the test is feature gated and will only run on evergreen.
          # Logger tests also have to run in isolation because other tests running simultaneously will "pollute" the log file the logger tests analyse.
          cargo test --test connection_tests integration::test_driver_log_level --features evergreen_tests,definitions/iodbc,cstr/utf32 -- --nocapture
          EXITCODE=$?

          # Stop the local ADF
          $COMMON_TEST_INFRA_DIR/test-environment/run_adf.sh stop
          exit $EXITCODE

  "run ubuntu result-set tests":
    - command: shell.exec
      type: test
      params:
        shell: bash
        env:
          GITHUB_TOKEN: "${github_token}"
        working_dir: mongosql-odbc-driver
        script: |
          ${prepare_shell}
          set +e
          echo "-------- ODBC related env variable ----------"
          echo "LD_LIBRARY_PATH = $LD_LIBRARY_PATH"
          echo "LIBRARY_PATH = $LIBRARY_PATH"
          echo "ODBCSYSINI = $ODBCSYSINI"
          echo "----------------------------------------------"

          ~/.cargo/bin/rustup default stable

          export RUST_BACKTRACE=1
          # Start a local ADF
          $COMMON_TEST_INFRA_DIR/test-environment/run_adf.sh start && cargo run --bin data_loader &&

          # Run integration tests with ubuntu
          cargo test --package integration_test --lib test_runner --features integration_test/result_set
          EXITCODE=$?

          # Stop the local ADF
          $COMMON_TEST_INFRA_DIR/test-environment/run_adf.sh stop
          exit $EXITCODE

  "run asan unit tests":
    - command: shell.exec
      type: test
      params:
        shell: bash
        working_dir: mongosql-odbc-driver
        script: |
          ${prepare_shell}
          ~/.cargo/bin/rustup default nightly
          ~/.cargo/bin/rustup target add x86_64-unknown-linux-gnu

          export RUSTFLAGS="-Z sanitizer=leak"
          # we only run asan on the unit tests for now
          cargo test --target x86_64-unknown-linux-gnu unit

  "run asan integration tests":
    - command: shell.exec
      type: test
      params:
        shell: bash
        env:
          GITHUB_TOKEN: "${github_token}"
        working_dir: mongosql-odbc-driver
        script: |
          ${prepare_shell}
          set +e
          echo "-------- ODBC related env variable ----------"
          echo "LD_LIBRARY_PATH = $LD_LIBRARY_PATH"
          echo "LIBRARY_PATH = $LIBRARY_PATH"
          echo "ODBCSYSINI = $ODBCSYSINI"
          echo "----------------------------------------------"

          export RUSTFLAGS="-Z sanitizer=leak"
          export RUST_BACKTRACE=1
          echo "env $(env)"

          ~/.cargo/bin/rustup default nightly
          ~/.cargo/bin/rustup target add x86_64-unknown-linux-gnu

          # Start a local ADF
          $COMMON_TEST_INFRA_DIR/test-environment/run_adf.sh start && cargo run --bin data_loader &&

          # Run integration tests with asan
          cargo test --target x86_64-unknown-linux-gnu integration -- --nocapture &&
          # Logger tests will delete existing logs, in order to avoid destroying important logs from our local environment
          # the test is feature gated and will only run on evergreen.
          # Logger tests also have to run in isolation because other tests running simultaneously will "pollute" the log file the logger tests analyse.
          cargo test --target x86_64-unknown-linux-gnu --test connection_tests integration::test_driver_log_level --features evergreen_tests -- --nocapture
          EXITCODE=$?

          # Stop the local ADF
          $COMMON_TEST_INFRA_DIR/test-environment/run_adf.sh stop
          exit $EXITCODE

  "run asan result-set tests":
    - command: shell.exec
      type: test
      params:
        shell: bash
        env:
          GITHUB_TOKEN: "${github_token}"
        working_dir: mongosql-odbc-driver
        script: |
          ${prepare_shell}
          set +e
          echo "-------- ODBC related env variable ----------"
          echo "LD_LIBRARY_PATH = $LD_LIBRARY_PATH"
          echo "LIBRARY_PATH = $LIBRARY_PATH"
          echo "ODBCSYSINI = $ODBCSYSINI"
          echo "----------------------------------------------"

          ~/.cargo/bin/rustup default nightly
          ~/.cargo/bin/rustup target add x86_64-unknown-linux-gnu
          export RUSTFLAGS="-Z sanitizer=leak"

          export RUST_BACKTRACE=1
          # Start a local ADF
          $COMMON_TEST_INFRA_DIR/test-environment/run_adf.sh start && cargo run --bin data_loader &&

          # Run integration tests with asan
          cargo test --target x86_64-unknown-linux-gnu --package integration_test --lib test_runner --features integration_test/result_set
          EXITCODE=$?

          # Stop the local ADF
          $COMMON_TEST_INFRA_DIR/test-environment/run_adf.sh stop
          exit $EXITCODE

  "run windows result set test":
    command: shell.exec
    type: test
    params:
      shell: bash
      env:
        GITHUB_TOKEN: "${github_token}"
      working_dir: mongosql-odbc-driver
      script: |
        ${prepare_shell}
        set +e
        export RUST_BACKTRACE=1
        $COMMON_TEST_INFRA_DIR/test-environment/run_adf.sh start &&
        cargo run --bin data_loader &&
        cargo test --package integration_test --lib test_runner --features integration_test/result_set
        EXITCODE=$?
        # The execution termimated with a segfault
        if [ $EXITCODE -eq 139 ]; then
            # Compress the sources and pdbs so that we'll have everything for debugging available in Evergreen after a run
            SOURCES_FOLDERS=$(find $(pwd) -path '*/src' | tr '\n' ' ')
            PDB_FILES=$(find $(pwd) -path '*/target/debug/deps/*test*.pdb' | tr '\n' ' ')
            echo "tar czvf "$DUMP_PATH/$MONGOODBC_DEBUGGING_INFO_ARCHIVE.tar.gz" $SOURCES_FOLDERS $PDB_FILES"
            tar czvf "$DUMP_PATH/$MONGOODBC_DEBUGGING_INFO_ARCHIVE.tar.gz" $SOURCES_FOLDERS $PDB_FILES
        fi
        $COMMON_TEST_INFRA_DIR/test-environment/run_adf.sh stop
        exit $EXITCODE

  "upload start_adf logs":
    - command: s3.put
      params:
        aws_key: ${aws_key}
        aws_secret: ${aws_secret}
        local_file: mongosql-odbc-driver/local_adf/logs/mongohoused.log
        remote_file: mongosql-odbc-driver/artifacts/logs/${version_id}/${build_variant}/mongohoused.log
        bucket: mciuploads
        permissions: public-read
        content_type: application/octet-stream
    - command: s3.put
      params:
        aws_key: ${aws_key}
        aws_secret: ${aws_secret}
        local_file: mongosql-odbc-driver/local_adf/logs/mongodb_test.log
        remote_file: mongosql-odbc-driver/artifacts/logs/${version_id}/${build_variant}/mongodb_test.log
        bucket: mciuploads
        permissions: public-read
        content_type: application/octet-stream

  "upload crash debugging info":
    - command: s3.put
      params:
        aws_key: ${aws_key}
        aws_secret: ${aws_secret}
        local_files_include_filter_prefix: mongosql-odbc-driver/dumps
        local_files_include_filter:
          - "*.dmp"
          - "*.tar.gz"
        remote_file: mongosql-odbc-driver/artifacts/logs/${version_id}/${build_variant}/
        bucket: mciuploads
        permissions: public-read
        content_type: application/octet-stream
        display_name: crash-dump-

  "trace artifacts":
    - command: shell.exec
      params:
        shell: bash
        working_dir: mongosql-odbc-driver
        script: |
          mkdir papertrail
    - command: s3.get
      params:
        aws_key: ${release_aws_key}
        aws_secret: ${release_aws_secret}
        local_file: mongosql-odbc-driver/papertrail/${MSI_FILENAME}
        remote_file: ${WINDOWS_INSTALLER_PATH}
        bucket: translators-connectors-releases
        permissions: public-read
        content_type: application/octet-stream
    - command: s3.get
      params:
        aws_key: ${release_aws_key}
        aws_secret: ${release_aws_secret}
        local_file: mongosql-odbc-driver/papertrail/${UBUNTU_FILENAME}
        remote_file: ${UBUNTU2204_INSTALLER_PATH}
        bucket: translators-connectors-releases
        permissions: public-read
        content_type: application/octet-stream
    - command: papertrail.trace
      params:
        work_dir: mongosql-odbc-driver
        key_id: ${papertrail_id}
        secret_key: ${papertrail_key}
        product: mongo-odbc-driver
        version: ${RELEASE_VERSION}
        filenames:
          - papertrail/*

  "update download center feed":
    # Download the current json feed used by the download center
    - command: s3.get
      params:
        aws_key: ${release_aws_key}
        aws_secret: ${release_aws_secret}
        remote_file: mongosql-odbc-driver/mongo-odbc-downloads.json
        local_file: mongosql-odbc-driver/resources/download-center/mongo-odbc-downloads.json
        bucket: translators-connectors-releases
        permissions: public-read
        content_type: application/json
    # Update the file, adding the latest release
    - command: shell.exec
      params:
        shell: bash
        working_dir: mongosql-odbc-driver/resources/download-center/
        script: |
          ${prepare_shell}
          # Make sure to only allow releases from the trunk of the project. If the name changes,
          # this will need be updated.
          if [[ $(git branch --show-current) != 'master' ]]; then
             exit 0
          fi
          # Update the template to generate the feed for this release
          sed -i 's@{RELEASE_VERSION}@'${RELEASE_VERSION}'@' mongo-odbc-downloads_template.json
          sed -i 's@{WINDOWS_INSTALLER_PATH}@'${WINDOWS_INSTALLER_PATH}'@' mongo-odbc-downloads_template.json
          sed -i 's@{UBUNTU2204_INSTALLER_PATH}@'${UBUNTU2204_INSTALLER_PATH}'@' mongo-odbc-downloads_template.json
          echo "--------- New release object ----------------"
          cat mongo-odbc-downloads_template.json
          echo "---------------------------------------------"
          NEW_VERSION=$(cat mongo-odbc-downloads_template.json)

          # The task runs on the variant used for Release (Ubuntu). Download the Linux build of JQ
          curl -L -o jq https://github.com/stedolan/jq/releases/download/jq-1.6/jq-linux64 \
            --silent \
            --fail \
            --max-time 60 \
            --retry 5 \
            --retry-delay 0

          chmod +x jq

          # Add the new release, sort by version and reverse the array
          jq --argjson new_version "$NEW_VERSION" '.versions += [ $new_version ] | .versions |= sort_by(.version) | .versions |= reverse' mongo-odbc-downloads.json > mongo-odbc-downloads_updated.json

          echo "----------- Updated download list -------------"
          cat mongo-odbc-downloads_updated.json
          echo "-----------------------------------------------"
    # Re-upload the updated file
    - command: s3.put
      params:
        aws_key: ${release_aws_key}
        aws_secret: ${release_aws_secret}
        local_file: mongosql-odbc-driver/resources/download-center/mongo-odbc-downloads_updated.json
        remote_file: mongosql-odbc-driver/mongo-odbc-downloads.json
        bucket: translators-connectors-releases
        permissions: public-read
        content_type: application/json

  "generate static code analysis":
    - command: shell.exec
      type: test
      params:
        shell: bash
        working_dir: mongosql-odbc-driver
        script: |
          ${prepare_shell}
          export SEMGREP_APP_TOKEN=${semgrep_app_token}
          echo "Running static code analysis with Semgrep..."

          # Setup or use the existing virtualenv for semgrep
          if [[ -f "venv/bin/activate" ]]; then
              echo 'using existing virtualenv'
              . venv/bin/activate
          else
              echo 'Creating new virtualenv'
              python3 -m virtualenv venv
              echo 'Activating new virtualenv'
              . venv/bin/activate
          fi
          python3 -m pip install semgrep
          # Confirm semgrep version
          semgrep --version
          set +e
          semgrep --config p/rust --sarif --exclude "integration_test" --verbose --error --severity=ERROR --sarif-output=mongo-odbc-driver.sast.sarif > mongo-odbc-driver.sast.cmd.verbose.out 2>&1
          SCAN_RESULT=$?
          set -e
          # Exit with a failure if the scan found an issue
          exit $SCAN_RESULT
    - command: s3.put
      params:
        aws_key: ${aws_key}
        aws_secret: ${aws_secret}
        local_files_include_filter:
          - mongo-odbc-driver.sast.*
        remote_file: mongosql-odbc-driver/artifacts/${version_id}/ssdlc/
        content_type: text/plain
        bucket: mciuploads
        permissions: public-read

  "publish static code analysis":
    - command: s3.get
      params:
        aws_key: ${aws_key}
        aws_secret: ${aws_secret}
        local_file: mongosql-odbc-driver/${STATIC_CODE_ANALYSIS_NAME}
        remote_file: mongosql-odbc-driver/artifacts/${version_id}/ssdlc/${STATIC_CODE_ANALYSIS_NAME}
        content_type: application/json
        bucket: mciuploads
    - command: s3.put
      params:
        aws_key: ${release_aws_key}
        aws_secret: ${release_aws_secret}
        local_file: mongosql-odbc-driver/${STATIC_CODE_ANALYSIS_NAME}
        remote_file: mongosql-odbc-driver/mongo-odbc-${RELEASE_VERSION}.sast.sarif
        content_type: application/json
        bucket: translators-connectors-releases
        permissions: public-read
        display_name: mongo-odbc-${RELEASE_VERSION}.sast.sarif

pre:
  - func: "fetch source"
  - func: "generate expansions"
post:
  - func: "upload start_adf logs"

tasks:
  - name: make-odbc-docs
    depends_on:
      - name: compile
    commands:
      - func: "build odbc documentation"
        run_on: ubuntu2004-large
      - func: "upload odbc docs"
  - name: clippy
    commands:
      - func: "install rust toolchain"
      - func: "check clippy"

  - name: rustfmt
    commands:
      - func: "install rust toolchain"
      - func: "check rustfmt"

  - name: unused-deps
    commands:
      - func: "install rust toolchain"
      - func: "check unused dependencies"

  - name: sbom
    # TODO: Remove the following prior to merging back to master
    disable: true
    commands:
      - func: "install rust toolchain"
      - func: set and check packages version
      - func: "generate SBOM"
      - func: "scan SBOM"
      - func: "augment SBOM"

  - name: compile
    # TODO: Uncomment the following block prior to merging back to master
    # depends_on:
    #   - name: sbom
    #     variant: code-quality-security
    commands:
      - func: "install iODBC"
        variants: [macos, macos-arm]
      - func: "install rust toolchain"
        variants: [ubuntu2204, windows-64, macos, macos-arm]
      - func: "install unix odbc"
        variants: [ubuntu2204]
      - func: "set and check packages version"
      - func: "generate third party licenses"
        variants: [ubuntu2204, windows-64, macos, macos-arm]
      - func: "compile ubuntu and win release"
        variants: [ubuntu2204, windows-64]
      - func: "compile macos release"
        variants: [macos, macos-arm]
      - func: "build msi"
        variants: [windows-64]
      - func: "tar linux artifacts"
        variants: [ubuntu2204]
      - func: "build dmg"
        variants: [macos, macos-arm]
      - func: "mciuploads release artifacts"

  - name: unit-test
    commands:
      - func: "install rust toolchain"
        variants: [ubuntu2204, windows-64, macos, macos-arm]
      - func: "install iODBC"
        variants: [macos, macos-arm]
      - func: "install unix odbc"
        variants: [ubuntu2204]
      - func: "run windows unit tests"
        variants: [windows-64]
      - func: "run ubuntu unit tests"
        variants: [ubuntu2204]
      - func: "run ubuntu rfc8252_http_server tests"
        variants: [ubuntu2204]
      - func: "run macos unit tests"
        variants: [macos, macos-arm]

  - name: integration-test
    depends_on:
      - name: compile
    commands:
      - func: "install rust toolchain"
        variants: [ubuntu2204, windows-64, macos, macos-arm]
      - func: "install iODBC"
        variants: [macos, macos-arm]
      - func: "install unix odbc"
        variants: [ubuntu2204]
      - func: "compile release with debug info"
        variants: [ubuntu2204]
      - func: "compile macos release with debug info"
        variants: [macos, macos-arm]
      - func: "setup driver with UnixODBC"
        variants: [ubuntu2204]
      - func: "setup driver with iODBC"
        variants: [macos, macos-arm]
      - func: "prepare resources"
        variants: [windows-64, ubuntu2204]
      - func: "update orchestrator mongod port"
        variants: [windows-64, ubuntu2204]
      - func: "bootstrap mongo-orchestration"
        variants: [windows-64, ubuntu2204]
      - func: "generate sql-engines github token"
        variants: [windows-64, ubuntu2204]
      - func: "run ubuntu integration tests"
        variants: [ubuntu2204]
      - func: "run ubuntu cluster type integration tests"
        variants: [ubuntu2204]
      - func: "run ubuntu mongosqltranslate integration tests"
        variants: [ubuntu2204]
      # Commenting out because the following task only detects
      # memory leaks in the tests
      # - func: "run asan integration tests"
      #   variants: [ ubuntu2204 ]
      - func: "run windows integration tests"
        variants: [windows-64]
      - func: "run macos integration tests"
        variants: [macos, macos-arm]

  - name: asan-unit-tests
    commands:
      - func: "install rust toolchain"
        variants: [ubuntu2204]
      - func: "install unix odbc"
        variants: [ubuntu2204]
      - func: "run asan unit tests"
        variants: [ubuntu2204]

  - name: asan-compile
    commands:
      - func: "install rust toolchain"
        variants: [ubuntu2204]
      - func: "compile ubuntu with asan"
        variants: [ubuntu2204]

  # disabled macos result-set-tests as part of SQL-1688
  - name: result-set-test
    depends_on:
      - name: compile
    commands:
      - func: "install rust toolchain"
        variants: [ubuntu2204, windows-64, macos, macos-arm]
      # - func: "install iODBC"
      #   variants: [macos, macos-arm]
      - func: "install unix odbc"
        variants: [ubuntu2204]
      - func: "compile release with debug info"
        variants: [ubuntu2204]
      # - func: "compile macos release with debug info"
      #   variants: [macos, macos-arm]
      - func: "setup driver with UnixODBC"
        variants: [ubuntu2204]
      # - func: "setup driver with iODBC"
      #   variants: [macos, macos-arm]
      - func: "prepare resources"
        variants: [windows-64, ubuntu2204]
      - func: "update orchestrator mongod port"
        variants: [windows-64, ubuntu2204]
      - func: "bootstrap mongo-orchestration"
        variants: [windows-64, ubuntu2204]
      - func: "generate sql-engines github token"
        variants: [windows-64, ubuntu2204]
      - func: "run windows result set test"
        variants: [windows-64]
      - func: "run ubuntu result-set tests"
        variants: [ubuntu2204]
      # - func: "run macos result-set tests"
      #   variants: [macos, macos-arm]
      # Commenting out because the following task only detects
      # memory leaks in the tests
      # - func: "run asan result-set tests"
      #   variants: [ ubuntu2204 ]

  - name: sign
    allowed_requesters: ["ad_hoc", "github_tag"]
    depends_on:
      - name: compile
    commands:
      - func: "fetch for windows sign"
        variants: [windows-64]
      - func: "fetch for ubuntu sign"
        variants: [ubuntu2204]
      - func: "sign windows"
        variants: [windows-64]
      - func: "sign ubuntu and verify signature"
        variants: [ubuntu2204]
      - func: "upload signed windows artifacts"
        variants: [windows-64]
      - func: "upload ubuntu sig file"
        variants: [ubuntu2204]

  - name: snapshot
    depends_on:
      - name: compile
        variant: "*"
      - name: clippy
        variant: "*"
      - name: rustfmt
        variant: "*"
      - name: unit-test
        variant: ".release-variant"
      - name: integration-test
        variant: ".release-variant"
      - name: result-set-test
        variant: ".release-variant"
      - name: sign
        variant: ".release-variant"
    commands:
      - func: "upload release"

  - name: trace-artifacts
    # TODO: remove this before merging eap branch back into main branch
    disable: true
    git_tag_only: true
    depends_on:
      - name: release
    commands:
      - func: "trace artifacts"

  - name: download-center-update
    # TODO: remove this before merging eap branch back into main branch, to allow download center to update.
    disable: true
    git_tag_only: true
    depends_on:
      - name: trace-artifacts
    commands:
      - func: "check and allow for non-eap build"
      - func: "update download center feed"

  - name: release
    allowed_requesters: ["github_tag", "patch"]
    depends_on:
      - name: compile
        variant: "*"
      - name: sign
        variant: ".release-variant"
    commands:
      - func: "build odbc documentation"
      - func: "upload odbc docs"
      - func: "upload release"

  - name: semgrep
    exec_timeout_secs: 3600 # 1h
    commands:
      - func: "generate static code analysis"

  - name: ssdlc-artifacts-release
    # TODO: remove this before merging eap branch back into main branch
    disable: true
    run_on: ubuntu2204-small
    git_tag_only: true
    depends_on:
      - name: "release"
        variant: "release"
      - name: sbom
        variant: code-quality-security
      - name: semgrep
        variant: code-quality-security
    exec_timeout_secs: 300 # 5m
    commands:
      - func: "publish static code analysis"
      - func: "publish augmented SBOM"
      - func: "generate compliance report"
      - func: "publish compliance report"

  - name: ssdlc-artifacts-snapshot
    # TODO: remove this before merging eap branch back into main branch
    disable: true
    run_on: ubuntu2204-small
    allow_for_git_tag: false
    depends_on:
      - name: sbom
        variant: code-quality-security
      - name: semgrep
        variant: code-quality-security
    exec_timeout_secs: 300 # 5m
    commands:
      - func: "publish static code analysis"
      - func: "publish augmented SBOM"
      - func: "generate compliance report"
      - func: "publish compliance report"

task_groups:
  - name: windows-windows-test-unit-group
    setup_group_can_fail_task: false
    setup_group:
      - func: "fetch source"
      - func: "generate expansions"
    tasks:
      - unit-test

  - name: windows-test-integration-group
    setup_group_can_fail_task: false
    setup_group:
      - func: "fetch source"
      - func: "generate expansions"
      - func: "download artifact"
      - func: "setup driver on Windows"
      - func: "setup crash dump collection"
    teardown_group:
      - func: "upload crash debugging info"
      - func: "clean-up driver on Windows"
      - func: "clean-up crash dump collection"
    tasks:
      - integration-test

  - name: windows-test-result-set-group
    setup_group_can_fail_task: false
    setup_group:
      - func: "fetch source"
      - func: "generate expansions"
      - func: "download artifact"
      - func: "setup driver on Windows"
      - func: "setup crash dump collection"
    teardown_group:
      - func: "upload crash debugging info"
      - func: "clean-up driver on Windows"
      - func: "clean-up crash dump collection"
    tasks:
      - result-set-test

buildvariants:
  - name: static-analysis
    display_name: "* Static Analysis"
    run_on: [ubuntu2004-test]
    tasks:
      - name: clippy
      - name: rustfmt
      - name: unused-deps
      - name: asan-compile

  - name: code-quality-security
    display_name: "Code Quality and Security"
    run_on: [ubuntu2204-small]
    tasks:
      - name: semgrep
      # TODO: Uncomment the following block prior to merging back to master
      # - name: sbom
      # - name: ssdlc-artifacts-snapshot

  - name: windows-64
    tags: ["release-variant"]
    display_name: Windows (64-bit)
    run_on: [windows-64-vsMulti-small]
    modules:
      - sql-engines-common-test-infra
    tasks:
      - name: compile
      - name: windows-windows-test-unit-group
      - name: windows-test-integration-group
      - name: windows-test-result-set-group
      - name: sign
      - name: compile-eap
      - name: windows-windows-test-unit-group-eap
      - name: windows-test-integration-group-eap
      - name: windows-test-result-set-group-eap
      - name: sign-eap
        run_on: ubuntu2204-large

  - name: ubuntu2204
    tags: ["release-variant"]
    display_name: Ubuntu 22.04
    run_on: [ubuntu2204-large]
    modules:
      - sql-engines-common-test-infra
    tasks:
      - name: compile
      - name: compile-eap
      - name: unit-test
      - name: unit-test-eap
      - name: integration-test
      - name: integration-test-eap
      - name: result-set-test
      - name: result-set-test-eap
      - name: asan-unit-tests
      - name: sign
      - name: sign-eap

  - name: macos
    display_name: "macOS"
    run_on: [macos-11]
    tasks:
      - name: compile
      - name: unit-test
      # SQL-1841: Investigate iodbc hanging with odbc 2 integration tests
      # - name: integration-test
      - name: result-set-test

  - name: macos-arm
    display_name: "macOS arm64"
    run_on: [macos-13-arm64]
    tasks:
      - name: compile
      - name: unit-test
      # SQL-1841: Investigate iodbc hanging with odbc 2 integration tests
      # - name: integration-test
      - name: result-set-test

  - name: release
    display_name: "Release"
    run_on: [ubuntu2004-medium]
    tasks:
      - name: make-odbc-docs
      - name: release
      - name: snapshot
      - name: snapshot-eap
      # - name: trace-artifacts
      # - name: download-center-update
      # - name: ssdlc-artifacts-release<|MERGE_RESOLUTION|>--- conflicted
+++ resolved
@@ -21,8 +21,16 @@
       script: |
         ls -la
 
-<<<<<<< HEAD
+modules:
+  - name: sql-engines-common-test-infra
+    owner: 10gen
+    repo: sql-engines-common-test-infra
+    branch: main
+    auto_update: true
+
 include:
+  - filename: evergreen/configs/mongodb_util.yml
+    module: sql-engines-common-test-infra
   - filename:  evergreen/eap.yml # tasks related to eap snapshot builds
 
 variables:
@@ -54,18 +62,7 @@
         else
           echo "FEATURE_FLAGS is not 'eap'. Allowing task execution to continue."
         fi
-=======
-modules:
-  - name: sql-engines-common-test-infra
-    owner: 10gen
-    repo: sql-engines-common-test-infra
-    branch: main
-    auto_update: true
-
-include:
-  - filename: evergreen/configs/mongodb_util.yml
-    module: sql-engines-common-test-infra
->>>>>>> 6a6c8927
+
 
 functions:
   "check and allow for eap build":
@@ -133,109 +130,11 @@
       params:
         binary: bash
         working_dir: mongosql-odbc-driver
-<<<<<<< HEAD
         env:
           triggered_by_git_tag: ${triggered_by_git_tag}
         args:
           - "./evergreen/create-expansions.sh"
         add_expansions_to_env: true
-=======
-        script: |
-          PROJECT_DIRECTORY="$(pwd)"
-          export CARGO_NET_GIT_FETCH_WITH_CLI=true
-          export INSTALLED_ODBC_PATH="$PWD/installed_odbc/install"
-          export LD_LIBRARY_PATH="$INSTALLED_ODBC_PATH/lib"
-          if [ "Windows_NT" == "$OS" ]; then
-            export PATH="$HOME/.rustup/bin:$HOME/.cargo/bin:$LD_LIBRARY_PATH:$PATH"
-          else
-            export PATH="$HOME/.cargo/bin:$LD_LIBRARY_PATH:$PATH"
-          fi
-          export DUMP_FOLDER=dumps
-          export LOCAL_DUMP_ORIGINAL_REG_VAL=local_dump_original_value.reg
-          export MONGOODBC_DEBUGGING_INFO_ARCHIVE=crashDebuggingInfo
-          export SCRIPT_FOLDER=resources
-          export COMPLIANCE_REPORT_NAME="mongo-odbc-driver_compliance_report.md"
-          export STATIC_CODE_ANALYSIS_NAME="mongo-odbc-driver.sast.sarif"
-          if [[ "${triggered_by_git_tag}" != "" ]]; then
-            export RELEASE_VERSION=$(echo ${triggered_by_git_tag} | sed s/v// )
-          else
-            export RELEASE_VERSION=snapshot
-          fi
-          export MSI_FILENAME="mongoodbc-eap-$RELEASE_VERSION.msi"
-          export UBUNTU_FILENAME="mongoodbc-eap-$RELEASE_VERSION.tar.gz"
-
-          COMMON_TEST_INFRA_DIR="$PROJECT_DIRECTORY/sql-engines-common-test-infra"
-          DRIVERS_TOOLS="$PROJECT_DIRECTORY/evergreen/drivers-tools"
-          MONGO_ORCHESTRATION_HOME="$DRIVERS_TOOLS/.evergreen/orchestration"
-          MONGODB_BINARIES="$DRIVERS_TOOLS/mongodb/bin"
-
-          cat <<EOT > expansions.yml
-          RELEASE_VERSION: "$RELEASE_VERSION"
-          MSI_FILENAME: "$MSI_FILENAME"
-          UBUNTU_FILENAME: "$UBUNTU_FILENAME"
-          WINDOWS_INSTALLER_PATH: "eap/mongosql-odbc-driver/windows/$RELEASE_VERSION/release/$MSI_FILENAME"
-          UBUNTU2204_INSTALLER_PATH: "eap/mongosql-odbc-driver/ubuntu2204/$RELEASE_VERSION/release/$UBUNTU_FILENAME"
-          COMPLIANCE_REPORT_NAME: "$COMPLIANCE_REPORT_NAME"
-          STATIC_CODE_ANALYSIS_NAME: "$STATIC_CODE_ANALYSIS_NAME"
-          DRIVERS_TOOLS: "$DRIVERS_TOOLS"
-          common_test_infra_dir: "$COMMON_TEST_INFRA_DIR"
-          script_dir: "$COMMON_TEST_INFRA_DIR/evergreen/scripts"
-          MONGO_ORCHESTRATION_HOME: "$DRIVERS_TOOLS/.evergreen/orchestration"
-          prepare_shell: |
-            set -o errexit
-            export RELEASE_VERSION="$RELEASE_VERSION"
-            export MSI_FILENAME="$MSI_FILENAME"
-            export UBUNTU_FILENAME="$UBUNTU_FILENAME"
-            export WINDOWS_INSTALLER_PATH="$WINDOWS_INSTALLER_PATH"
-            export UBUNTU2204_INSTALLER_PATH="$UBUNTU2204_INSTALLER_PATH"
-            export PATH="$PATH"
-            export CARGO_NET_GIT_FETCH_WITH_CLI="$CARGO_NET_GIT_FETCH_WITH_CLI"
-            export LOCAL_MDB_PORT_COM=${local_mdb_port_com}
-            export LOCAL_MDB_PORT_ENT=${local_mdb_port_ent}
-            export LOCAL_MDB_USER=${local_mdb_user}
-            export LOCAL_MDB_PWD=${local_mdb_pwd}
-            export ADF_TEST_LOCAL_USER="${adf_test_local_user}"
-            export ADF_TEST_LOCAL_PWD="${adf_test_local_pwd}"
-            export ADF_TEST_LOCAL_AUTH_DB="${adf_test_local_auth_db}"
-            export ADF_TEST_LOCAL_HOST="${adf_test_local_host}"
-            export MDB_TEST_LOCAL_PORT="${mdb_test_local_port}"
-            export ADF_TEST_LOCAL_DB="${adf_test_local_db}"
-            export ADF_TEST_URI="${adf_test_uri}"
-            export SRV_TEST_DB="${srv_test_db}"
-            export SRV_TEST_AUTH_DB="${srv_test_auth_db}"
-            export SRV_TEST_HOST="${srv_test_host}"
-            export SRV_TEST_USER="${srv_test_user}"
-            export SRV_TEST_PWD="${srv_test_pwd}"
-            export SCRIPT_FOLDER="$SCRIPT_FOLDER"
-            export SCRIPT_DIR="$(pwd)/$SCRIPT_FOLDER"
-            export SBOM_DIR="sbom_tools"
-            export SBOM_LICENSES="mongo-odbc-driver.licenses.cdx.json"
-            export SBOM_VULN="mongo-odbc-driver.merge.grype.cdx.json"
-            export SBOM_FINAL="mongo-odbc-driver.full.cdx.json"
-            export COMPLIANCE_REPORT_NAME="$COMPLIANCE_REPORT_NAME"
-            export STATIC_CODE_ANALYSIS_NAME="$STATIC_CODE_ANALYSIS_NAME"
-            export ALLOW_VULNS="${AllowVulns}"
-          
-            # Common test infra variables
-            export PROJECT_DIRECTORY="$PROJECT_DIRECTORY"
-            export DRIVERS_TOOLS="$DRIVERS_TOOLS"
-            export MONGO_ORCHESTRATION_HOME="$MONGO_ORCHESTRATION_HOME"
-            export MONGODB_BINARIES="$MONGODB_BINARIES"
-            export COMMON_TEST_INFRA_DIR="$COMMON_TEST_INFRA_DIR"
-
-            # Windows variables
-            export LOCAL_DUMP_ORIGINAL_REG_VAL="$LOCAL_DUMP_ORIGINAL_REG_VAL"
-            export DUMP_FOLDER="$DUMP_FOLDER"
-            export DUMP_PATH="$(pwd)/$DUMP_FOLDER"
-            export MONGOODBC_DEBUGGING_INFO_ARCHIVE=$MONGOODBC_DEBUGGING_INFO_ARCHIVE
-
-            # Non-Windows variables
-            export INSTALLED_ODBC_PATH="$INSTALLED_ODBC_PATH"
-            export LD_LIBRARY_PATH="$LD_LIBRARY_PATH"
-            export LIBRARY_PATH="$LD_LIBRARY_PATH"
-            export ODBCSYSINI="$(pwd)"/setup
-          EOT
->>>>>>> 6a6c8927
     - command: expansions.update
       params:
         file: mongosql-odbc-driver/expansions.yml
@@ -1743,7 +1642,7 @@
 
           export RUST_BACKTRACE=1
           # Start a local ADF
-          $COMMON_TEST_INFRA_DIR/test-environment/run_adf.sh start && 
+          $COMMON_TEST_INFRA_DIR/test-environment/run_adf.sh start &&
           cargo run --bin data_loader &&
 
           # Run integration tests with macos
