--- conflicted
+++ resolved
@@ -318,15 +318,13 @@
 fn rfc8252_http_server_threaded_accepted() {
     use reqwest;
     let (server_handle, oidc_params_receiver) = threaded_start();
-<<<<<<< HEAD
-    let _ = reqwest::blocking::get(format!("{}{}", DEFAULT_REDIRECT_URI, "/callback?code=1234&state=foo")).unwrap();
-=======
+
     let _ = reqwest::blocking::get(format!(
         "{}{}",
         DEFAULT_REDIRECT_URI, "/callback?code=1234&state=foo"
     ))
     .unwrap();
->>>>>>> ce566af4
+
     let oidc_params = oidc_params_receiver.recv().unwrap().unwrap();
     rt::System::new().block_on(server_handle.stop(true));
     assert_eq!(oidc_params.code, "1234");
@@ -360,18 +358,12 @@
 async fn rfc8252_http_server_tokio_accepted() {
     use reqwest;
     let (server_handle, mut oidc_params_receiver) = tokio_start().await;
-<<<<<<< HEAD
-    let _ = reqwest::get(format!("{}{}", DEFAULT_REDIRECT_URI, "?code=1234&state=foo"))
-        .await
-        .unwrap();
-=======
     let _ = reqwest::get(format!(
         "{}{}",
         DEFAULT_REDIRECT_URI, "?code=1234&state=foo"
     ))
     .await
     .unwrap();
->>>>>>> ce566af4
     let oidc_params = oidc_params_receiver.recv().await.unwrap().unwrap();
     server_handle.stop(true).await;
     assert_eq!(oidc_params.code, "1234");
@@ -381,18 +373,13 @@
 #[tokio::test]
 async fn rfc8252_http_server_tokio_error() {
     let (server_handle, mut oidc_params_receiver) = tokio_start().await;
-<<<<<<< HEAD
-    let _ = reqwest::get(format!("{}{}", DEFAULT_REDIRECT_URI, "?error=1234&error_description=foo"))
-        .await
-        .unwrap();
-=======
+
     let _ = reqwest::get(format!(
         "{}{}",
         DEFAULT_REDIRECT_URI, "?error=1234&error_description=foo"
     ))
     .await
     .unwrap();
->>>>>>> ce566af4
     let oidc_params = oidc_params_receiver.recv().await.unwrap();
     server_handle.stop(true).await;
     assert_eq!(oidc_params, Err("1234: foo".to_string()));
@@ -401,13 +388,9 @@
 #[tokio::test]
 async fn rfc8252_http_server_tokio_no_params() {
     let (server_handle, mut oidc_params_receiver) = tokio_start().await;
-<<<<<<< HEAD
-    let _ = reqwest::get(DEFAULT_REDIRECT_URI)
-        .await
-        .unwrap();
-=======
+
     let _ = reqwest::get(DEFAULT_REDIRECT_URI).await.unwrap();
->>>>>>> ce566af4
+
     let oidc_params = oidc_params_receiver.recv().await.unwrap();
     server_handle.stop(true).await;
     assert_eq!(
