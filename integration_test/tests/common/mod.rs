--- conflicted
+++ resolved
@@ -14,11 +14,7 @@
     let db = env::var("ADF_TEST_LOCAL_DB");
     let driver = match env::var("ADF_TEST_LOCAL_DRIVER") {
         Ok(val) => val,
-<<<<<<< HEAD
         Err(_e) => "MongoDB Atlas SQL ODBC DRIVER".to_string(), //Default driver name
-=======
-        Err(_e) => "MongoDB Atlas SQL ODBC Driver".to_string(), //Default driver name
->>>>>>> 8fe6a22c
     };
 
     let mut connection_string =
