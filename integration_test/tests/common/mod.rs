--- conflicted
+++ resolved
@@ -146,29 +146,10 @@
     let mut env: Handle = null_mut();
 
     unsafe {
-<<<<<<< HEAD
-        match SQLAllocHandle(
-            HandleType::SQL_HANDLE_ENV as i16,
-            null_mut(),
-            &mut env as *mut Handle,
-        ) {
-            SqlReturn::SUCCESS => (),
-            sql_return => return Err(Error::HandleAllocation(sql_return_to_string(sql_return))),
-        }
-        match SQLSetEnvAttr(
-            env as HEnv,
-            EnvironmentAttribute::SQL_ATTR_ODBC_VERSION as i32,
-            AttrOdbcVersion::SQL_OV_ODBC3.into(),
-            0,
-        ) {
-            SqlReturn::SUCCESS => (),
-            sql_return => return Err(Error::SetEnvAttr(sql_return_to_string(sql_return))),
-        }
-=======
         assert_eq!(
             SqlReturn::SUCCESS,
             SQLAllocHandle(
-                HandleType::SQL_HANDLE_ENV,
+                HandleType::SQL_HANDLE_ENV as i16,
                 null_mut(),
                 &mut env as *mut Handle,
             ),
@@ -179,14 +160,13 @@
             SqlReturn::SUCCESS,
             SQLSetEnvAttr(
                 env as HEnv,
-                EnvironmentAttribute::SQL_ATTR_ODBC_VERSION,
+                EnvironmentAttribute::SQL_ATTR_ODBC_VERSION as i32,
                 odbc_version.into(),
                 0
             ),
             "{}",
             get_sql_diagnostics(HandleType::SQL_HANDLE_ENV, env as Handle)
         );
->>>>>>> 9adb634c
     }
     env as HEnv
 }
@@ -318,14 +298,14 @@
 
         assert_eq!(
             SqlReturn::SUCCESS,
-            SQLFreeHandle(HandleType::SQL_HANDLE_DBC, conn_handle as Handle),
+            SQLFreeHandle(HandleType::SQL_HANDLE_DBC as i16, conn_handle as Handle),
             "{}",
             get_sql_diagnostics(HandleType::SQL_HANDLE_DBC, conn_handle as Handle)
         );
 
         assert_eq!(
             SqlReturn::SUCCESS,
-            SQLFreeHandle(HandleType::SQL_HANDLE_ENV, env_handle as Handle),
+            SQLFreeHandle(HandleType::SQL_HANDLE_ENV as i16, env_handle as Handle),
             "{}",
             get_sql_diagnostics(HandleType::SQL_HANDLE_ENV, env_handle as Handle)
         );
