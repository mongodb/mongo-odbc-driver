[package]
name = "integration_test"
version = "0.0.0"
edition = "2021"

[dependencies]
serde = { version = "1.0.143", features = ["derive"] }
serde_json = "1"
serde_yaml = "0.9.4"
thiserror = "1"
lazy_static = "1"
definitions = { path = "../definitions", default-features = false }
cstr = { path = "../cstr" }
constants = { path = "../constants" }
shared_sql_utils = { path = "../shared_sql_utils" }
logger = { path = "../logger" }
log = "0.4"
regex = "1"
<<<<<<< HEAD

[dependencies.mongodb]
version = "2.7"
=======
num-traits = "0.2.14"
num-derive = "0.3.3"

[dependencies.mongodb]
version = "2"
>>>>>>> d9361828
default-features = false
features = ["tokio-sync"]<|MERGE_RESOLUTION|>--- conflicted
+++ resolved
@@ -16,16 +16,10 @@
 logger = { path = "../logger" }
 log = "0.4"
 regex = "1"
-<<<<<<< HEAD
-
-[dependencies.mongodb]
-version = "2.7"
-=======
 num-traits = "0.2.14"
 num-derive = "0.3.3"
 
 [dependencies.mongodb]
 version = "2"
->>>>>>> d9361828
 default-features = false
 features = ["tokio-sync"]