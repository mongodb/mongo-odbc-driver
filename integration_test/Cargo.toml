[package]
name = "integration_test"
version = "0.0.0"
edition = "2021"

[dependencies]
serde = { version = "1.0.143", features = ["derive"] }
serde_json = "1"
serde_yaml = "0.9.4"
thiserror = "1"
lazy_static = "1"
<<<<<<< HEAD
widechar = { path = "../widechar" }
odbc-sys =  "0.21.2"
=======
odbc-sys = { version = "0.21.2", default-features = false }
cstr = { path = "../cstr" }
constants = { path = "../constants" }
>>>>>>> e5621403

[dependencies.mongodb]
version = "2.3"
default-features = false
features = ["tokio-sync"]<|MERGE_RESOLUTION|>--- conflicted
+++ resolved
@@ -9,14 +9,9 @@
 serde_yaml = "0.9.4"
 thiserror = "1"
 lazy_static = "1"
-<<<<<<< HEAD
-widechar = { path = "../widechar" }
-odbc-sys =  "0.21.2"
-=======
 odbc-sys = { version = "0.21.2", default-features = false }
 cstr = { path = "../cstr" }
 constants = { path = "../constants" }
->>>>>>> e5621403
 
 [dependencies.mongodb]
 version = "2.3"
