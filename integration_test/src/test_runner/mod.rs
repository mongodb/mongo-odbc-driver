mod test_generator_util;

use cstr::WideChar;
<<<<<<< HEAD
use definitions::{
    CDataType, Desc, HDbc, HStmt, Handle, HandleType, SmallInt, SqlReturn, USmallInt,
=======
use odbc_sys::{
    CDataType, Desc, EnvironmentAttribute, HDbc, HStmt, Handle, HandleType, SmallInt, SqlReturn,
    USmallInt,
>>>>>>> 24d9293c
};
use serde::{Deserialize, Serialize};
use serde_json::json;
use serde_json::value::Value;
use std::ptr::null_mut;
use std::{fmt, fs, path::PathBuf};

use crate::common::{allocate_env, connect_with_conn_string};
use crate::{
    common::{allocate_statement, get_sql_diagnostics, sql_return_to_string},
    test_runner::test_generator_util::generate_baseline_test_file,
};
use thiserror::Error;

const TEST_FILE_DIR: &str = "../resources/integration_test/tests";
const TEST_FILE_DIR_ODBC_2: &str = "../resources/integration_test/odbc2";
const SQL_NULL_DATA: isize = -1;
const BUFFER_LENGTH: usize = 1000;

#[derive(Debug, Error, PartialEq, Eq)]
pub enum Error {
    #[error("test runner failed for test {test}: expected {expected}, actual {actual}")]
    IntegrationTest {
        test: String,
        expected: String,
        actual: String,
        row: usize,
        column: usize,
    },
    #[error("mismatch in row counts for test {test}: expected {expected}, actual {actual}")]
    RowCount {
        test: String,
        expected: usize,
        actual: usize,
    },
    #[error("mismatch in result set column counts for test {test}: expected {expected}, actual {actual}, row {row}")]
    RSColumnCount {
        test: String,
        expected: usize,
        actual: usize,
        row: usize,
    },
    #[error("mismatch in metadata column counts for test {test}: expected {expected}, actual {actual}, descriptor {descriptor}")]
    MetadataColumnCount {
        test: String,
        expected: usize,
        actual: usize,
        descriptor: String,
    },
    #[error("mismatch in metadata column value for test {test}: expected {expected}, actual {actual}, descriptor {descriptor}, column {column}")]
    MetadataColumnValue {
        test: String,
        expected: String,
        actual: String,
        descriptor: String,
        column: usize,
    },
    #[error("failed to read file: {0}")]
    InvalidFile(String),
    #[error("failed to read directory: {0}")]
    InvalidDirectory(String),
    #[error("failed to load file paths: {0}")]
    InvalidFilePath(String),
    #[error("unable to deserialize YAML file: {0}")]
    CannotDeserializeYaml(String),
    #[error("not enough values in array expected: {0}, actual: {1}")]
    NotEnoughArguments(usize, usize),
    #[error("unsupported function {0}")]
    UnsupportedFunction(String),
    #[error("unexpected column metadata type in test input: {0}")]
    UnexpectedMetadataType(String),
    #[error("overflow caused by value {0}, err {1}")]
    ValueOverflowI16(i64, String),
    #[error("Function {0} failed with sql code {1}. Error message: {2}")]
    OdbcFunctionFailed(String, String, String),
    #[error("yaml err: {0}")]
    Yaml(String),
}

pub type Result<T> = std::result::Result<T, Error>;

#[derive(Debug, PartialEq, Eq, Serialize, Deserialize)]
pub struct IntegrationTest {
    pub tests: Vec<TestEntry>,
}

#[derive(Debug, PartialEq, Eq, Serialize, Deserialize)]
pub struct TestEntry {
    pub description: String,
    pub db: String,
    pub is_simple_type: Option<bool>,
    pub test_definition: TestDef,
    pub expected_result: Option<Vec<Vec<Value>>>,
    pub skip_reason: Option<String>,
    pub ordered: Option<bool>,
    pub expected_catalog_name: Option<Vec<Value>>,
    pub expected_case_sensitive: Option<Vec<Value>>,
    pub expected_column_name: Option<Vec<Value>>,
    pub expected_display_size: Option<Vec<Value>>,
    pub expected_length: Option<Vec<Value>>,
    pub expected_is_searchable: Option<Vec<Value>>,
    pub expected_is_unsigned: Option<Vec<Value>>,
    pub expected_sql_type: Option<Vec<Value>>,
    pub expected_bson_type: Option<Vec<Value>>,
    pub expected_precision: Option<Vec<Value>>,
    pub expected_scale: Option<Vec<Value>>,
    pub expected_nullability: Option<Vec<Value>>,
}

#[derive(Debug, Error, PartialEq, Eq, Serialize, Deserialize, Clone)]
#[serde(untagged)]
pub enum TestDef {
    Query(String),
    Function(Vec<Value>),
}

impl fmt::Display for TestDef {
    fn fmt(&self, f: &mut fmt::Formatter) -> fmt::Result {
        write!(f, "{self:?}")
    }
}

/// resultset_tests runs the query and function tests contained in the TEST_FILE_DIR directory
#[test]
#[ignore]
pub fn resultset_tests() -> Result<()> {
    run_resultset_tests(false)
}

#[cfg(target_os = "windows")]
#[test]
#[ignore]
pub fn odbc2_resultset_tests() -> Result<()> {
    run_resultset_tests_odbc_2(false)
}

/// Run an integration test. The generate argument indicates whether
/// the test results should written to a file for baseline test file
/// generation, or be asserted for correctness.
pub fn run_resultset_tests(generate: bool) -> Result<()> {
    let env = allocate_env().unwrap();
    let paths = load_file_paths(PathBuf::from(TEST_FILE_DIR)).unwrap();
    for path in paths {
        let yaml = parse_test_file_yaml(&path).unwrap();

        for test in yaml.tests {
            match test.skip_reason {
                Some(sr) => println!("Skip Reason: {sr}"),
                None => {
                    let mut conn_str = crate::common::generate_default_connection_str();
                    conn_str.push_str(&("DATABASE=".to_owned() + &test.db + ";"));
                    if let Some(true) = test.is_simple_type {
                        conn_str.push_str("SIMPLE_TYPES_ONLY=1;");
                    }
                    let conn_handle = connect_with_conn_string(env, conn_str).unwrap();
                    let test_result = match test.test_definition {
                        TestDef::Query(ref q) => run_query_test(q, &test, conn_handle, generate),
                        TestDef::Function(ref f) => {
                            run_function_test(f, &test, conn_handle, generate)
                        }
                    };
                    assert_eq!(Ok(()), test_result);
                }
            }
        }
    }
    Ok(())
}

/// Runs odbc 2 compatibility integration test. The generate argument indicates whether
/// the test results should written to a file for baseline test file
/// generation, or be asserted for correctness.
pub fn run_resultset_tests_odbc_2(generate: bool) -> Result<()> {
    let env = allocate_env().unwrap();
    unsafe {
        assert_eq!(
            SqlReturn::SUCCESS,
            odbc_sys::SQLSetEnvAttr(env, EnvironmentAttribute::OdbcVersion, 2 as *mut _, 0,)
        );
    }
    let paths = load_file_paths(PathBuf::from(TEST_FILE_DIR_ODBC_2)).unwrap();
    for path in paths {
        let yaml = parse_test_file_yaml(&path).unwrap();

        for test in yaml.tests {
            match test.skip_reason {
                Some(sr) => println!("Skip Reason: {sr}"),
                None => {
                    let mut conn_str = crate::common::generate_default_connection_str();
                    conn_str.push_str(&("DATABASE=".to_owned() + &test.db + ";"));
                    if let Some(true) = test.is_simple_type {
                        conn_str.push_str("SIMPLE_TYPES_ONLY=1;");
                    }
                    let conn_handle = connect_with_conn_string(env, conn_str).unwrap();
                    let test_result = match test.test_definition {
                        TestDef::Query(ref q) => run_query_test(q, &test, conn_handle, generate),
                        TestDef::Function(ref f) => {
                            run_function_test(f, &test, conn_handle, generate)
                        }
                    };
                    assert_eq!(Ok(()), test_result);
                }
            }
        }
    }
    Ok(())
}

/// load_file_paths reads the given directory and returns a list of its file
/// path names.
pub fn load_file_paths(dir: PathBuf) -> Result<Vec<String>> {
    let mut paths: Vec<String> = vec![];
    let entries = fs::read_dir(dir).map_err(|e| Error::InvalidDirectory(format!("{e:?}")))?;
    for entry in entries {
        match entry {
            Ok(de) => {
                let path = de.path();
                if (path.extension().unwrap() == "yml") || (path.extension().unwrap() == "yaml") {
                    paths.push(path.to_str().unwrap().to_string());
                }
            }
            Err(e) => return Err(Error::InvalidFilePath(format!("{e:?}"))),
        };
    }
    Ok(paths)
}

/// parse_test_file_yaml deserializes the given YAML file into a
/// IntegrationTest struct.
pub fn parse_test_file_yaml(path: &str) -> Result<IntegrationTest> {
    let f = fs::File::open(path).map_err(|e| Error::InvalidFile(format!("{e:?}")))?;
    let integration_test: IntegrationTest =
        serde_yaml::from_reader(f).map_err(|e| Error::CannotDeserializeYaml(format!("{e:?}")))?;
    Ok(integration_test)
}

/// str_or_null converts value to a narrow string or null_mut() if null
fn str_or_null(value: &Value) -> *const u8 {
    if value.is_null() {
        null_mut()
    } else {
        match value.as_str() {
            Some(s) => s.as_ptr(),
            None => null_mut(),
        }
    }
}

/// wstr_or_null converts value to a wide string or null_mut() if null
/// Ok, it looks bizarre that we return the Vec here. This is to ensure that it lives as long
/// as the ptr.
fn wstr_or_null(value: &Value) -> (*const WideChar, Vec<WideChar>) {
    if value.is_null() {
        (null_mut(), Vec::new())
    } else {
        to_wstr_ptr(value.as_str().expect("Unable to cast value as string"))
    }
}

/// to_wstr_ptr converts a &str into a *const u16.
/// Ok, it looks bizarre that we return the Vec here. This is to ensure that it lives as long
/// as the ptr.
fn to_wstr_ptr(string: &str) -> (*const WideChar, Vec<WideChar>) {
    let mut v = cstr::to_widechar_vec(string);
    v.push(0);
    (v.as_ptr(), v)
}

fn to_i16(value: &Value) -> Result<i16> {
    let val = value.as_i64().expect("Unable to cast value as i64");
    i16::try_from(val).map_err(|e| Error::ValueOverflowI16(val, e.to_string()))
}

fn check_array_length(array: &Vec<Value>, length: usize) -> Result<()> {
    if array.len() < length {
        return Err(Error::NotEnoughArguments(length, array.len()));
    }
    Ok(())
}

/// Run a query integration test. The generate argument indicates
/// whether the test results should written to a file for baseline
/// test file generation, or be asserted for correctness.
fn run_query_test(query: &str, entry: &TestEntry, conn: HDbc, generate: bool) -> Result<()> {
    unsafe {
        let stmt: HStmt = allocate_statement(conn).unwrap();

        match definitions::SQLExecDirectW(stmt as HStmt, to_wstr_ptr(query).0, query.len() as i32) {
            SqlReturn::SUCCESS => {
                if generate {
                    generate_baseline_test_file(entry, stmt)
                } else {
                    validate_result_set(entry, stmt)
                }
            }
            sql_return => Err(Error::OdbcFunctionFailed(
                "SQLExecDirectW".to_string(),
                sql_return_to_string(sql_return),
                get_sql_diagnostics(HandleType::SQL_HANDLE_STMT, stmt as Handle),
            )),
        }
    }
}

/// Run a function integration test. The generate argument indicates
/// whether the test results should written to a file for baseline
/// test file generation, or be asserted for correctness.
fn run_function_test(
    function: &Vec<Value>,
    entry: &TestEntry,
    conn: HDbc,
    generate: bool,
) -> Result<()> {
    let statement = allocate_statement(conn).unwrap();
    check_array_length(function, 1)?;
    let function_name = function[0].as_str().unwrap().to_lowercase();
    let sql_return = match function_name.as_str() {
        "sqlgettypeinfo" => {
            check_array_length(function, 2)?;
            unsafe {
                let data_type: definitions::SqlDataType =
                    std::mem::transmute(function[1].as_i64().unwrap() as i16);
                Ok(definitions::SQLGetTypeInfo(statement as HStmt, data_type))
            }
        }
        "sqltables" => {
            check_array_length(function, 9)?;
            unsafe {
                Ok(definitions::SQLTables(
                    statement as HStmt,
                    str_or_null(&function[1]),
                    to_i16(&function[2])?,
                    str_or_null(&function[3]),
                    to_i16(&function[4])?,
                    str_or_null(&function[5]),
                    to_i16(&function[6])?,
                    str_or_null(&function[7]),
                    to_i16(&function[8])?,
                ))
            }
        }
        "sqltablesw" => {
            check_array_length(function, 9)?;
            unsafe {
                Ok(definitions::SQLTablesW(
                    statement as HStmt,
                    wstr_or_null(&function[1]).0,
                    to_i16(&function[2])?,
                    wstr_or_null(&function[3]).0,
                    to_i16(&function[4])?,
                    wstr_or_null(&function[5]).0,
                    to_i16(&function[6])?,
                    wstr_or_null(&function[7]).0,
                    to_i16(&function[8])?,
                ))
            }
        }
        "sqlcolumns" => {
            check_array_length(function, 9)?;
            unsafe {
                Ok(definitions::SQLColumns(
                    statement as HStmt,
                    str_or_null(&function[1]),
                    to_i16(&function[2])?,
                    str_or_null(&function[3]),
                    to_i16(&function[4])?,
                    str_or_null(&function[5]),
                    to_i16(&function[6])?,
                    str_or_null(&function[7]),
                    to_i16(&function[8])?,
                ))
            }
        }
        "sqlcolumnsw" => {
            check_array_length(function, 9)?;
            unsafe {
                Ok(definitions::SQLColumnsW(
                    statement as HStmt,
                    wstr_or_null(&function[1]).0,
                    to_i16(&function[2])?,
                    wstr_or_null(&function[3]).0,
                    to_i16(&function[4])?,
                    wstr_or_null(&function[5]).0,
                    to_i16(&function[6])?,
                    wstr_or_null(&function[7]).0,
                    to_i16(&function[8])?,
                ))
            }
        }
        "sqlforeignkeysw" => {
            check_array_length(function, 13)?;
            unsafe {
                Ok(definitions::SQLForeignKeysW(
                    statement as HStmt,
                    wstr_or_null(&function[1]).0,
                    to_i16(&function[2])?,
                    wstr_or_null(&function[3]).0,
                    to_i16(&function[4])?,
                    wstr_or_null(&function[5]).0,
                    to_i16(&function[6])?,
                    wstr_or_null(&function[7]).0,
                    to_i16(&function[8])?,
                    wstr_or_null(&function[7]).0,
                    to_i16(&function[8])?,
                    wstr_or_null(&function[9]).0,
                    to_i16(&function[10])?,
                ))
            }
        }
        /*
        // SQL-1015: Investigate how to test missing functions from odbc-sys
        // The following functions are not implemented in odbc-sys

        "sqlprimarykeys" => {
            unsafe {
                Ok(definitions::SQLPrimaryKeys(
                    statement as HStmt,
                    str_or_null(&function[1]),
                    to_i16(&function[2]),
                    str_or_null(&function[3]),
                    to_i16(&function[4]),
                    str_or_null(&function[5]),
                    to_i16(&function[6]),
                ))
            }
        }
        "sqlspecialcolumns" => {
            unsafe {
                Ok(definitions::SQLSpecialColumns(
                    statement as HStmt,
                    to_i16(&function[1]),
                    str_or_null(&function[2]),
                    to_i16(&function[3]),
                    str_or_null(&function[4]),
                    to_i16(&function[5]),
                    str_or_null(&function[6]),
                    to_i16(&function[7]),
                    to_i16(&function[8]),
                    to_i16(&function[9]),
                ))
            }
        }
        "sqlstatistics" => {
            unsafe {
                Ok(definitions::SQLStatistics(
                    statement as HStmt,
                    str_or_null(&function[1]),
                    to_i16(&function[2]),
                    str_or_null(&function[3]),
                    to_i16(&function[4]),
                    str_or_null(&function[5]),
                    to_i16(&function[6]),
                    to_i16(&function[7]),
                    to_i16(&function[8]),
                ))
            }
        }
         */
        _ => Err(Error::UnsupportedFunction(function_name.clone())),
    };

    let sql_return_val = sql_return.unwrap();
    if sql_return_val != SqlReturn::SUCCESS {
        return Err(Error::OdbcFunctionFailed(
            function_name,
            sql_return_to_string(sql_return_val),
            get_sql_diagnostics(HandleType::SQL_HANDLE_STMT, statement as *mut _),
        ));
    }
    if generate {
        generate_baseline_test_file(entry, statement)
    } else {
        validate_result_set(entry, statement)
    }
}

fn validate_result_set(entry: &TestEntry, stmt: HStmt) -> Result<()> {
    let column_count = get_column_count(stmt)?;
    let mut row_counter = 0;
    if let Some(expected_result) = entry.expected_result.as_ref() {
        let mut row_num = 0;
        while fetch_row(stmt)? {
            let expected_row_check = expected_result.get(row_counter);
            // If there are no more expected rows, continue fetching to get actual row count
            if let Some(expected_row) = expected_row_check {
                if expected_row.len() != column_count {
                    return Err(Error::RSColumnCount {
                        test: entry.description.clone(),
                        expected: expected_row.len(),
                        actual: column_count,
                        row: row_counter,
                    });
                }
                row_num += 1;
                for i in 0..(column_count) {
                    let expected_field = expected_row.get(i).unwrap();
                    let expected_data_type = if expected_field.is_number() {
                        match expected_field.is_f64() {
                            true => CDataType::SQL_C_DOUBLE,
                            false => CDataType::SQL_C_SLONG,
                        }
                    } else if expected_field.is_boolean() {
                        CDataType::SQL_C_BIT
                    } else {
                        CDataType::SQL_C_CHAR
                    };
                    let actual_field = get_data(stmt, i as USmallInt, expected_data_type)?;

                    if *expected_field != actual_field {
                        return Err(Error::IntegrationTest {
                            test: entry.description.clone(),
                            expected: expected_field.to_string(),
                            actual: actual_field.to_string(),
                            row: row_num,
                            column: i + 1,
                        });
                    }
                }
            }
            row_counter += 1;
        }
        if expected_result.len() != row_counter {
            return Err(Error::RowCount {
                test: entry.description.clone(),
                expected: expected_result.len(),
                actual: row_counter,
            });
        }
    }
    validate_result_set_metadata(entry, column_count, stmt)?;
    Ok(())
}

// Checks that column attributes match for the given descriptor type
fn validate_result_set_metadata_helper(
    stmt: HStmt,
    column_count: usize,
    description: String,
    descriptor: Desc,
    expected_metadata: &Option<Vec<Value>>,
) -> Result<()> {
    if let Some(exp_metadata) = &expected_metadata {
        if column_count != exp_metadata.len() {
            return Err(Error::MetadataColumnCount {
                test: description,
                expected: exp_metadata.len(),
                actual: column_count,
                descriptor: format!("{descriptor:?}"),
            });
        }
        for (i, current_exp_metadata) in exp_metadata.iter().enumerate().take(column_count) {
            // Columns start at 1, the column_count parameter is 0-indexed
            let actual_value = get_column_attribute(stmt, i + 1, descriptor, current_exp_metadata)?;
            match &current_exp_metadata {
                Value::Number(n) => {
                    if actual_value.as_i64() != Some(n.as_i64().unwrap()) {
                        return Err(Error::MetadataColumnValue {
                            test: description,
                            expected: n.to_string(),
                            actual: actual_value.to_string(),
                            descriptor: format!("{descriptor:?}"),
                            column: i,
                        });
                    }
                }
                Value::String(s) => {
                    if actual_value.as_str() != Some(s) {
                        return Err(Error::MetadataColumnValue {
                            test: description,
                            expected: s.to_string(),
                            actual: actual_value.to_string(),
                            descriptor: format!("{descriptor:?}"),
                            column: i,
                        });
                    }
                }
                meta_type => return Err(Error::UnexpectedMetadataType(format!("{meta_type:?}"))),
            }
        }
    }
    Ok(())
}

fn validate_result_set_metadata(entry: &TestEntry, column_count: usize, stmt: HStmt) -> Result<()> {
    validate_result_set_metadata_helper(
        stmt,
        column_count,
        entry.description.clone(),
        Desc::SQL_DESC_CATALOG_NAME,
        &entry.expected_catalog_name,
    )?;
    validate_result_set_metadata_helper(
        stmt,
        column_count,
        entry.description.clone(),
        Desc::SQL_DESC_CASE_SENSITIVE,
        &entry.expected_case_sensitive,
    )?;
    validate_result_set_metadata_helper(
        stmt,
        column_count,
        entry.description.clone(),
        Desc::SQL_DESC_DISPLAY_SIZE,
        &entry.expected_display_size,
    )?;
    validate_result_set_metadata_helper(
        stmt,
        column_count,
        entry.description.clone(),
        Desc::SQL_DESC_LENGTH,
        &entry.expected_length,
    )?;
    validate_result_set_metadata_helper(
        stmt,
        column_count,
        entry.description.clone(),
        Desc::SQL_DESC_NAME,
        &entry.expected_column_name,
    )?;
    validate_result_set_metadata_helper(
        stmt,
        column_count,
        entry.description.clone(),
        Desc::SQL_DESC_SEARCHABLE,
        &entry.expected_is_searchable,
    )?;
    validate_result_set_metadata_helper(
        stmt,
        column_count,
        entry.description.clone(),
        Desc::SQL_DESC_UNSIGNED,
        &entry.expected_is_unsigned,
    )?;
    validate_result_set_metadata_helper(
        stmt,
        column_count,
        entry.description.clone(),
        Desc::SQL_DESC_TYPE,
        &entry.expected_sql_type,
    )?;
    validate_result_set_metadata_helper(
        stmt,
        column_count,
        entry.description.clone(),
        Desc::SQL_DESC_TYPE_NAME,
        &entry.expected_bson_type,
    )?;
    validate_result_set_metadata_helper(
        stmt,
        column_count,
        entry.description.clone(),
        Desc::SQL_DESC_PRECISION,
        &entry.expected_precision,
    )?;
    validate_result_set_metadata_helper(
        stmt,
        column_count,
        entry.description.clone(),
        Desc::SQL_DESC_SCALE,
        &entry.expected_scale,
    )?;
    validate_result_set_metadata_helper(
        stmt,
        column_count,
        entry.description.clone(),
        Desc::SQL_DESC_NULLABLE,
        &entry.expected_nullability,
    )?;
    Ok(())
}

fn get_column_attribute(
    stmt: HStmt,
    column: usize,
    field_identifier: Desc,
    column_metadata_type: &Value,
) -> Result<Value> {
    let string_length_ptr = &mut 0;
    let character_attrib_ptr: *mut std::ffi::c_void =
        Box::into_raw(Box::new([0; BUFFER_LENGTH])) as *mut _;
    let numeric_attrib_ptr = &mut 0;
    let result = unsafe {
        match definitions::SQLColAttributeW(
            stmt as *mut _,
            column as USmallInt,
            field_identifier,
            character_attrib_ptr,
            BUFFER_LENGTH as SmallInt,
            string_length_ptr,
            numeric_attrib_ptr,
        ) {
            SqlReturn::SUCCESS => Ok(match column_metadata_type {
                Value::String(_) => json!((cstr::from_widechar_ref_lossy(
                    &*(character_attrib_ptr as *const [WideChar; BUFFER_LENGTH])
                ))[0..(*string_length_ptr as usize / std::mem::size_of::<WideChar>())]
                    .to_string()),
                Value::Number(_) => json!(*numeric_attrib_ptr),
                meta_type => return Err(Error::UnexpectedMetadataType(format!("{meta_type:?}"))),
            }),
            sql_return => Err(Error::OdbcFunctionFailed(
                "SQLColAttributeW".to_string(),
                sql_return_to_string(sql_return),
                get_sql_diagnostics(HandleType::SQL_HANDLE_STMT, stmt as *mut _),
            )),
        }
    };
    unsafe {
        let _ = Box::from_raw(character_attrib_ptr as *mut [u8; BUFFER_LENGTH]);
    }
    result
}

fn get_data(stmt: HStmt, column: USmallInt, data_type: CDataType) -> Result<Value> {
    let out_len_or_ind = &mut 0;
    let buffer: *mut std::ffi::c_void = Box::into_raw(Box::new([0u8; BUFFER_LENGTH])) as *mut _;
    let mut data: Value = Default::default();
    let result = unsafe {
        match definitions::SQLGetData(
            stmt as *mut _,
            // Result set columns start at 1, the column input parameter is 0-indexed
            column + 1,
            data_type,
            buffer as *mut _,
            BUFFER_LENGTH as isize,
            out_len_or_ind,
        ) {
            SqlReturn::SUCCESS | SqlReturn::NO_DATA => {
                if *out_len_or_ind == SQL_NULL_DATA {
                    data = json!(null);
                } else {
                    match data_type {
                        CDataType::SQL_C_CHAR => {
                            data = json!((String::from_utf8_lossy(&*(buffer as *const [u8; 256])))
                                [0..*out_len_or_ind as usize]
                                .to_string());
                        }
                        CDataType::SQL_C_SLONG => data = json!(*(buffer as *const i32)),
                        CDataType::SQL_C_DOUBLE => data = json!(*(buffer as *const f64)),
                        CDataType::SQL_C_BIT => data = json!(*(buffer as *const bool)),
                        _ => {}
                    };
                }
                Ok(data)
            }
            sql_return => Err(Error::OdbcFunctionFailed(
                "SQLGetData".to_string(),
                sql_return_to_string(sql_return),
                get_sql_diagnostics(HandleType::SQL_HANDLE_STMT, stmt as *mut _),
            )),
        }
    };
    unsafe {
        let _ = Box::from_raw(buffer as *mut [u8; BUFFER_LENGTH]);
    }
    result
}

fn get_column_count(stmt: HStmt) -> Result<usize> {
    unsafe {
        let columns = &mut 0;
        match definitions::SQLNumResultCols(stmt as HStmt, columns) {
            SqlReturn::SUCCESS => Ok(*columns as usize),
            sql_return => Err(Error::OdbcFunctionFailed(
                "SQLNumResultCols".to_string(),
                sql_return_to_string(sql_return),
                get_sql_diagnostics(HandleType::SQL_HANDLE_STMT, stmt as *mut _),
            )),
        }
    }
}

fn fetch_row(stmt: HStmt) -> Result<bool> {
    unsafe {
        match definitions::SQLFetch(stmt as HStmt) {
            SqlReturn::SUCCESS | SqlReturn::SUCCESS_WITH_INFO => Ok(true),
            SqlReturn::NO_DATA => Ok(false),
            sql_return => Err(Error::OdbcFunctionFailed(
                "SQLFetch".to_string(),
                sql_return_to_string(sql_return),
                get_sql_diagnostics(HandleType::SQL_HANDLE_STMT, stmt as *mut _),
            )),
        }
    }
}<|MERGE_RESOLUTION|>--- conflicted
+++ resolved
@@ -1,14 +1,9 @@
 mod test_generator_util;
 
 use cstr::WideChar;
-<<<<<<< HEAD
 use definitions::{
-    CDataType, Desc, HDbc, HStmt, Handle, HandleType, SmallInt, SqlReturn, USmallInt,
-=======
-use odbc_sys::{
     CDataType, Desc, EnvironmentAttribute, HDbc, HStmt, Handle, HandleType, SmallInt, SqlReturn,
     USmallInt,
->>>>>>> 24d9293c
 };
 use serde::{Deserialize, Serialize};
 use serde_json::json;
@@ -186,7 +181,12 @@
     unsafe {
         assert_eq!(
             SqlReturn::SUCCESS,
-            odbc_sys::SQLSetEnvAttr(env, EnvironmentAttribute::OdbcVersion, 2 as *mut _, 0,)
+            definitions::SQLSetEnvAttr(
+                env,
+                EnvironmentAttribute::SQL_ATTR_ODBC_VERSION,
+                2 as *mut _,
+                0,
+            )
         );
     }
     let paths = load_file_paths(PathBuf::from(TEST_FILE_DIR_ODBC_2)).unwrap();
