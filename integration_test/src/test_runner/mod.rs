--- conflicted
+++ resolved
@@ -2,6 +2,7 @@
 
 use odbc::{create_environment_v3, Allocated, Connection, Handle, NoResult, Statement};
 use odbc_sys::{CDataType, Desc, HStmt, HandleType, SmallInt, SqlReturn, USmallInt};
+use widechar::WideChar;
 
 use odbc::safe::AutocommitOn;
 use serde::{Deserialize, Serialize};
@@ -211,16 +212,11 @@
     }
 }
 
-<<<<<<< HEAD
-fn to_wstr_ptr(string: &str) -> *const u16 {
-    let mut v = widechar::to_widechar_vec(string);
-=======
 /// to_wstr_ptr converts a &str into a *const u16.
 /// Ok, it looks bizarre that we return the Vec here. This is to ensure that it lives as long
 /// as the ptr.
-fn to_wstr_ptr(string: &str) -> (*const u16, Vec<u16>) {
-    let mut v: Vec<u16> = string.encode_utf16().collect();
->>>>>>> e105df17
+fn to_wstr_ptr(string: &str) -> (*const u16, Vec<WideChar>) {
+    let mut v = widechar::to_widechar_vec(string);
     v.push(0);
     (v.as_ptr(), v)
 }
@@ -662,7 +658,6 @@
     field_identifier: Desc,
     column_metadata_type: &Value,
 ) -> Result<Value> {
-    use widechar::WideChar;
     let string_length_ptr = &mut 0;
     let character_attrib_ptr: *mut std::ffi::c_void =
         Box::into_raw(Box::new([0; BUFFER_LENGTH])) as *mut _;
